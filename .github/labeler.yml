<<<<<<< HEAD
ui:
  - static/**/*
  - views/**/*
lang-ada:
  - lib/compilers/ada.ts
  - etc/config/ada.*.properties
  - static/modes/ada-mode.ts
lang-asm:
  - lib/compilers/assembly.ts
  - lib/compilers/nasm.ts
  - lib/compilers/ptxas.ts
  - etc/config/assembly.*.properties
  - static/modes/asm-mode.ts
  - static/modes/asm6502-mode.ts
lang-c:
  - lib/compilers/cc65.ts
  - lib/compilers/ellcc.ts
  - lib/compilers/ewarm.ts
  - lib/compilers/ewavr.ts
  - lib/compilers/ppci.ts
  - lib/compilers/sdcc.ts
  - lib/compilers/tendra.ts
  - etc/config/c.*.properties
lang-c++:
  - lib/compilers/ewarm.ts
  - lib/compilers/ewavr.ts
  - etc/config/c++.*.properties
  - static/modes/cppp-mode.ts
lang-c++-opencl:
  - etc/config/cpp_for_opencl.*.properties
  - static/modes/cpp-for-opencl-mode.ts
lang-c3:
  - lib/compilers/c3c.ts
  - etc/config/c3.*.properties
  - static/modes/c3-mode.ts
lang-circle:
  - lib/compilers/circle.ts
  - etc/config/circle.*.properties
  - static/modes/cppcircle-mode.ts
lang-circt:
  - lib/compilers/circt.ts
  - etc/config/circt.*.properties
lang-clean:
  - lib/compilers/clean.ts
  - etc/config/clean.*.properties
  - static/modes/clean-mode.ts
lang-cobol:
  - lib/compilers/gnucobol.ts
  - etc/config/cobol.*.properties
  - static/modes/cobol-mode.ts
lang-cppx:
  - etc/config/cppx?(_blue|_gold).*.properties
  - static/modes/cppx-blue-mode.ts
  - static/modes/cppx-gold-mode.ts
lang-crystal:
  - lib/compilers/crystal.ts
  - etc/config/crystal.*.properties
  - static/modes/crystal-mode.ts
lang-cuda:
  - lib/compilers/nvcc.ts
  - etc/config/cuda.*.properties
  - static/modes/cuda-mode.ts
lang-d:
  - lib/compilers/dmd.ts
  - lib/compilers/ldc.ts
  - etc/config/d.*.properties
  - static/modes/d-mode.ts
lang-dotnet:
  - lib/compilers/dotnet.ts
  - lib/parsers/asm-parser-dotnet.ts
  - etc/config/csharp.*.properties
  - etc/config/fsharp.*.properties
  - etc/config/vb.*.properties
lang-dart:
  - lib/compilers/dart.ts
  - etc/config/dart.*.properties
lang-fortran:
  - lib/compilers/flang.ts
  - lib/compilers/fortran.ts
  - etc/config/fortran.*.properties
  - static/modes/fortran-mode.ts
lang-hlsl:
  - lib/compilers/hlsl.ts
  - etc/config/hlsl.*.properties
  - static/modes/hlsl-mode.ts
lang-hook:
  - lib/compilers/hook.ts
  - etc/config/hook.*.properties
  - static/modes/hook-mode.ts
lang-jakt:
  - lib/compilers/jakt.ts
  - etc/config/jakt.*.properties
  - static/modes/jakt-mode.ts
lang-go:
  - lib/compilers/golang.ts
  - etc/config/go.*.properties
lang-haskell:
  - lib/compilers/haskell.ts
  - etc/config/haskell.*.properties
  - static/modes/haskell-mode.ts
lang-ispc:
  - lib/compilers/ispc.ts
  - etc/config/ispc.*.properties
  - static/modes/ispc-mode.ts
lang-mlir:
  - lib/compilers/mlir.ts
  - etc/config/mlir.*.properties
  - static/modes/mlir-mode.ts
lang-java:
  - lib/compilers/java.ts
  - etc/config/java.*.properties
lang-julia:
  - lib/compilers/julia.ts
  - etc/config/julia.*.properties
lang-kotlin:
  - lib/compilers/kotlin.ts
  - etc/config/kotlin.*.properties
lang-llvm:
  - lib/llvm-ast.ts
  - lib/llvm-ir.ts
  - lib/llvm-opt-transformer.ts
  - lib/compilers/llc.ts
  - lib/compilers/llvm-mca.ts
  - lib/objdumper/llvm.ts
  - lib/tooling/llvm-mca-tool.ts
  - etc/config/llvm.*.properties
  - static/modes/llvm-ir-mode.ts
lang-modula2:
  - lib/compilers/gm2.ts
  - etc/config/modula2.*.properties
  - static/modes/modula2-mode.ts
lang-nim:
  - lib/compilers/nim.ts
  - etc/config/nim.*.properties
  - static/modes/nim-mode.ts
lang-objc:
  - etc/config/objc.*.properties
lang-objc++:
  - etc/config/objc++.*.properties
lang-ocaml:
  - lib/compilers/ocaml.ts
  - etc/config/ocaml.*.properties
  - static/modes/ocaml-mode.ts
lang-opencl-c:
  - etc/config/openclc.*.properties
  - static/modes/openclc-mode.ts
lang-pascal:
  - lib/compilers/pascal.ts
  - etc/config/pascal.*.properties
lang-pony:
  - lib/compilers/pony.ts
  - etc/config/pony.*.properties
lang-python:
  - lib/compilers/python.ts
  - etc/config/python.*.properties
lang-racket:
  - lib/compilers/racket.ts
  - etc/config/racket.*.properties
lang-ruby:
  - lib/compilers/ruby.ts
  - etc/config/ruby.*.properties
lang-rust:
  - lib/compilers/rust.ts
  - etc/config/rust.*.properties
lang-scala:
  - lib/compilers/scala.ts
  - etc/config/scala.*.properties
lang-solidity:
  - lib/compilers/solidity.ts
  - etc/config/solidity.*.properties
lang-swift:
  - lib/compilers/swift.ts
  - etc/config/swift.*.properties
lang-snowball:
  - lib/compilers/snowball.ts
  - etc/config/snowball.*.properties
lang-toit:
  - lib/compilers/toit.ts
  - etc/config/toit.*.properties
  - static/modes/toit-mode.ts
lang-triton:
  - lib/compilers/triton.ts
  - etc/config/triton.*.properties
lang-typescript:
  - lib/compilers/typescript-native.ts
  - etc/config/typescript.*.properties
lang-v:
  - lib/compilers/v.ts
  - etc/config/v.*.properties
  - static/modes/v-mode.ts
lang-vala:
  - lib/compilers/vala.ts
  - etc/config/vala.*.properties
  - static/modes/vala-mode.ts
lang-zig:
  - lib/compilers/zig.ts
  - etc/config/zig.*.properties
  - static/modes/zig-mode.ts
documentation:
  - docs/**/*
  - README.md
  - CONTRIBUTING.md
  - SECURITY.md
=======
'ui':
  - changed-files:
      - any-glob-to-any-file:
          - 'static/**/*'
          - 'views/**/*'

'lang-ada':
  - changed-files:
      - any-glob-to-any-file:
          - 'lib/compilers/ada.ts'
          - 'etc/config/ada.*.properties'
          - 'static/modes/ada-mode.ts'

'lang-android-java':
  - changed-files:
      - any-glob-to-any-file:
          - 'lib/compilers/d8.ts'
          - 'etc/config/android-java.*.properties'

'lang-android-kotlin':
  - changed-files:
      - any-glob-to-any-file:
          - 'lib/compilers/d8.ts'
          - 'etc/config/android-kotlin.*.properties'

'lang-asm':
  - changed-files:
      - any-glob-to-any-file:
          - 'lib/compilers/assembly.ts'
          - 'lib/compilers/nasm.ts'
          - 'lib/compilers/ptxas.ts'
          - 'etc/config/assembly.*.properties'
          - 'static/modes/asm-mode.ts'
          - 'static/modes/asm6502-mode.ts'

'lang-c':
  - changed-files:
      - any-glob-to-any-file:
          - 'lib/compilers/cc65.ts'
          - 'lib/compilers/ellcc.ts'
          - 'lib/compilers/ewarm.ts'
          - 'lib/compilers/ewavr.ts'
          - 'lib/compilers/ppci.ts'
          - 'lib/compilers/sdcc.ts'
          - 'lib/compilers/tendra.ts'
          - 'etc/config/c.*.properties'

'lang-c++':
  - changed-files:
      - any-glob-to-any-file:
          - 'lib/compilers/ewarm.ts'
          - 'lib/compilers/ewavr.ts'
          - 'etc/config/c++.*.properties'
          - 'static/modes/cppp-mode.ts'

'lang-c++-opencl':
  - changed-files:
      - any-glob-to-any-file:
          - 'etc/config/cpp_for_opencl.*.properties'
          - 'static/modes/cpp-for-opencl-mode.ts'

'lang-c3':
  - changed-files:
      - any-glob-to-any-file:
          - 'lib/compilers/c3c.ts'
          - 'etc/config/c3.*.properties'
          - 'static/modes/c3-mode.ts'

'lang-cmakescript':
  - changed-files:
      - any-glob-to-any-file:
          - 'lib/compilers/cmakescript.ts'
          - 'etc/config/cmakescript.*.properties'

'lang-circle':
  - changed-files:
      - any-glob-to-any-file:
          - 'lib/compilers/circle.ts'
          - 'etc/config/circle.*.properties'
          - 'static/modes/cppcircle-mode.ts'

'lang-circt':
  - changed-files:
      - any-glob-to-any-file:
          - 'lib/compilers/circt.ts'
          - 'etc/config/circt.*.properties'

'lang-clean':
  - changed-files:
      - any-glob-to-any-file:
          - 'lib/compilers/clean.ts'
          - 'etc/config/clean.*.properties'
          - 'static/modes/clean-mode.ts'

'lang-cobol':
  - changed-files:
      - any-glob-to-any-file:
          - 'lib/compilers/gnucobol.ts'
          - 'etc/config/cobol.*.properties'
          - 'static/modes/cobol-mode.ts'

'lang-cppx':
  - changed-files:
      - any-glob-to-any-file:
          - 'etc/config/cppx_blue.*.properties'
          - 'etc/config/cppx_gold.*.properties'
          - 'static/modes/cppx-blue-mode.ts'
          - 'static/modes/cppx-gold-mode.ts'

'lang-crystal':
  - changed-files:
      - any-glob-to-any-file:
          - 'lib/compilers/crystal.ts'
          - 'etc/config/crystal.*.properties'
          - 'static/modes/crystal-mode.ts'

'lang-cuda':
  - changed-files:
      - any-glob-to-any-file:
          - lib/compilers/nvcc.ts
          - etc/config/cuda.*.properties
          - static/modes/cuda-mode.ts

'lang-d':
  - changed-files:
      - any-glob-to-any-file:
          - 'lib/compilers/dmd.ts'
          - 'lib/compilers/ldc.ts'
          - 'etc/config/d.*.properties'
          - 'static/modes/d-mode.ts'

'lang-dotnet':
  - changed-files:
      - any-glob-to-any-file:
          - 'lib/compilers/dotnet.ts'
          - 'lib/parsers/asm-parser-dotnet.ts'
          - 'etc/config/csharp.*.properties'
          - 'etc/config/fsharp.*.properties'
          - 'etc/config/vb.*.properties'

'lang-dart':
  - changed-files:
      - any-glob-to-any-file:
          - 'lib/compilers/dart.ts'
          - 'etc/config/dart.*.properties'

'lang-fortran':
  - changed-files:
      - any-glob-to-any-file:
          - 'lib/compilers/flang.ts'
          - 'lib/compilers/flang-fc1.ts'
          - 'lib/compilers/fortran.ts'
          - 'etc/config/fortran.*.properties'
          - 'static/modes/fortran-mode.ts'

'lang-gimple':
  - changed-files:
      - any-glob-to-any-file:
          - 'lib/compilers/gimple.ts'
          - 'etc/config/gimple.*.properties'

'lang-hlsl':
  - changed-files:
      - any-glob-to-any-file:
          - 'lib/compilers/hlsl.ts'
          - 'etc/config/hlsl.*.properties'
          - 'static/modes/hlsl-mode.ts'

'lang-hook':
  - changed-files:
      - any-glob-to-any-file:
          - 'lib/compilers/hook.ts'
          - 'etc/config/hook.*.properties'
          - 'static/modes/hook-mode.ts'

'lang-jakt':
  - changed-files:
      - any-glob-to-any-file:
          - 'lib/compilers/jakt.ts'
          - 'etc/config/jakt.*.properties'
          - 'static/modes/jakt-mode.ts'

'lang-go':
  - changed-files:
      - any-glob-to-any-file:
          - 'lib/compilers/golang.ts'
          - 'etc/config/go.*.properties'

'lang-haskell':
  - changed-files:
      - any-glob-to-any-file:
          - 'lib/compilers/haskell.ts'
          - 'etc/config/haskell.*.properties'
          - 'static/modes/haskell-mode.ts'

'lang-ispc':
  - changed-files:
      - any-glob-to-any-file:
          - 'lib/compilers/ispc.ts'
          - 'etc/config/ispc.*.properties'
          - 'static/modes/ispc-mode.ts'

'lang-mlir':
  - changed-files:
      - any-glob-to-any-file:
          - 'lib/compilers/mlir.ts'
          - 'etc/config/mlir.*.properties'
          - 'static/modes/mlir-mode.ts'

'lang-java':
  - changed-files:
      - any-glob-to-any-file:
          - 'lib/compilers/java.ts'
          - 'etc/config/java.*.properties'

'lang-julia':
  - changed-files:
      - any-glob-to-any-file:
          - 'lib/compilers/julia.ts'
          - 'etc/config/julia.*.properties'

'lang-kotlin':
  - changed-files:
      - any-glob-to-any-file:
          - 'lib/compilers/kotlin.ts'
          - 'etc/config/kotlin.*.properties'

'lang-llvm':
  - changed-files:
      - any-glob-to-any-file:
          - 'lib/llvm-ast.ts'
          - 'lib/llvm-ir.ts'
          - 'lib/llvm-opt-transformer.ts'
          - 'lib/compilers/llc.ts'
          - 'lib/compilers/llvm-mca.ts'
          - 'lib/objdumper/llvm.ts'
          - 'lib/tooling/llvm-mca-tool.ts'
          - 'lib/tooling/llvm-dwarfdump-tool.ts'
          - 'etc/config/llvm.*.properties'
          - 'static/modes/llvm-ir-mode.ts'

'lang-modula2':
  - changed-files:
      - any-glob-to-any-file:
          - 'lib/compilers/gm2.ts'
          - 'etc/config/modula2.*.properties'
          - 'static/modes/modula2-mode.ts'

'lang-nim':
  - changed-files:
      - any-glob-to-any-file:
          - 'lib/compilers/nim.ts'
          - 'etc/config/nim.*.properties'
          - 'static/modes/nim-mode.ts'

'lang-objc':
  - changed-files:
      - any-glob-to-any-file:
          - 'etc/config/objc.*.properties'

'lang-objc++':
  - changed-files:
      - any-glob-to-any-file:
          - 'etc/config/objc++.*.properties'

'lang-ocaml':
  - changed-files:
      - any-glob-to-any-file:
          - 'lib/compilers/ocaml.ts'
          - 'etc/config/ocaml.*.properties'
          - 'static/modes/ocaml-mode.ts'

'lang-opencl-c':
  - changed-files:
      - any-glob-to-any-file:
          - 'etc/config/openclc.*.properties'
          - 'static/modes/openclc-mode.ts'

'lang-pascal':
  - changed-files:
      - any-glob-to-any-file:
          - 'lib/compilers/pascal.ts'
          - 'etc/config/pascal.*.properties'

'lang-pony':
  - changed-files:
      - any-glob-to-any-file:
          - 'lib/compilers/pony.ts'
          - 'etc/config/pony.*.properties'

'lang-python':
  - changed-files:
      - any-glob-to-any-file:
          - 'lib/compilers/python.ts'
          - 'lib/compilers/pythran.ts'
          - 'etc/config/python.*.properties'

'lang-racket':
  - changed-files:
      - any-glob-to-any-file:
          - 'lib/compilers/racket.ts'
          - 'etc/config/racket.*.properties'

'lang-ruby':
  - changed-files:
      - any-glob-to-any-file:
          - 'lib/compilers/ruby.ts'
          - 'etc/config/ruby.*.properties'

'lang-rust':
  - changed-files:
      - any-glob-to-any-file:
          - 'lib/compilers/rust.ts'
          - 'etc/config/rust.*.properties'

'lang-scala':
  - changed-files:
      - any-glob-to-any-file:
          - 'lib/compilers/scala.ts'
          - 'etc/config/scala.*.properties'

'lang-solidity':
  - changed-files:
      - any-glob-to-any-file:
          - 'lib/compilers/solidity.ts'
          - 'lib/compilers/solidity-eravm.ts'
          - 'etc/config/solidity.*.properties'

'lang-spice':
  - changed-files:
      - any-glob-to-any-file:
          - 'lib/compilers/spice.ts'
          - 'etc/config/spice.*.properties'
          - 'static/modes/spice-mode.ts'

'lang-swift':
  - changed-files:
      - any-glob-to-any-file:
          - 'lib/compilers/swift.ts'
          - 'etc/config/swift.*.properties'

'lang-snowball':
  - changed-files:
      - any-glob-to-any-file:
          - 'lib/compilers/snowball.ts'
          - 'etc/config/snowball.*.properties'

'lang-tablegen':
  - changed-files:
      - any-glob-to-any-file:
          - 'lib/compilers/tablegen.ts'
          - 'etc/config/tablegen.*.properties'
          - 'static/modes/tablegen-mode.ts'

'lang-toit':
  - changed-files:
      - any-glob-to-any-file:
          - 'lib/compilers/toit.ts'
          - 'etc/config/toit.*.properties'
          - 'static/modes/toit-mode.ts'

'lang-typescript':
  - changed-files:
      - any-glob-to-any-file:
          - 'lib/compilers/typescript-native.ts'
          - 'etc/config/typescript.*.properties'

'lang-v':
  - changed-files:
      - any-glob-to-any-file:
          - 'lib/compilers/v.ts'
          - 'etc/config/v.*.properties'
          - 'static/modes/v-mode.ts'

'lang-vala':
  - changed-files:
      - any-glob-to-any-file:
          - 'lib/compilers/vala.ts'
          - 'etc/config/vala.*.properties'
          - 'static/modes/vala-mode.ts'

'lang-zig':
  - changed-files:
      - any-glob-to-any-file:
          - 'lib/compilers/zig.ts'
          - 'etc/config/zig.*.properties'
          - 'static/modes/zig-mode.ts'

'documentation':
  - changed-files:
      - any-glob-to-any-file:
          - 'docs/**/*'
          - 'README.md'
          - 'CONTRIBUTING.md'
          - 'SECURITY.md'
>>>>>>> 97a39232
<|MERGE_RESOLUTION|>--- conflicted
+++ resolved
@@ -1,208 +1,3 @@
-<<<<<<< HEAD
-ui:
-  - static/**/*
-  - views/**/*
-lang-ada:
-  - lib/compilers/ada.ts
-  - etc/config/ada.*.properties
-  - static/modes/ada-mode.ts
-lang-asm:
-  - lib/compilers/assembly.ts
-  - lib/compilers/nasm.ts
-  - lib/compilers/ptxas.ts
-  - etc/config/assembly.*.properties
-  - static/modes/asm-mode.ts
-  - static/modes/asm6502-mode.ts
-lang-c:
-  - lib/compilers/cc65.ts
-  - lib/compilers/ellcc.ts
-  - lib/compilers/ewarm.ts
-  - lib/compilers/ewavr.ts
-  - lib/compilers/ppci.ts
-  - lib/compilers/sdcc.ts
-  - lib/compilers/tendra.ts
-  - etc/config/c.*.properties
-lang-c++:
-  - lib/compilers/ewarm.ts
-  - lib/compilers/ewavr.ts
-  - etc/config/c++.*.properties
-  - static/modes/cppp-mode.ts
-lang-c++-opencl:
-  - etc/config/cpp_for_opencl.*.properties
-  - static/modes/cpp-for-opencl-mode.ts
-lang-c3:
-  - lib/compilers/c3c.ts
-  - etc/config/c3.*.properties
-  - static/modes/c3-mode.ts
-lang-circle:
-  - lib/compilers/circle.ts
-  - etc/config/circle.*.properties
-  - static/modes/cppcircle-mode.ts
-lang-circt:
-  - lib/compilers/circt.ts
-  - etc/config/circt.*.properties
-lang-clean:
-  - lib/compilers/clean.ts
-  - etc/config/clean.*.properties
-  - static/modes/clean-mode.ts
-lang-cobol:
-  - lib/compilers/gnucobol.ts
-  - etc/config/cobol.*.properties
-  - static/modes/cobol-mode.ts
-lang-cppx:
-  - etc/config/cppx?(_blue|_gold).*.properties
-  - static/modes/cppx-blue-mode.ts
-  - static/modes/cppx-gold-mode.ts
-lang-crystal:
-  - lib/compilers/crystal.ts
-  - etc/config/crystal.*.properties
-  - static/modes/crystal-mode.ts
-lang-cuda:
-  - lib/compilers/nvcc.ts
-  - etc/config/cuda.*.properties
-  - static/modes/cuda-mode.ts
-lang-d:
-  - lib/compilers/dmd.ts
-  - lib/compilers/ldc.ts
-  - etc/config/d.*.properties
-  - static/modes/d-mode.ts
-lang-dotnet:
-  - lib/compilers/dotnet.ts
-  - lib/parsers/asm-parser-dotnet.ts
-  - etc/config/csharp.*.properties
-  - etc/config/fsharp.*.properties
-  - etc/config/vb.*.properties
-lang-dart:
-  - lib/compilers/dart.ts
-  - etc/config/dart.*.properties
-lang-fortran:
-  - lib/compilers/flang.ts
-  - lib/compilers/fortran.ts
-  - etc/config/fortran.*.properties
-  - static/modes/fortran-mode.ts
-lang-hlsl:
-  - lib/compilers/hlsl.ts
-  - etc/config/hlsl.*.properties
-  - static/modes/hlsl-mode.ts
-lang-hook:
-  - lib/compilers/hook.ts
-  - etc/config/hook.*.properties
-  - static/modes/hook-mode.ts
-lang-jakt:
-  - lib/compilers/jakt.ts
-  - etc/config/jakt.*.properties
-  - static/modes/jakt-mode.ts
-lang-go:
-  - lib/compilers/golang.ts
-  - etc/config/go.*.properties
-lang-haskell:
-  - lib/compilers/haskell.ts
-  - etc/config/haskell.*.properties
-  - static/modes/haskell-mode.ts
-lang-ispc:
-  - lib/compilers/ispc.ts
-  - etc/config/ispc.*.properties
-  - static/modes/ispc-mode.ts
-lang-mlir:
-  - lib/compilers/mlir.ts
-  - etc/config/mlir.*.properties
-  - static/modes/mlir-mode.ts
-lang-java:
-  - lib/compilers/java.ts
-  - etc/config/java.*.properties
-lang-julia:
-  - lib/compilers/julia.ts
-  - etc/config/julia.*.properties
-lang-kotlin:
-  - lib/compilers/kotlin.ts
-  - etc/config/kotlin.*.properties
-lang-llvm:
-  - lib/llvm-ast.ts
-  - lib/llvm-ir.ts
-  - lib/llvm-opt-transformer.ts
-  - lib/compilers/llc.ts
-  - lib/compilers/llvm-mca.ts
-  - lib/objdumper/llvm.ts
-  - lib/tooling/llvm-mca-tool.ts
-  - etc/config/llvm.*.properties
-  - static/modes/llvm-ir-mode.ts
-lang-modula2:
-  - lib/compilers/gm2.ts
-  - etc/config/modula2.*.properties
-  - static/modes/modula2-mode.ts
-lang-nim:
-  - lib/compilers/nim.ts
-  - etc/config/nim.*.properties
-  - static/modes/nim-mode.ts
-lang-objc:
-  - etc/config/objc.*.properties
-lang-objc++:
-  - etc/config/objc++.*.properties
-lang-ocaml:
-  - lib/compilers/ocaml.ts
-  - etc/config/ocaml.*.properties
-  - static/modes/ocaml-mode.ts
-lang-opencl-c:
-  - etc/config/openclc.*.properties
-  - static/modes/openclc-mode.ts
-lang-pascal:
-  - lib/compilers/pascal.ts
-  - etc/config/pascal.*.properties
-lang-pony:
-  - lib/compilers/pony.ts
-  - etc/config/pony.*.properties
-lang-python:
-  - lib/compilers/python.ts
-  - etc/config/python.*.properties
-lang-racket:
-  - lib/compilers/racket.ts
-  - etc/config/racket.*.properties
-lang-ruby:
-  - lib/compilers/ruby.ts
-  - etc/config/ruby.*.properties
-lang-rust:
-  - lib/compilers/rust.ts
-  - etc/config/rust.*.properties
-lang-scala:
-  - lib/compilers/scala.ts
-  - etc/config/scala.*.properties
-lang-solidity:
-  - lib/compilers/solidity.ts
-  - etc/config/solidity.*.properties
-lang-swift:
-  - lib/compilers/swift.ts
-  - etc/config/swift.*.properties
-lang-snowball:
-  - lib/compilers/snowball.ts
-  - etc/config/snowball.*.properties
-lang-toit:
-  - lib/compilers/toit.ts
-  - etc/config/toit.*.properties
-  - static/modes/toit-mode.ts
-lang-triton:
-  - lib/compilers/triton.ts
-  - etc/config/triton.*.properties
-lang-typescript:
-  - lib/compilers/typescript-native.ts
-  - etc/config/typescript.*.properties
-lang-v:
-  - lib/compilers/v.ts
-  - etc/config/v.*.properties
-  - static/modes/v-mode.ts
-lang-vala:
-  - lib/compilers/vala.ts
-  - etc/config/vala.*.properties
-  - static/modes/vala-mode.ts
-lang-zig:
-  - lib/compilers/zig.ts
-  - etc/config/zig.*.properties
-  - static/modes/zig-mode.ts
-documentation:
-  - docs/**/*
-  - README.md
-  - CONTRIBUTING.md
-  - SECURITY.md
-=======
 'ui':
   - changed-files:
       - any-glob-to-any-file:
@@ -564,6 +359,12 @@
           - 'etc/config/toit.*.properties'
           - 'static/modes/toit-mode.ts'
 
+'lang-triton':
+  - changed-files:
+      - any-glob-to-any-file:
+        - 'lib/compilers/triton.ts'
+        - 'etc/config/triton.*.properties'
+
 'lang-typescript':
   - changed-files:
       - any-glob-to-any-file:
@@ -597,5 +398,4 @@
           - 'docs/**/*'
           - 'README.md'
           - 'CONTRIBUTING.md'
-          - 'SECURITY.md'
->>>>>>> 97a39232
+          - 'SECURITY.md'