name: Compiler Explorer Frontend Testing

on: [push]
jobs:
  cypress-run:
    if: github.repository_owner == 'compiler-explorer'
    runs-on: ubuntu-20.04
    strategy:
      matrix:
        browser: ['chrome', 'firefox']
    steps:
      - name: Checkout
        uses: actions/checkout@v3
<<<<<<< HEAD
=======
      - name: Clean
        run: make clean
>>>>>>> e962c3ef
      - name: Install prerequisites
        run: make prereqs
      - name: Setup Firefox
        uses: browser-actions/setup-firefox@latest
        if: matrix.browser == 'firefox'
      - name: Setup Chrome
        uses: browser-actions/setup-chrome@latest
        if: matrix.browser == 'chrome'
      - name: Cypress run
        uses: cypress-io/github-action@v2
        with:
          start: npm run dev
          wait-on: 'http://localhost:10240'
          config: screenshotOnRunFailure=false,video=false
          browser: ${{ matrix.browser }}<|MERGE_RESOLUTION|>--- conflicted
+++ resolved
@@ -11,11 +11,8 @@
     steps:
       - name: Checkout
         uses: actions/checkout@v3
-<<<<<<< HEAD
-=======
       - name: Clean
         run: make clean
->>>>>>> e962c3ef
       - name: Install prerequisites
         run: make prereqs
       - name: Setup Firefox
