name: Compiler Explorer Frontend Testing

on: [push]
jobs:
  cypress-run:
    if: github.repository_owner == 'compiler-explorer'
    runs-on: ubuntu-20.04
    strategy:
      matrix:
        browser: ['chrome', 'firefox']
    steps:
      - name: Checkout
<<<<<<< HEAD
        uses: actions/checkout@v2
=======
        uses: actions/checkout@v3
      - name: Clean
        run: make clean
>>>>>>> d0f349cf
      - name: Install prerequisites
        run: make prereqs
      - name: Setup browser
        uses: browser-actions/setup-${{ matrix.browser }}@latest
      - name: Cypress run
        uses: cypress-io/github-action@v2
        with:
          start: npm run dev
          wait-on: 'http://localhost:10240'
          config: screenshotOnRunFailure=false,video=false
          browser: ${{ matrix.browser }}<|MERGE_RESOLUTION|>--- conflicted
+++ resolved
@@ -10,13 +10,7 @@
         browser: ['chrome', 'firefox']
     steps:
       - name: Checkout
-<<<<<<< HEAD
-        uses: actions/checkout@v2
-=======
         uses: actions/checkout@v3
-      - name: Clean
-        run: make clean
->>>>>>> d0f349cf
       - name: Install prerequisites
         run: make prereqs
       - name: Setup browser
