default: run

help: # with thanks to Ben Rady
	@grep -E '^[0-9a-zA-Z_-]+:.*?## .*$$' $(MAKEFILE_LIST) | sort | awk 'BEGIN {FS = ":.*?## "}; {printf "\033[36m%-20s\033[0m %s\n", $$1, $$2}'

export XZ_OPT := -1 -T 0
export SENTRY_ORG := compiler-explorer

# If you see "node-not-found" then you need to depend on node-installed.
NODE:=node-not-found
NPM:=npm-not-found

# These 'find' scripts cache their results in a dotfile.
# Doing it this way instead of NODE:=$(shell etc/script/find-node) means
# if they fail, they stop the make process. As best I can tell there's no
# way to get make to fail if a sub-shell command fails.
.node-bin: etc/scripts/find-node
	@etc/scripts/find-node .node-bin

# All targets that need node must depend on this to ensure the NODE variable
# is appropriately set, and that PATH is updated.
node-installed: .node-bin
	@$(eval NODE:=$(shell cat .node-bin))
	@$(eval NPM:=$(shell dirname $(shell cat .node-bin))/npm)
	@$(eval PATH=$(shell dirname $(realpath $(NODE))):$(PATH))

info: node-installed ## print out some useful variables
	@echo Using node from $(NODE)
	@echo Using npm from $(NPM)
	@echo PATH is $(PATH)

.PHONY: clean run test run-amazon
.PHONY: dist lint lint-fix ci-lint prereqs node_modules gh-dist check pre-commit
prereqs: node_modules

NODE_MODULES=.npm-updated
$(NODE_MODULES): package.json | node-installed
	$(NPM) install --only=prod $(NPM_FLAGS)
	$(NPM) install --only=dev $(NPM_FLAGS)
	@rm -rf node_modules/.cache/esm/*
	@touch $@

WEBPACK:=./node_modules/webpack-cli/bin/cli.js
$(WEBPACK): $(NODE_MODULES)

lint: $(NODE_MODULES)  ## Checks if the source currently matches code conventions
	$(NPM) run lint

lint-fix: $(NODE_MODULES)  ## Checks if everything matches code conventions & fixes those which are trivial to do so
	$(NPM) run lint-fix

ci-lint: $(NODE_MODULES)
	$(NPM) run ci-lint

node_modules: $(NODE_MODULES)
webpack: $(WEBPACK)  ## Runs webpack (useful only for debugging webpack)
	rm -rf out/dist/static out/dist/manifest.json
	$(WEBPACK) $(WEBPACK_ARGS)

test: $(NODE_MODULES)  ## Runs the tests
	$(NPM) run test
	@echo Tests pass

check: $(NODE_MODULES) test lint  ## Runs all checks required before committing (fixing trivial things automatically)
pre-commit: $(NODE_MODULES) test ci-lint

clean:  ## Cleans up everything
	rm -rf node_modules .*-updated .*-bin out

# Don't use $(NODE) ./node_modules/<path to node_module> as sometimes that's not actually a node script. Instead, rely
# on PATH ensuring "node" is found in our distribution first.
run: export NODE_ENV=production
run: export WEBPACK_ARGS="-p"
run: prereqs webpack  ## Runs the site normally
	./node_modules/.bin/supervisor -w app.js,lib,etc/config,static/tsconfig.json -e 'js|ts|node|properties|yaml' --exec $(NODE) $(NODE_ARGS) -- -r esm ./app.js $(EXTRA_ARGS)

dev: export NODE_ENV=development
<<<<<<< HEAD
dev: prereqs ## Runs the site as a developer; including live reload support and installation of git hooks
	./node_modules/.bin/supervisor -w app.js,lib,etc/config -e 'js|node|properties|yaml' -n exit --exec $(NODE) $(NODE_ARGS) -- -r esm ./app.js $(EXTRA_ARGS)

debug: export NODE_ENV=development
debug: prereqs ## Runs the site as a developer with full debugging; including live reload support and installation of git hooks
	./node_modules/.bin/supervisor -w app.js,lib,etc/config -e 'js|node|properties|yaml' -n exit --inspect 9229 --exec $(NODE) $(NODE_ARGS) -- -r esm ./app.js --debug $(EXTRA_ARGS)
=======
dev: prereqs install-git-hooks ## Runs the site as a developer; including live reload support and installation of git hooks
	./node_modules/.bin/supervisor -w app.js,lib,etc/config,static/tsconfig.json -e 'js|ts|node|properties|yaml' -n exit --exec $(NODE) $(NODE_ARGS) -- -r esm ./app.js $(EXTRA_ARGS)

debug: export NODE_ENV=development
debug: prereqs install-git-hooks ## Runs the site as a developer with full debugging; including live reload support and installation of git hooks
	./node_modules/.bin/supervisor -w app.js,lib,etc/config,static/tsconfig.json -e 'js|ts|node|properties|yaml' -n exit --inspect 9229 --exec $(NODE) $(NODE_ARGS) -- -r esm ./app.js --debug $(EXTRA_ARGS)
>>>>>>> cfff7402

HASH := $(shell git rev-parse HEAD)
dist: export NODE_ENV=production
dist: export WEBPACK_ARGS=-p
dist: prereqs webpack  ## Creates a distribution
	echo $(HASH) > out/dist/git_hash

RELEASE_FILE_NAME=$(GITHUB_RUN_NUMBER)
RELEASE_NAME=gh-$(RELEASE_FILE_NAME)
gh-dist: dist  ## Creates a distribution as if we were running on github
	# Output some magic for GH to set the branch name
	echo "::set-output name=branch::$${GITHUB_REF#refs/heads/}"
	echo $(RELEASE_NAME) > out/dist/release_build
	rm -rf out/dist-bin
	mkdir -p out/dist-bin
	tar -Jcf out/dist-bin/$(RELEASE_FILE_NAME).tar.xz -T gh-dist-files.txt
	tar -Jcf out/dist-bin/$(RELEASE_FILE_NAME).static.tar.xz --transform="s,^out/dist/static/,," out/dist/static/*
	echo $(HASH) > out/dist-bin/$(RELEASE_FILE_NAME).txt
	du -ch out/**/*
	# Create and set commits for a sentry release if and only if we have the secure token set
	# External GitHub PRs etc won't have the variable set.
	@[ -z "$(SENTRY_AUTH_TOKEN)" ] || $(NPM) run sentry -- releases new -p compiler-explorer $(RELEASE_NAME)
	@[ -z "$(SENTRY_AUTH_TOKEN)" ] || $(NPM) run sentry -- releases set-commits --auto $(RELEASE_NAME)
	@[ -z "$(SENTRY_AUTH_TOKEN)" ] || $(NPM) run sentry -- releases files $(RELEASE_NAME) upload-sourcemaps out/dist/static

changelog:  ## Create the changelog
	python3 ./etc/scripts/changelog.py

policies:
	python3 ./etc/scripts/politic.py

.PHONY: changelog<|MERGE_RESOLUTION|>--- conflicted
+++ resolved
@@ -75,21 +75,12 @@
 	./node_modules/.bin/supervisor -w app.js,lib,etc/config,static/tsconfig.json -e 'js|ts|node|properties|yaml' --exec $(NODE) $(NODE_ARGS) -- -r esm ./app.js $(EXTRA_ARGS)
 
 dev: export NODE_ENV=development
-<<<<<<< HEAD
 dev: prereqs ## Runs the site as a developer; including live reload support and installation of git hooks
-	./node_modules/.bin/supervisor -w app.js,lib,etc/config -e 'js|node|properties|yaml' -n exit --exec $(NODE) $(NODE_ARGS) -- -r esm ./app.js $(EXTRA_ARGS)
+	./node_modules/.bin/supervisor -w app.js,lib,etc/config,static/tsconfig.json -e 'js|ts|node|properties|yaml' -n exit --exec $(NODE) $(NODE_ARGS) -- -r esm ./app.js $(EXTRA_ARGS)
 
 debug: export NODE_ENV=development
 debug: prereqs ## Runs the site as a developer with full debugging; including live reload support and installation of git hooks
-	./node_modules/.bin/supervisor -w app.js,lib,etc/config -e 'js|node|properties|yaml' -n exit --inspect 9229 --exec $(NODE) $(NODE_ARGS) -- -r esm ./app.js --debug $(EXTRA_ARGS)
-=======
-dev: prereqs install-git-hooks ## Runs the site as a developer; including live reload support and installation of git hooks
-	./node_modules/.bin/supervisor -w app.js,lib,etc/config,static/tsconfig.json -e 'js|ts|node|properties|yaml' -n exit --exec $(NODE) $(NODE_ARGS) -- -r esm ./app.js $(EXTRA_ARGS)
-
-debug: export NODE_ENV=development
-debug: prereqs install-git-hooks ## Runs the site as a developer with full debugging; including live reload support and installation of git hooks
 	./node_modules/.bin/supervisor -w app.js,lib,etc/config,static/tsconfig.json -e 'js|ts|node|properties|yaml' -n exit --inspect 9229 --exec $(NODE) $(NODE_ARGS) -- -r esm ./app.js --debug $(EXTRA_ARGS)
->>>>>>> cfff7402
 
 HASH := $(shell git rev-parse HEAD)
 dist: export NODE_ENV=production
