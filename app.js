--- conflicted
+++ resolved
@@ -227,7 +227,7 @@
         if (thresErr && lagMs >= thresErr) {
             logger.error(`Event Loop Lag: ${lagMs} ms`);
         }
-<<<<<<< HEAD
+
     });
     const options = {
         googleAnalyticsAccount: ceProps('clientGoogleAnalyticsAccount', 'UA-55180-6'),
@@ -270,7 +270,6 @@
     };
     this.setCompilers([]);
     this.get = () => options;
-=======
         else if (thresWarn && lagMs >= thresWarn) {
             logger.warn(`Event Loop Lag: ${lagMs} ms`);
         }
@@ -281,7 +280,7 @@
     if (lagIntervalMs > 0) {
         setImmediate(eventLoopLagHandler);
     }
->>>>>>> 7aa1711c
+
 }
 
 let pugRequireHandler = () => {
