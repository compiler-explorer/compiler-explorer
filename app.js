#!/usr/bin/env node

// Copyright (c) 2012, Matt Godbolt
// All rights reserved.
//
// Redistribution and use in source and binary forms, with or without
// modification, are permitted provided that the following conditions are met:
//
//     * Redistributions of source code must retain the above copyright notice,
//       this list of conditions and the following disclaimer.
//     * Redistributions in binary form must reproduce the above copyright
//       notice, this list of conditions and the following disclaimer in the
//       documentation and/or other materials provided with the distribution.
//
// THIS SOFTWARE IS PROVIDED BY THE COPYRIGHT HOLDERS AND CONTRIBUTORS "AS IS"
// AND ANY EXPRESS OR IMPLIED WARRANTIES, INCLUDING, BUT NOT LIMITED TO, THE
// IMPLIED WARRANTIES OF MERCHANTABILITY AND FITNESS FOR A PARTICULAR PURPOSE
// ARE DISCLAIMED. IN NO EVENT SHALL THE COPYRIGHT HOLDER OR CONTRIBUTORS BE
// LIABLE FOR ANY DIRECT, INDIRECT, INCIDENTAL, SPECIAL, EXEMPLARY, OR
// CONSEQUENTIAL DAMAGES (INCLUDING, BUT NOT LIMITED TO, PROCUREMENT OF
// SUBSTITUTE GOODS OR SERVICES; LOSS OF USE, DATA, OR PROFITS; OR BUSINESS
// INTERRUPTION) HOWEVER CAUSED AND ON ANY THEORY OF LIABILITY, WHETHER IN
// CONTRACT, STRICT LIABILITY, OR TORT (INCLUDING NEGLIGENCE OR OTHERWISE)
// ARISING IN ANY WAY OUT OF THE USE OF THIS SOFTWARE, EVEN IF ADVISED OF THE
// POSSIBILITY OF SUCH DAMAGE.

// Initialise options and properties. Don't load any handlers here; they
// may need an initialised properties library.
const nopt = require('nopt'),
    os = require('os'),
    props = require('./lib/properties'),
    child_process = require('child_process'),
    path = require('path'),
    fs = require('fs-extra'),
    systemdSocket = require('systemd-socket'),
    url = require('url'),
    _ = require('underscore-node'),
    express = require('express'),
    Raven = require('raven'),
    logger = require('./lib/logger').logger,
    webpackDevMiddleware = require("webpack-dev-middleware");


// Parse arguments from command line 'node ./app.js args...'
const opts = nopt({
    env: [String, Array],
    rootDir: [String],
    host: [String],
    port: [Number],
    propDebug: [Boolean],
    debug: [Boolean],
    static: [String],
    archivedVersions: [String],
    noRemoteFetch: [Boolean],
    tmpDir: [String],
    wsl: [Boolean],
    language: [String],
    noCache: [Boolean]
});

if (opts.debug) logger.level = 'debug';

// AP: Detect if we're running under Windows Subsystem for Linux. Temporary modification
// of process.env is allowed: https://nodejs.org/api/process.html#process_process_env
if ((process.platform === "win32") || child_process.execSync('uname -a').toString().indexOf('Microsoft') > -1)
    process.env.wsl = true;

// AP: Allow setting of tmpDir (used in lib/base-compiler.js & lib/exec.js) through opts.
// WSL requires a directory on a Windows volume. Set that to Windows %TEMP% if no tmpDir supplied.
// If a tempDir is supplied then assume that it will work for WSL processes as well.
if (opts.tmpDir) {
    process.env.tmpDir = opts.tmpDir;
    process.env.winTmp = opts.tmpDir;
}
else if (process.env.wsl) {
    // Dec 2017 preview builds of WSL include /bin/wslpath; do the parsing work for now.
    // Parsing example %TEMP% is C:\Users\apardoe\AppData\Local\Temp
    const windowsTemp = child_process.execSync('cmd.exe /c echo %TEMP%').toString().replace(/\\/g, "/");
    const driveLetter = windowsTemp.substring(0, 1).toLowerCase();
    const directoryPath = windowsTemp.substring(2).trim();
    process.env.winTmp = path.join("/mnt", driveLetter, directoryPath);
}

// Use the canned git_hash if provided
let gitReleaseName = '';
if (opts.static && fs.existsSync(opts.static + "/git_hash")) {
    gitReleaseName = fs.readFileSync(opts.static + "/git_hash").toString().trim();
} else if (fs.existsSync('.git/')) { // Just if we have been cloned and not downloaded (Thanks David!)
    gitReleaseName = child_process.execSync('git rev-parse HEAD').toString().trim();
}

// Set default values for omitted arguments
const defArgs = {
    rootDir: opts.rootDir || './etc',
    env: opts.env || ['dev'],
    hostname: opts.host,
    port: opts.port || 10240,
    staticDir: opts.static || 'static',
    gitReleaseName: gitReleaseName,
    wantedLanguage: opts.language || null,
    doCache: !opts.noCache,
    fetchCompilersFromRemote: !opts.noRemoteFetch
};

const webpackConfig = require('./webpack.config.js')[1],
    webpackCompiler = require('webpack')(webpackConfig),
    manifestName = 'manifest.json',
    staticManifestPath = path.join(__dirname, defArgs.staticDir, webpackConfig.output.publicPath),
    assetManifestPath = path.join(staticManifestPath, 'assets'),
    staticManifest = require(path.join(staticManifestPath, manifestName)),
    assetManifest = require(path.join(assetManifestPath, manifestName));

const isDevMode = () => process.env.NODE_ENV === "DEV";

const propHierarchy = _.flatten([
    'defaults',
    defArgs.env,
    _.map(defArgs.env, e => e + '.' + process.platform),
    process.platform,
    os.hostname(),
    'local']);
logger.info("properties hierarchy: " + propHierarchy.join(', '));

// Propagate debug mode if need be
if (opts.propDebug) props.setDebug(true);

// *All* files in config dir are parsed
props.initialize(defArgs.rootDir + '/config', propHierarchy);

// Now load up our libraries.
const aws = require('./lib/aws'),
    google = require('./lib/google');

// Instantiate a function to access records concerning "compiler-explorer"
// in hidden object props.properties
const ceProps = props.propsFor("compiler-explorer");

let languages = require('./lib/languages').list;

if (defArgs.wantedLanguage) {
    const filteredLangs = {};
    _.each(languages, lang => {
        if (lang.id === defArgs.wantedLanguage ||
            lang.name === defArgs.wantedLanguage ||
            (lang.alias && lang.alias.indexOf(defArgs.wantedLanguage) >= 0)) {
            filteredLangs[lang.id] = lang;
        }
    });
    languages = filteredLangs;
}

if (languages.length === 0) {
    logger.error("Trying to start Compiler Explorer without a language");
}

// Instantiate a function to access records concerning the chosen language
// in hidden object props.properties
let compilerPropsFuncsL = {};
_.each(languages, lang => compilerPropsFuncsL[lang.id] = props.propsFor(lang.id));

// Get a property from the specified langId, and if not found, use defaults from CE,
// and at last return whatever default value was set by the caller
function compilerPropsL(lang, property, defaultValue) {
    const forLanguage = compilerPropsFuncsL[lang];
    if (forLanguage) {
        const forCompiler = forLanguage(property);
        if (forCompiler !== undefined) return forCompiler;
    }
    return ceProps(property, defaultValue);
}

// For every lang passed, get its corresponding compiler property
function compilerPropsA(langs, property, defaultValue) {
    let forLanguages = {};
    _.each(langs, lang => {
        forLanguages[lang.id] = compilerPropsL(lang.id, property, defaultValue);
    });
    return forLanguages;
}

// Same as A version, but transforms each value by fn(original, lang)
function compilerPropsAT(langs, transform, property, defaultValue) {
    let forLanguages = {};
    _.each(langs, lang => {
        forLanguages[lang.id] = transform(compilerPropsL(lang.id, property, defaultValue), lang);
    });
    return forLanguages;
}

const staticMaxAgeSecs = ceProps('staticMaxAgeSecs', 0);
const maxUploadSize = ceProps('maxUploadSize', '1mb');
const extraBodyClass = ceProps('extraBodyClass', '');

function staticHeaders(res) {
    if (staticMaxAgeSecs) {
        res.setHeader('Cache-Control', 'public, max-age=' + staticMaxAgeSecs + ', must-revalidate');
    }
}

const csp = require('./lib/csp').policy;

function contentPolicyHeader(res) {
    if (csp) {
        res.setHeader('Content-Security-Policy', csp);
    }
}

const awsProps = props.propsFor("aws");

// function to load internal binaries (i.e. lib/source/*.js)
function loadSources() {
    const sourcesDir = "lib/sources";
    return fs.readdirSync(sourcesDir)
        .filter(file => file.match(/.*\.js$/))
        .map(file => require("./" + path.join(sourcesDir, file)));
}

const fileSources = loadSources();
const clientOptionsHandler = new ClientOptionsHandler(fileSources);
const CompilationEnvironment = require('./lib/compilation-env');
const compilationEnvironment = new CompilationEnvironment(ceProps, compilerPropsL, defArgs.doCache);
const CompileHandler = require('./lib/handlers/compile').Handler;
const compileHandler = new CompileHandler(compilationEnvironment);
const ApiHandler = require('./lib/handlers/api').Handler;
const apiHandler = new ApiHandler(compileHandler, ceProps);
const SourceHandler = require('./lib/handlers/source').Handler;
const sourceHandler = new SourceHandler(fileSources, staticHeaders);
const CompilerFinder = require('./lib/compiler-finder');
const compilerFinder = new CompilerFinder(compileHandler, compilerPropsL, compilerPropsAT, ceProps, awsProps,
    languages, defArgs);
const semverParser = require('semver');

function ClientOptionsHandler(fileSources) {
    const sources = _.sortBy(fileSources.map(source => {
        return {name: source.name, urlpart: source.urlpart};
    }), 'name');

    const supportsBinary = compilerPropsAT(languages, res => !!res, 'supportsBinary', true);
    const supportsExecutePerLanguage = compilerPropsAT(languages, (res, lang) => {
        return supportsBinary[lang.id] && !!res;
    }, 'supportsExecute', true);
    const supportsExecute = Object.values(supportsExecutePerLanguage).some((value) => value);

    const libs = {};
    const baseLibs = compilerPropsA(languages, 'libs');
    _.each(baseLibs, (forLang, lang) => {
        if (lang && forLang) {
            libs[lang] = {};
            _.each(forLang.split(':'), lib => {
                const libBaseName = `libs.${lib}`;
                libs[lang][lib] = {
                    name: compilerPropsL(lang, libBaseName + '.name'),
                    url: compilerPropsL(lang, libBaseName + '.url'),
                    description: compilerPropsL(lang, libBaseName + '.description')
                };
                libs[lang][lib].versions = {};
                const listedVersions = `${compilerPropsL(lang, libBaseName + '.versions')}`;
                if (listedVersions) {
                    _.each(listedVersions.split(':'), version => {
                        const libVersionName = libBaseName + `.versions.${version}`;
                        libs[lang][lib].versions[version] = {};
                        libs[lang][lib].versions[version].version = compilerPropsL(lang, libVersionName + '.version');
                        libs[lang][lib].versions[version].path = [];
                        const includes = compilerPropsL(lang, libVersionName + '.path');
                        if (includes) {
                            _.each(includes.split(':'), path => libs[lang][lib].versions[version].path.push(path));
                        } else {
                            logger.warn(`No paths found for ${lib} - ${version}`);
                        }
                    });
                } else {
                    logger.warn(`No versions found for ${lib} library`);
                }
            });
        }
    });
    const options = {
        googleAnalyticsAccount: ceProps('clientGoogleAnalyticsAccount', 'UA-55180-6'),
        googleAnalyticsEnabled: ceProps('clientGoogleAnalyticsEnabled', false),
        sharingEnabled: ceProps('clientSharingEnabled', true),
        githubEnabled: ceProps('clientGitHubRibbonEnabled', true),
        gapiKey: ceProps('googleApiKey', ''),
        googleShortLinkRewrite: ceProps('googleShortLinkRewrite', '').split('|'),
        urlShortenService: ceProps('urlShortenService', 'none'),
        defaultSource: ceProps('defaultSource', ''),
        compilers: [],
        libs: libs,
        defaultLibs: compilerPropsA(languages, 'defaultLibs', ''),
        defaultCompiler: compilerPropsA(languages, 'defaultCompiler', ''),
        compileOptions: compilerPropsA(languages, 'defaultOptions', ''),
        supportsBinary: supportsBinary,
        supportsExecute: supportsExecute,
        languages: languages,
        sources: sources,
        raven: ceProps('ravenUrl', ''),
        release: gitReleaseName,
        environment: defArgs.env,
        localStoragePrefix: ceProps('localStoragePrefix'),
        cvCompilerCountMax: ceProps('cvCompilerCountMax', 6),
        defaultFontScale: ceProps('defaultFontScale', 1.0),
        doCache: defArgs.doCache
    };
    this.setCompilers = compilers => {
        const blacklistedKeys = ['exe', 'versionFlag', 'versionRe', 'compilerType', 'demangler', 'objdumper',
            'postProcess', 'demanglerClassFile', 'isSemVer'];
        let semverGroups = {};
        const copiedCompilers = JSON.parse(JSON.stringify(compilers));
<<<<<<< HEAD

        const safeVer = version => {
            return semverParser.valid(version, true) ||
                semverParser.valid(version + '.0', true) ||
                "9999999.99999.999";
        };

        _.each(copiedCompilers, (compiler, compilersKey) => {
            // Find if this compiler's group uses semver
            if (compiler.isSemVer) {
                if (!semverGroups[compiler.group]) semverGroups[compiler.group] = [];
                // Desired index which will keep the array in order
                const index = _.sortedIndex(semverGroups[compiler.group], compiler.semver, (lhg) => {
                    return semverParser.compare(safeVer(lhg.semver), safeVer(compiler.semver));
                });
                semverGroups[compiler.group].splice(index, 0, compiler);
            }
=======
        _.each(copiedCompilers, (compiler, compilersKey) => {
>>>>>>> 373587cf
            _.each(compiler, (_, propKey) => {
                if (blacklistedKeys.includes(propKey)) {
                    delete copiedCompilers[compilersKey][propKey];
                }
            });
        });
        _.each(semverGroups, group => {
            let order = 0;
            // Set $order to -index on array. As group is an array, iteration order is guaranteed.
            _.each(group, compiler => compiler['$order'] = -order++);
        });

        options.compilers = copiedCompilers;
    };
    this.setCompilers([]);
    this.get = () => options;
}

function shortUrlHandler(req, res, next) {
    const resolver = new google.ShortLinkResolver(aws.getConfig('googleApiKey'));
    const bits = req.url.split("/");
    if (bits.length !== 2 || req.method !== "GET") return next();
    const googleUrl = `http://goo.gl/${encodeURIComponent(bits[1])}`;
    resolver.resolve(googleUrl)
        .then(resultObj => {
            const parsed = url.parse(resultObj.longUrl);
            const allowedRe = new RegExp(ceProps('allowedShortUrlHostRe'));
            if (parsed.host.match(allowedRe) === null) {
                logger.warn(`Denied access to short URL ${bits[1]} - linked to ${resultObj.longUrl}`);
                return next();
            }
            res.writeHead(301, {
                Location: resultObj.id,
                'Cache-Control': 'public'
            });
            res.end();
        })
        .catch(e => {
            logger.error(`Failed to expand ${googleUrl} - ${e}`);
            next();
        });
}

function startListening(server) {
    const ss = systemdSocket();
    let _port;
    if (ss) {
        // ms (5 min default)
        const timeout = (typeof process.env.IDLE_TIMEOUT !== 'undefined' ? process.env.IDLE_TIMEOUT : 300) * 1000;
        if (timeout) {
            let exit = () => {
                logger.info("Inactivity timeout reached, exiting.");
                process.exit(0);
            };
            let idleTimer = setTimeout(exit, timeout);
            let reset = () => {
                clearTimeout(idleTimer);
                idleTimer = setTimeout(exit, timeout);
            };
            server.all('*', reset);
        }
        _port = ss;
    } else {
        _port = defArgs.port;
    }
    logger.info(`  Listening on http://${defArgs.hostname || 'localhost'}:${_port}/`);
    logger.info("=======================================");
    server.listen(_port, defArgs.hostname);
}

Promise.all([compilerFinder.find(), aws.initConfig(awsProps)])
    .then(args => {
        let compilers = args[0];
        let prevCompilers;

        const ravenPrivateEndpoint = aws.getConfig('ravenPrivateEndpoint');
        if (ravenPrivateEndpoint) {
            Raven.config(ravenPrivateEndpoint, {
                release: gitReleaseName,
                environment: defArgs.env
            }).install();
            logger.info("Configured with raven endpoint", ravenPrivateEndpoint);
        } else {
            Raven.config(false).install();
        }

        function onCompilerChange(compilers) {
            if (JSON.stringify(prevCompilers) === JSON.stringify(compilers)) {
                return;
            }
            logger.debug("Compilers:", compilers);
            if (compilers.length === 0) {
                logger.error("#### No compilers found: no compilation will be done!");
            }
            prevCompilers = compilers;
            clientOptionsHandler.setCompilers(compilers);
            apiHandler.setCompilers(compilers);
            apiHandler.setLanguages(languages);
        }

        onCompilerChange(compilers);

        const rescanCompilerSecs = ceProps('rescanCompilerSecs', 0);
        if (rescanCompilerSecs) {
            logger.info(`Rescanning compilers every ${rescanCompilerSecs} secs`);
            setInterval(() => compilerFinder.find().then(onCompilerChange),
                rescanCompilerSecs * 1000);
        }

        const webServer = express(),
            sFavicon = require('serve-favicon'),
            bodyParser = require('body-parser'),
            morgan = require('morgan'),
            compression = require('compression'),
            restreamer = require('./lib/restreamer');

        logger.info("=======================================");
        if (gitReleaseName) logger.info(`  git release ${gitReleaseName}`);

        function renderConfig(extra) {
            const options = _.extend(extra, clientOptionsHandler.get());
            options.compilerExplorerOptions = JSON.stringify(options);
            options.extraBodyClass = extraBodyClass;
            options.require = function (path) {
                if (isDevMode()) {
                    //this will break assets in dev mode for now
                    return '/dist/' + path;
                }
                if (staticManifest.hasOwnProperty(path)) {
                    return "dist/" + staticManifest[path];
                }
                if (assetManifest.hasOwnProperty(path)) {
                    return "dist/assets/" + assetManifest[path];
                }
                logger.warn("Requested an asset I don't know about");
            };
            return options;
        }

        const embeddedHandler = function (req, res) {
            staticHeaders(res);
            contentPolicyHeader(res);
            res.render('embed', renderConfig({embedded: true}));
        };
        const healthCheck = require('./lib/handlers/health-check');

        if (isDevMode()) {
            webServer.use(webpackDevMiddleware(webpackCompiler, {
                publicPath: webpackConfig.output.publicPath,
                logger: logger
            }));
            webServer.use(express.static(defArgs.staticDir));
        } else {
            /* Assume that anything not dev is just production.
             * This gives sane defaults for anyone who isn't messing with this */
            logger.info("  serving static files from '" + defArgs.staticDir + "'");
            webServer.use(express.static(defArgs.staticDir, {maxAge: staticMaxAgeSecs * 1000}));
        }

        webServer
            .use(Raven.requestHandler())
            .set('trust proxy', true)
            .set('view engine', 'pug')
            // before morgan so healthchecks aren't logged
            .use('/healthcheck', new healthCheck.HealthCheckHandler().handle)
            .use(morgan('combined', {stream: logger.stream}))
            .use(compression())
            .get('/', (req, res) => {
                staticHeaders(res);
                contentPolicyHeader(res);
                res.render('index', renderConfig({embedded: false}));
            })
            .get('/e', embeddedHandler)
            // legacy. not a 301 to prevent any redirect loops between old e links and embed.html
            .get('/embed.html', embeddedHandler)
            .get('/embed-ro', (req, res) => {
                staticHeaders(res);
                contentPolicyHeader(res);
                res.render('embed', renderConfig({embedded: true, readOnly: true}));
            })
            .get('/robots.txt', (req, res) => {
                staticHeaders(res);
                res.end('User-agent: *\nSitemap: https://godbolt.org/sitemap.xml');
            })
            .get('/sitemap.xml', (req, res) => {
                staticHeaders(res);
                res.set('Content-Type', 'application/xml');
                res.render('sitemap');
            })
            .use(sFavicon(path.join(defArgs.staticDir, webpackConfig.output.publicPath, 'favicon.ico')));

        webServer
            .use(bodyParser.json({limit: ceProps('bodyParserLimit', maxUploadSize)}))
            .use(bodyParser.text({limit: ceProps('bodyParserLimit', maxUploadSize), type: () => true}))
            .use(restreamer())
            .use('/source', sourceHandler.handle.bind(sourceHandler))
            .use('/api', apiHandler.handle)
            .use('/g', shortUrlHandler);
        if (!defArgs.doCache) {
            logger.info("  not caching due to --noCache parameter being present");
        }
        webServer.use(Raven.errorHandler());
        webServer.on('error', err => logger.error('Caught error:', err, "(in web error handler; continuing)"));

        startListening(webServer);
    })
    .catch(err => {
        logger.error("Promise error:", err, "(shutting down)");
        process.exit(1);
    });<|MERGE_RESOLUTION|>--- conflicted
+++ resolved
@@ -305,8 +305,7 @@
             'postProcess', 'demanglerClassFile', 'isSemVer'];
         let semverGroups = {};
         const copiedCompilers = JSON.parse(JSON.stringify(compilers));
-<<<<<<< HEAD
-
+      
         const safeVer = version => {
             return semverParser.valid(version, true) ||
                 semverParser.valid(version + '.0', true) ||
@@ -323,9 +322,6 @@
                 });
                 semverGroups[compiler.group].splice(index, 0, compiler);
             }
-=======
-        _.each(copiedCompilers, (compiler, compilersKey) => {
->>>>>>> 373587cf
             _.each(compiler, (_, propKey) => {
                 if (blacklistedKeys.includes(propKey)) {
                     delete copiedCompilers[compilersKey][propKey];
