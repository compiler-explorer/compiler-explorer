// Copyright (c) 2012, Compiler Explorer Authors
// All rights reserved.
//
// Redistribution and use in source and binary forms, with or without
// modification, are permitted provided that the following conditions are met:
//
//     * Redistributions of source code must retain the above copyright notice,
//       this list of conditions and the following disclaimer.
//     * Redistributions in binary form must reproduce the above copyright
//       notice, this list of conditions and the following disclaimer in the
//       documentation and/or other materials provided with the distribution.
//
// THIS SOFTWARE IS PROVIDED BY THE COPYRIGHT HOLDERS AND CONTRIBUTORS "AS IS"
// AND ANY EXPRESS OR IMPLIED WARRANTIES, INCLUDING, BUT NOT LIMITED TO, THE
// IMPLIED WARRANTIES OF MERCHANTABILITY AND FITNESS FOR A PARTICULAR PURPOSE
// ARE DISCLAIMED. IN NO EVENT SHALL THE COPYRIGHT HOLDER OR CONTRIBUTORS BE
// LIABLE FOR ANY DIRECT, INDIRECT, INCIDENTAL, SPECIAL, EXEMPLARY, OR
// CONSEQUENTIAL DAMAGES (INCLUDING, BUT NOT LIMITED TO, PROCUREMENT OF
// SUBSTITUTE GOODS OR SERVICES; LOSS OF USE, DATA, OR PROFITS; OR BUSINESS
// INTERRUPTION) HOWEVER CAUSED AND ON ANY THEORY OF LIABILITY, WHETHER IN
// CONTRACT, STRICT LIABILITY, OR TORT (INCLUDING NEGLIGENCE OR OTHERWISE)
// ARISING IN ANY WAY OUT OF THE USE OF THIS SOFTWARE, EVEN IF ADVISED OF THE
// POSSIBILITY OF SUCH DAMAGE.

import child_process from 'child_process';
import os from 'os';
import path from 'path';
import process from 'process';
import url from 'url';

import * as Sentry from '@sentry/node';
import * as Tracing from '@sentry/tracing';
import bodyParser from 'body-parser';
import compression from 'compression';
import express from 'express';
import fs from 'fs-extra';
import morgan from 'morgan';
import nopt from 'nopt';
import PromClient from 'prom-client';
import responseTime from 'response-time';
import sanitize from 'sanitize-filename';
import sFavicon from 'serve-favicon';
import systemdSocket from 'systemd-socket';
import _ from 'underscore';
import urljoin from 'url-join';

import * as aws from './lib/aws';
import * as normalizer from './lib/clientstate-normalizer';
import {CompilationEnvironment} from './lib/compilation-env';
import {CompilationQueue} from './lib/compilation-queue';
import {CompilerFinder} from './lib/compiler-finder';
// import { policy as csp } from './lib/csp';
import {initialiseWine} from './lib/exec';
import {CompileHandler} from './lib/handlers/compile';
import * as healthCheck from './lib/handlers/health-check';
import {NoScriptHandler} from './lib/handlers/noscript';
import {RouteAPI} from './lib/handlers/route-api';
import {SourceHandler} from './lib/handlers/source';
import {languages as allLanguages} from './lib/languages';
import {logger, logToLoki, logToPapertrail, suppressConsoleLog} from './lib/logger';
import {setupMetricsServer} from './lib/metrics-server';
import {ClientOptionsHandler} from './lib/options-handler';
import * as props from './lib/properties';
import {ShortLinkResolver} from './lib/shortener/google';
import {sources} from './lib/sources';
import {loadSponsorsFromString} from './lib/sponsors';
import {getStorageTypeByKey} from './lib/storage';
import * as utils from './lib/utils';

// Parse arguments from command line 'node ./app.js args...'
const opts = nopt({
    env: [String, Array],
    rootDir: [String],
    host: [String],
    port: [String, Number],
    propDebug: [Boolean],
    debug: [Boolean],
    dist: [Boolean],
    archivedVersions: [String],
    // Ignore fetch marks and assume every compiler is found locally
    noRemoteFetch: [Boolean],
    tmpDir: [String],
    wsl: [Boolean],
    // If specified, only loads the specified language, resulting in faster loadup/iteration times
    language: [String],
    // Do not use caching for compilation results (Requests might still be cached by the client's browser)
    noCache: [Boolean],
    // Don't cleanly run if two or more compilers have clashing ids
    ensureNoIdClash: [Boolean],
    logHost: [String],
    logPort: [Number],
    suppressConsoleLog: [Boolean],
    metricsPort: [Number],
    loki: [String],
    discoveryonly: [String],
    prediscovered: [String],
    version: [Boolean],
});

if (opts.debug) logger.level = 'debug';

// AP: Detect if we're running under Windows Subsystem for Linux. Temporary modification
// of process.env is allowed: https://nodejs.org/api/process.html#process_process_env
if (process.platform === 'linux' && child_process.execSync('uname -a').toString().includes('Microsoft')) {
    process.env.wsl = true;
}

// AP: Allow setting of tmpDir (used in lib/base-compiler.js & lib/exec.js) through opts.
// WSL requires a directory on a Windows volume. Set that to Windows %TEMP% if no tmpDir supplied.
// If a tempDir is supplied then assume that it will work for WSL processes as well.
if (opts.tmpDir) {
    process.env.tmpDir = opts.tmpDir;
    process.env.winTmp = opts.tmpDir;
} else if (process.env.wsl) {
    // Dec 2017 preview builds of WSL include /bin/wslpath; do the parsing work for now.
    // Parsing example %TEMP% is C:\Users\apardoe\AppData\Local\Temp
    const windowsTemp = child_process.execSync('cmd.exe /c echo %TEMP%').toString().replace(/\\/g, '/');
    const driveLetter = windowsTemp.substring(0, 1).toLowerCase();
    const directoryPath = windowsTemp.substring(2).trim();
    process.env.winTmp = path.join('/mnt', driveLetter, directoryPath);
}

const distPath = utils.resolvePathFromAppRoot('out', 'dist');

const gitReleaseName = (() => {
    // Use the canned git_hash if provided
    const gitHashFilePath = path.join(distPath, 'git_hash');
    if (opts.dist && fs.existsSync(gitHashFilePath)) {
        return fs.readFileSync(gitHashFilePath).toString().trim();
    }

    // Just if we have been cloned and not downloaded (Thanks David!)
    if (fs.existsSync('.git/')) {
        return child_process.execSync('git rev-parse HEAD').toString().trim();
    }

    // unknown case
    return '';
})();

const releaseBuildNumber = (() => {
    // Use the canned build only if provided
    const releaseBuildPath = path.join(distPath, 'release_build');
    if (opts.dist && fs.existsSync(releaseBuildPath)) {
        return fs.readFileSync(releaseBuildPath).toString().trim();
    }
    return '';
})();

// Set default values for omitted arguments
const defArgs = {
    rootDir: opts.rootDir || './etc',
    env: opts.env || ['dev'],
    hostname: opts.host,
    port: opts.port || 10240,
    gitReleaseName: gitReleaseName,
    releaseBuildNumber: releaseBuildNumber,
    wantedLanguage: opts.language || null,
    doCache: !opts.noCache,
    fetchCompilersFromRemote: !opts.noRemoteFetch,
    ensureNoCompilerClash: opts.ensureNoIdClash,
    suppressConsoleLog: opts.suppressConsoleLog || false,
};

if (opts.logHost && opts.logPort) {
    logToPapertrail(opts.logHost, opts.logPort, defArgs.env.join('.'));
}

if (opts.loki) {
    logToLoki(opts.loki);
}

if (defArgs.suppressConsoleLog) {
    logger.info('Disabling further console logging');
    suppressConsoleLog();
}

const isDevMode = () => process.env.NODE_ENV !== 'production';

const propHierarchy = [
    'defaults',
    defArgs.env,
    _.map(defArgs.env, e => `${e}.${process.platform}`),
    process.platform,
    os.hostname(),
    'local',
].flat();
logger.info(`properties hierarchy: ${propHierarchy.join(', ')}`);

// Propagate debug mode if need be
if (opts.propDebug) props.setDebug(true);

// *All* files in config dir are parsed
const configDir = path.join(defArgs.rootDir, 'config');
props.initialize(configDir, propHierarchy);
// Instantiate a function to access records concerning "compiler-explorer"
// in hidden object props.properties
const ceProps = props.propsFor('compiler-explorer');

let languages = allLanguages;
if (defArgs.wantedLanguage) {
    const filteredLangs = {};
    _.each(languages, lang => {
        if (
            lang.id === defArgs.wantedLanguage ||
            lang.name === defArgs.wantedLanguage ||
            (lang.alias && lang.alias.includes(defArgs.wantedLanguage))
        ) {
            filteredLangs[lang.id] = lang;
        }
    });
    languages = filteredLangs;
}

if (Object.keys(languages).length === 0) {
    logger.error('Trying to start Compiler Explorer without a language');
}

const compilerProps = new props.CompilerProps(languages, ceProps);

const staticMaxAgeSecs = ceProps('staticMaxAgeSecs', 0);
const maxUploadSize = ceProps('maxUploadSize', '1mb');
const extraBodyClass = ceProps('extraBodyClass', isDevMode() ? 'dev' : '');
const storageSolution = compilerProps.ceProps('storageSolution', 'local');
const httpRoot = urljoin(ceProps('httpRoot', '/'), '/');

const staticUrl = ceProps('staticUrl');
const staticRoot = urljoin(staticUrl || urljoin(httpRoot, 'static'), '/');

function staticHeaders(res) {
    if (staticMaxAgeSecs) {
        res.setHeader('Cache-Control', 'public, max-age=' + staticMaxAgeSecs + ', must-revalidate');
    }
}

function contentPolicyHeader(/*res*/) {
    // TODO: re-enable CSP
    // if (csp) {
    //     res.setHeader('Content-Security-Policy', csp);
    // }
}

function measureEventLoopLag(delayMs) {
    return new Promise(resolve => {
        const start = process.hrtime.bigint();
        setTimeout(() => {
            const elapsed = process.hrtime.bigint() - start;
            const delta = elapsed - BigInt(delayMs * 1000000);
            return resolve(Number(delta) / 1000000);
        }, delayMs);
    });
}

function setupEventLoopLagLogging() {
    const lagIntervalMs = ceProps('eventLoopMeasureIntervalMs', 0);
    const thresWarn = ceProps('eventLoopLagThresholdWarn', 0);
    const thresErr = ceProps('eventLoopLagThresholdErr', 0);

    let totalLag = 0;
    const ceLagSecondsTotalGauge = new PromClient.Gauge({
        name: 'ce_lag_seconds_total',
        help: 'Total event loop lag since application startup',
    });

    async function eventLoopLagHandler() {
        const lagMs = await measureEventLoopLag(lagIntervalMs);
        totalLag += Math.max(lagMs / 1000, 0);
        ceLagSecondsTotalGauge.set(totalLag);

        if (thresErr && lagMs >= thresErr) {
            logger.error(`Event Loop Lag: ${lagMs} ms`);
        } else if (thresWarn && lagMs >= thresWarn) {
            logger.warn(`Event Loop Lag: ${lagMs} ms`);
        }

        setImmediate(eventLoopLagHandler);
    }

    if (lagIntervalMs > 0) {
        setImmediate(eventLoopLagHandler);
    }
}

let pugRequireHandler = () => {
    logger.error('pug require handler not configured');
};

async function setupWebPackDevMiddleware(router) {
    logger.info('  using webpack dev middleware');

    /* eslint-disable node/no-unpublished-import,import/extensions, */
    const {default: webpackDevMiddleware} = await import('webpack-dev-middleware');
    const {default: webpackConfig} = await import('./webpack.config.esm.js');
    const {default: webpack} = await import('webpack');
    /* eslint-enable */

    const webpackCompiler = webpack(webpackConfig);
    router.use(
        webpackDevMiddleware(webpackCompiler, {
            publicPath: '/static',
            stats: 'errors-only',
        })
    );

    pugRequireHandler = path => urljoin(httpRoot, 'static', path);
}

async function setupStaticMiddleware(router) {
    const staticManifest = await fs.readJson(path.join(distPath, 'manifest.json'));

    if (staticUrl) {
        logger.info(`  using static files from '${staticUrl}'`);
    } else {
        const staticPath = path.join(distPath, 'static');
        logger.info(`  serving static files from '${staticPath}'`);
        router.use(
            '/static',
            express.static(staticPath, {
                maxAge: staticMaxAgeSecs * 1000,
            })
        );
    }

    pugRequireHandler = path => {
        if (Object.prototype.hasOwnProperty.call(staticManifest, path)) {
            return urljoin(staticRoot, staticManifest[path]);
        } else {
            logger.error(`failed to locate static asset '${path}' in manifest`);
            return '';
        }
    };
}

function shouldRedactRequestData(data) {
    try {
        const parsed = JSON.parse(data);
        return !parsed['allowStoreCodeDebug'];
    } catch (e) {
        return true;
    }
}

const googleShortUrlResolver = new ShortLinkResolver();

function oldGoogleUrlHandler(req, res, next) {
    const id = req.params.id;
    const googleUrl = `https://goo.gl/${encodeURIComponent(id)}`;
    googleShortUrlResolver
        .resolve(googleUrl)
        .then(resultObj => {
            const parsed = new url.URL(resultObj.longUrl);
            const allowedRe = new RegExp(ceProps('allowedShortUrlHostRe'));
            if (parsed.host.match(allowedRe) === null) {
                logger.warn(`Denied access to short URL ${id} - linked to ${resultObj.longUrl}`);
                return next({
                    statusCode: 404,
                    message: `ID "${id}" could not be found`,
                });
            }
            res.writeHead(301, {
                Location: resultObj.longUrl,
                'Cache-Control': 'public',
            });
            res.end();
        })
        .catch(e => {
            logger.error(`Failed to expand ${googleUrl} - ${e}`);
            next({
                statusCode: 404,
                message: `ID "${id}" could not be found`,
            });
        });
}

function startListening(server) {
    const ss = systemdSocket();
    let _port;
    if (ss) {
        // ms (5 min default)
        const idleTimeout = process.env.IDLE_TIMEOUT;
        const timeout = (typeof idleTimeout !== 'undefined' ? idleTimeout : 300) * 1000;
        if (idleTimeout) {
            const exit = () => {
                logger.info('Inactivity timeout reached, exiting.');
                process.exit(0);
            };
            let idleTimer = setTimeout(exit, timeout);
            const reset = () => {
                clearTimeout(idleTimer);
                idleTimer = setTimeout(exit, timeout);
            };
            server.all('*', reset);
            logger.info(`  IDLE_TIMEOUT: ${idleTimeout}`);
        }
        _port = ss;
    } else {
        _port = defArgs.port;
    }

    const startupGauge = new PromClient.Gauge({
        name: 'ce_startup_seconds',
        help: 'Time taken from process start to serving requests',
    });
    startupGauge.set(process.uptime());
    const startupDurationMs = Math.floor(process.uptime() * 1000);
    if (isNaN(parseInt(_port))) {
        // unix socket, not a port number...
        logger.info(`  Listening on socket: //${_port}/`);
        logger.info(`  Startup duration: ${startupDurationMs}ms`);
        logger.info('=======================================');
        server.listen(_port);
    } else {
        // normal port number
        logger.info(`  Listening on http://${defArgs.hostname || 'localhost'}:${_port}/`);
        logger.info(`  Startup duration: ${startupDurationMs}ms`);
        logger.info('=======================================');
        server.listen(_port, defArgs.hostname);
    }
}

function setupSentry(sentryDsn, expressApp) {
    if (!sentryDsn) {
        logger.info('Not configuring sentry');
        return;
    }
    const sentryEnv = ceProps('sentryEnvironment');
    Sentry.init({
        dsn: sentryDsn,
        release: releaseBuildNumber || gitReleaseName,
        environment: sentryEnv || defArgs.env[0],
        beforeSend(event) {
            if (event.request && event.request.data && shouldRedactRequestData(event.request.data)) {
                event.request.data = JSON.stringify({redacted: true});
            }
            return event;
        },
        integrations: [
            // enable HTTP calls tracing
            new Sentry.Integrations.Http({tracing: true}),
            // enable Express.js middleware tracing
            new Tracing.Integrations.Express({expressApp}),
        ],
        tracesSampler: samplingContext => {
            // always inherit
            if (samplingContext.parentSampled !== undefined) return samplingContext.parentSampled;

            // never sample healthcheck
            if (samplingContext.transactionContext.name === 'GET /healthcheck') return 0;

            // default sample rate of 10%
            return 0.1;
        },
    });
    logger.info(`Configured with Sentry endpoint ${sentryDsn}`);
}

const awsProps = props.propsFor('aws');

// eslint-disable-next-line max-statements
async function main() {
    await aws.initConfig(awsProps);
    await initialiseWine();

    const clientOptionsHandler = new ClientOptionsHandler(sources, compilerProps, defArgs);
    const compilationQueue = CompilationQueue.fromProps(compilerProps.ceProps);
    const compilationEnvironment = new CompilationEnvironment(compilerProps, compilationQueue, defArgs.doCache);
    const compileHandler = new CompileHandler(compilationEnvironment, awsProps);
    const storageType = getStorageTypeByKey(storageSolution);
    const storageHandler = new storageType(httpRoot, compilerProps, awsProps);
    const sourceHandler = new SourceHandler(sources, staticHeaders);
    const compilerFinder = new CompilerFinder(compileHandler, compilerProps, awsProps, defArgs, clientOptionsHandler);

    logger.info('=======================================');
    if (gitReleaseName) logger.info(`  git release ${gitReleaseName}`);
    if (releaseBuildNumber) logger.info(`  release build ${releaseBuildNumber}`);

    let initialCompilers;
    let prevCompilers;

    if (opts.prediscovered) {
        const prediscoveredCompilersJson = await fs.readFile(opts.prediscovered);
        initialCompilers = JSON.parse(prediscoveredCompilersJson);
        await compilerFinder.loadPrediscovered(initialCompilers);
    } else {
        const initialFindResults = await compilerFinder.find();
        initialCompilers = initialFindResults.compilers;
        if (defArgs.ensureNoCompilerClash) {
            logger.warn('Ensuring no compiler ids clash');
            if (initialFindResults.foundClash) {
                // If we are forced to have no clashes, throw an error with some explanation
                throw new Error('Clashing compilers in the current environment found!');
            } else {
                logger.info('No clashing ids found, continuing normally...');
            }
        }
    }

    if (opts.discoveryonly) {
        for (const compiler of initialCompilers) {
            if (compiler.buildenvsetup && compiler.buildenvsetup.id === '') delete compiler.buildenvsetup;

            const compilerInstance = compilerFinder.compileHandler.findCompiler(compiler.lang, compiler.id);
            if (compilerInstance) {
                compiler.cachedPossibleArguments = compilerInstance.possibleArguments.possibleArguments;
            }
        }
        await fs.writeFile(opts.discoveryonly, JSON.stringify(initialCompilers));
        logger.info(`Discovered compilers saved to ${opts.discoveryonly}`);
        process.exit(0);
    }

    const webServer = express(),
        router = express.Router();
    setupSentry(aws.getConfig('sentryDsn'), webServer);
    const healthCheckFilePath = ceProps('healthCheckFilePath', false);

    const handlerConfig = {
        compileHandler,
        clientOptionsHandler,
        storageHandler,
        ceProps,
        opts,
        defArgs,
        renderConfig,
        renderGoldenLayout,
        staticHeaders,
        contentPolicyHeader,
    };

    const noscriptHandler = new NoScriptHandler(router, handlerConfig);
    const routeApi = new RouteAPI(router, handlerConfig, noscriptHandler.renderNoScriptLayout);

    async function onCompilerChange(compilers) {
        if (JSON.stringify(prevCompilers) === JSON.stringify(compilers)) {
            return;
        }
        logger.info(`Compiler scan count: ${_.size(compilers)}`);
        logger.debug('Compilers:', compilers);
        if (compilers.length === 0) {
            logger.error('#### No compilers found: no compilation will be done!');
        }
        prevCompilers = compilers;
        await clientOptionsHandler.setCompilers(compilers);
        routeApi.apiHandler.setCompilers(compilers);
        routeApi.apiHandler.setLanguages(languages);
        routeApi.apiHandler.setOptions(clientOptionsHandler);
    }

    await onCompilerChange(initialCompilers);

    const rescanCompilerSecs = ceProps('rescanCompilerSecs', 0);
    if (rescanCompilerSecs && !opts.prediscovered) {
        logger.info(`Rescanning compilers every ${rescanCompilerSecs} secs`);
        setInterval(
            () => compilerFinder.find().then(result => onCompilerChange(result.compilers)),
            rescanCompilerSecs * 1000
        );
    }

    const sentrySlowRequestMs = ceProps('sentrySlowRequestMs', 0);

    if (opts.metricsPort) {
        logger.info(`Running metrics server on port ${opts.metricsPort}`);
        setupMetricsServer(opts.metricsPort, defArgs.hostname);
    }

    webServer
        .set('trust proxy', true)
        .set('view engine', 'pug')
        .on('error', err => logger.error('Caught error in web handler; continuing:', err))
        // sentry request handler must be the first middleware on the app
        .use(
            Sentry.Handlers.requestHandler({
                ip: true,
            })
        )
        .use(Sentry.Handlers.tracingHandler())
        // eslint-disable-next-line no-unused-vars
        .use(
            responseTime((req, res, time) => {
                if (sentrySlowRequestMs > 0 && time >= sentrySlowRequestMs) {
                    Sentry.withScope(scope => {
                        scope.setExtra('duration_ms', time);
                        Sentry.captureMessage('SlowRequest', 'warning');
                    });
                }
            })
        )
        // Handle healthchecks at the root, as they're not expected from the outside world
        .use('/healthcheck', new healthCheck.HealthCheckHandler(compilationQueue, healthCheckFilePath).handle)
        .use(httpRoot, router)
        .use((req, res, next) => {
            next({status: 404, message: `page "${req.path}" could not be found`});
        })
        // sentry error handler must be the first error handling middleware
        .use(Sentry.Handlers.errorHandler)
        // eslint-disable-next-line no-unused-vars
        .use((err, req, res, next) => {
            const status =
                err.status || err.statusCode || err.status_code || (err.output && err.output.statusCode) || 500;
            const message = err.message || 'Internal Server Error';
            res.status(status);
            res.render('error', renderConfig({error: {code: status, message: message}}));
            if (status >= 500) {
                logger.error('Internal server error:', err);
            }
        });

    const sponsorConfig = loadSponsorsFromString(fs.readFileSync(configDir + '/sponsors.yaml', 'utf-8'));

    function renderConfig(extra, urlOptions) {
        const urlOptionsAllowed = ['readOnly', 'hideEditorToolbars', 'language'];
        const filteredUrlOptions = _.mapObject(_.pick(urlOptions, urlOptionsAllowed), val => utils.toProperty(val));
        const allExtraOptions = _.extend({}, filteredUrlOptions, extra);

        if (allExtraOptions.mobileViewer && allExtraOptions.config) {
            const clnormalizer = new normalizer.ClientStateNormalizer();
            clnormalizer.fromGoldenLayout(allExtraOptions.config);
            const clientstate = clnormalizer.normalized;

            const glnormalizer = new normalizer.ClientStateGoldenifier();
            allExtraOptions.slides = glnormalizer.generatePresentationModeMobileViewerSlides(clientstate);
        }

        const options = _.extend({}, allExtraOptions, clientOptionsHandler.get());
        options.optionsHash = clientOptionsHandler.getHash();
        options.compilerExplorerOptions = JSON.stringify(allExtraOptions);
        options.extraBodyClass = options.embedded ? 'embedded' : extraBodyClass;
        options.httpRoot = httpRoot;
        options.staticRoot = staticRoot;
        options.storageSolution = storageSolution;
        options.require = pugRequireHandler;
        options.sponsors = sponsorConfig;
        return options;
    }

    function isMobileViewer(req) {
        return req.header('CloudFront-Is-Mobile-Viewer') === 'true';
    }

    function renderGoldenLayout(config, metadata, req, res) {
        staticHeaders(res);
        contentPolicyHeader(res);

        const embedded = req.query.embedded === 'true' ? true : false;

        res.render(
            embedded ? 'embed' : 'index',
            renderConfig(
                {
                    embedded: embedded,
                    mobileViewer: isMobileViewer(req),
                    config: config,
                    metadata: metadata,
                    storedStateId: req.params.id ? req.params.id : false,
                },
                req.query
            )
        );
    }

    const embeddedHandler = function (req, res) {
        staticHeaders(res);
        contentPolicyHeader(res);
        res.render(
            'embed',
            renderConfig(
                {
                    embedded: true,
                    mobileViewer: isMobileViewer(req),
                },
                req.query
            )
        );
    };
    await (isDevMode() ? setupWebPackDevMiddleware(router) : setupStaticMiddleware(router));

    morgan.token('gdpr_ip', req => (req.ip ? utils.anonymizeIp(req.ip) : ''));

    // Based on combined format, but: GDPR compliant IP, no timestamp & no unused fields for our usecase
    const morganFormat = isDevMode() ? 'dev' : ':gdpr_ip ":method :url" :status';

    /*
     * This is a workaround to make cross origin monaco web workers function
     * in spite of the monaco webpack plugin hijacking the MonacoEnvironment global.
     *
     * see https://github.com/microsoft/monaco-editor-webpack-plugin/issues/42
     *
     * This workaround wouldn't be so bad, if it didn't _also_ rely on *another* bug to
     * actually work.
     *
     * The webpack plugin incorrectly uses
     *     window.__webpack_public_path__
     * when it should use
     *     __webpack_public_path__
     *
     * see https://github.com/microsoft/monaco-editor-webpack-plugin/pull/63
     *
     * We can leave __webpack_public_path__ with the correct value, which lets runtime chunk
     * loading continue to function correctly.
     *
     * We can then set window.__webpack_public_path__ to the below handler, which lets us
     * fabricate a worker on the fly.
     *
     * This is bad and I feel bad.
     *
     * This should no longer be needed, but is left here for safety because people with
     * workers already installed from this url may still try to hit this page for some time
     *
     * TODO: remove this route in the future now that it is not needed
     */
    router.get('/workers/:worker', (req, res) => {
        staticHeaders(res);
        res.set('Content-Type', 'application/javascript');
        res.end(`importScripts('${urljoin(staticRoot, req.params.worker)}');`);
    });

    router
        .use(
            morgan(morganFormat, {
                stream: logger.stream,
                // Skip for non errors (2xx, 3xx)
                skip: (req, res) => res.statusCode >= 400,
            })
        )
        .use(
            morgan(morganFormat, {
                stream: logger.warnStream,
                // Skip for non user errors (4xx)
                skip: (req, res) => res.statusCode < 400 || res.statusCode >= 500,
            })
        )
        .use(
            morgan(morganFormat, {
                stream: logger.errStream,
                // Skip for non server errors (5xx)
                skip: (req, res) => res.statusCode < 500,
            })
        )
        .use(compression())
        .get('/', (req, res) => {
            staticHeaders(res);
            contentPolicyHeader(res);
            res.render(
                'index',
                renderConfig(
                    {
                        embedded: false,
                        mobileViewer: isMobileViewer(req),
                    },
                    req.query
                )
            );
        })
        .get('/e', embeddedHandler)
        // legacy. not a 301 to prevent any redirect loops between old e links and embed.html
        .get('/embed.html', embeddedHandler)
        .get('/embed-ro', (req, res) => {
            staticHeaders(res);
            contentPolicyHeader(res);
            res.render(
                'embed',
                renderConfig(
                    {
                        embedded: true,
                        readOnly: true,
                        mobileViewer: isMobileViewer(req),
                    },
                    req.query
                )
            );
        })
        .get('/robots.txt', (req, res) => {
            staticHeaders(res);
            res.end('User-agent: *\nSitemap: https://godbolt.org/sitemap.xml\nDisallow:');
        })
        .get('/sitemap.xml', (req, res) => {
            staticHeaders(res);
            res.set('Content-Type', 'application/xml');
            res.render('sitemap');
        })
        .use(sFavicon(utils.resolvePathFromAppRoot('static', 'favicon.ico')))
        .get('/client-options.js', (req, res) => {
            staticHeaders(res);
            res.set('Content-Type', 'application/javascript');
            res.end(`window.compilerExplorerOptions = ${clientOptionsHandler.getJSON()};`);
        })
        .use('/bits/:bits(\\w+).html', (req, res) => {
            staticHeaders(res);
            contentPolicyHeader(res);
<<<<<<< HEAD
            res.render(
                'bits/' + req.params.bits,
                renderConfig(
                    {
                        embedded: false,
                        mobileViewer: isMobileViewer(req),
                    },
                    req.query
                )
            );
=======
            res.render(`bits/${sanitize(req.params.bits)}`, renderConfig({
                embedded: false,
                mobileViewer: isMobileViewer(req),
            }, req.query));
>>>>>>> d64a8d7e
        })
        .use(bodyParser.json({limit: ceProps('bodyParserLimit', maxUploadSize)}))
        .use('/source', sourceHandler.handle.bind(sourceHandler))
        .get('/g/:id', oldGoogleUrlHandler)
        // Deprecated old route for this -- TODO remove in late 2021
        .post('/shortener', routeApi.apiHandler.shortener.handle.bind(routeApi.apiHandler.shortener));

    noscriptHandler.InitializeRoutes({limit: ceProps('bodyParserLimit', maxUploadSize)});
    routeApi.InitializeRoutes();

    if (!defArgs.doCache) {
        logger.info('  with disabled caching');
    }
    setupEventLoopLagLogging();
    startListening(webServer);
}

if (opts.version) {
    logger.info('Compiler Explorer version info:');
    logger.info(`  git release ${gitReleaseName}`);
    logger.info(`  release build ${releaseBuildNumber}`);
    logger.info('Exiting');
    process.exit(0);
}

process.on('uncaughtException', terminationHandler('uncaughtException', 1));
process.on('SIGINT', terminationHandler('SIGINT', 0));
process.on('SIGTERM', terminationHandler('SIGTERM', 0));
process.on('SIGQUIT', terminationHandler('SIGQUIT', 0));

function terminationHandler(name, code) {
    return error => {
        logger.info(`stopping process: ${name}`);
        if (error && error instanceof Error) {
            logger.error(error);
        }
        process.exit(code);
    };
}

main().catch(err => {
    logger.error('Top-level error (shutting down):', err);
    process.exit(1);
});<|MERGE_RESOLUTION|>--- conflicted
+++ resolved
@@ -788,9 +788,8 @@
         .use('/bits/:bits(\\w+).html', (req, res) => {
             staticHeaders(res);
             contentPolicyHeader(res);
-<<<<<<< HEAD
             res.render(
-                'bits/' + req.params.bits,
+                `bits/${sanitize(req.params.bits)}`,
                 renderConfig(
                     {
                         embedded: false,
@@ -799,12 +798,6 @@
                     req.query
                 )
             );
-=======
-            res.render(`bits/${sanitize(req.params.bits)}`, renderConfig({
-                embedded: false,
-                mobileViewer: isMobileViewer(req),
-            }, req.query));
->>>>>>> d64a8d7e
         })
         .use(bodyParser.json({limit: ceProps('bodyParserLimit', maxUploadSize)}))
         .use('/source', sourceHandler.handle.bind(sourceHandler))
