#!/usr/bin/env node

// Copyright (c) 2012-2017, Matt Godbolt
// All rights reserved.
// 
// Redistribution and use in source and binary forms, with or without 
// modification, are permitted provided that the following conditions are met:
// 
//     * Redistributions of source code must retain the above copyright notice, 
//       this list of conditions and the following disclaimer.
//     * Redistributions in binary form must reproduce the above copyright 
//       notice, this list of conditions and the following disclaimer in the 
//       documentation and/or other materials provided with the distribution.
// 
// THIS SOFTWARE IS PROVIDED BY THE COPYRIGHT HOLDERS AND CONTRIBUTORS "AS IS" 
// AND ANY EXPRESS OR IMPLIED WARRANTIES, INCLUDING, BUT NOT LIMITED TO, THE 
// IMPLIED WARRANTIES OF MERCHANTABILITY AND FITNESS FOR A PARTICULAR PURPOSE 
// ARE DISCLAIMED. IN NO EVENT SHALL THE COPYRIGHT HOLDER OR CONTRIBUTORS BE 
// LIABLE FOR ANY DIRECT, INDIRECT, INCIDENTAL, SPECIAL, EXEMPLARY, OR 
// CONSEQUENTIAL DAMAGES (INCLUDING, BUT NOT LIMITED TO, PROCUREMENT OF 
// SUBSTITUTE GOODS OR SERVICES; LOSS OF USE, DATA, OR PROFITS; OR BUSINESS 
// INTERRUPTION) HOWEVER CAUSED AND ON ANY THEORY OF LIABILITY, WHETHER IN 
// CONTRACT, STRICT LIABILITY, OR TORT (INCLUDING NEGLIGENCE OR OTHERWISE) 
// ARISING IN ANY WAY OUT OF THE USE OF THIS SOFTWARE, EVEN IF ADVISED OF THE 
// POSSIBILITY OF SUCH DAMAGE.

// Initialise options and properties. Don't load any handlers here; they
// may need an initialised properties library.
const nopt = require('nopt'),
    os = require('os'),
    props = require('./lib/properties'),
    child_process = require('child_process'),
    path = require('path'),
    fs = require('fs-extra'),
    http = require('http'),
    https = require('https'),
    url = require('url'),
    _ = require('underscore-node'),
    utils = require('./lib/utils'),
    express = require('express'),
    logger = require('./lib/logger').logger,
    Raven = require('raven');

// Parse arguments from command line 'node ./app.js args...'
var opts = nopt({
    'env': [String, Array],
    'rootDir': [String],
    'host': [String],
    'port': [Number],
    'propDebug': [Boolean],
    'debug': [Boolean],
    'static': [String],
    'archivedVersions': [String],
    'noRemoteFetch': [Boolean],
    'tmpDir': [String],
    'wsl': [Boolean]
});

if (opts.debug) logger.level = 'debug';

// AP: Detect if we're running under Windows Subsystem for Linux. Temporary modification
// of process.env is allowed: https://nodejs.org/api/process.html#process_process_env
if ((child_process.execSync('uname -a').toString().indexOf('Microsoft') > -1) && (opts.wsl))
    process.env.wsl = true;

// AP: Allow setting of tmpDir (used in lib/base-compiler.js & lib/exec.js) through
// opts. WSL requires a tmpDir as it can't see Linux volumes so set default to c:\tmp.
if (opts.tmpDir)
    process.env.tmpDir = opts.tmpDir;
else if (process.env.wsl)
    process.env.tmpDir = "/mnt/c/tmp";


// Set default values for omitted arguments
var rootDir = opts.rootDir || './etc';
var env = opts.env || ['dev'];
var hostname = opts.host;
var port = opts.port || 10240;
var staticDir = opts.static || 'static';
var archivedVersions = opts.archivedVersions;
var gitReleaseName = "";
var versionedRootPrefix = "";
// Use the canned git_hash if provided
if (opts.static && fs.existsSync(opts.static + "/git_hash")) {
    gitReleaseName = fs.readFileSync(opts.static + "/git_hash").toString().trim();
} else {
    gitReleaseName = child_process.execSync('git rev-parse HEAD').toString().trim();
}
if (opts.static && fs.existsSync(opts.static + '/v/' + gitReleaseName))
    versionedRootPrefix = "v/" + gitReleaseName + "/";
// Don't treat @ in paths as remote adresses
var fetchCompilersFromRemote = !opts.noRemoteFetch;

var propHierarchy = _.flatten([
    'defaults',
    env,
    _.map(env, function (e) {
        return e + '.' + process.platform;
    }),
    process.platform,
    os.hostname(),
    'local']);
logger.info("properties hierarchy: " + propHierarchy.join(', '));

// Propagate debug mode if need be
if (opts.propDebug) props.setDebug(true);

// *All* files in config dir are parsed 
props.initialize(rootDir + '/config', propHierarchy);

// Now load up our libraries.
const CompileHandler = require('./lib/compile-handler').CompileHandler,
    aws = require('./lib/aws'),
    asm_doc_api = require('./lib/asm-docs-api'),
    google = require('./lib/google');

// Instantiate a function to access records concerning "compiler-explorer" 
// in hidden object props.properties
var ceProps = props.propsFor("compiler-explorer");

const languages = require('./lib/languages').list;

// Instantiate a function to access records concerning the chosen language
// in hidden object props.properties
var compilerPropsFuncsL = {};
_.each(languages, lang => compilerPropsFuncsL[lang.id] = props.propsFor(lang.id));

// Get a property from the specified langId, and if not found, use defaults from CE,
// and at last return whatever default value was set by the caller
function compilerPropsL(lang, property, defaultValue) {
    const forLanguage = compilerPropsFuncsL[lang];
    if (forLanguage) {
        const forCompiler = forLanguage(property);
        if (forCompiler !== undefined) return forCompiler;
    }
    return ceProps(property, defaultValue);
}

// For every lang passed, get its corresponding compiler property
function compilerPropsA(langs, property, defaultValue) {
    let forLanguages = {};
    _.each(langs, lang => {
        forLanguages[lang.id] = compilerPropsL(lang.id, property, defaultValue);
    });
    return forLanguages;
}

// Same as A version, but transfroms each value by fn(original, lang)
function compilerPropsAT(langs, transform, property, defaultValue) {
    let forLanguages = {};
    _.each(langs, lang => {
        forLanguages[lang.id] = transform(compilerPropsL(lang.id, property, defaultValue), lang);
    });
    return forLanguages;
}

var staticMaxAgeSecs = ceProps('staticMaxAgeSecs', 0);
let extraBodyClass = ceProps('extraBodyClass', '');

function staticHeaders(res) {
    if (staticMaxAgeSecs) {
        res.setHeader('Cache-Control', 'public, max-age=' + staticMaxAgeSecs + ', must-revalidate');
    }
}

var awsProps = props.propsFor("aws");
var awsPoller = null;

function awsInstances() {
    if (!awsPoller) awsPoller = new aws.InstanceFetcher(awsProps);
    return awsPoller.getInstances();
}

// function to load internal binaries (i.e. lib/source/*.js)
function loadSources() {
    var sourcesDir = "lib/sources";
    return fs.readdirSync(sourcesDir)
        .filter(function (file) {
            return file.match(/.*\.js$/);
        })
        .map(function (file) {
            return require("./" + path.join(sourcesDir, file));
        });
}

// load effectively
var fileSources = loadSources();
var sourceToHandler = {};
fileSources.forEach(function (source) {
    sourceToHandler[source.urlpart] = source;
});

var clientOptionsHandler = new ClientOptionsHandler(fileSources);
var compileHandler = new CompileHandler(ceProps, compilerPropsL);
var apiHandler = new ApiHandler(compileHandler);

// auxiliary function used in clientOptionsHandler
function compareOn(key) {
    return function (xObj, yObj) {
        var x = xObj[key];
        var y = yObj[key];
        if (x < y) return -1;
        if (x > y) return 1;
        return 0;
    };
}

// instantiate a function that generate javascript code,
function ClientOptionsHandler(fileSources) {
    const sources = fileSources.map(function (source) {
        return {name: source.name, urlpart: source.urlpart};
    }).sort(compareOn("name"));
    // sort source file alphabetically

    var supportsBinary = compilerPropsAT(languages, res => !!res, "supportsBinary", true);
    var supportsExecute = supportsBinary && !!compilerPropsAT(languages, (res, lang) => supportsBinary[lang.id] && !!res, "supportsExecute", true);
    var libs = {};

    var baseLibs = compilerPropsA(languages, "libs");
    _.each(baseLibs, function (forLang, lang) {
        if (lang && forLang) {
            libs[lang] = {};
            _.each(forLang.split(':'), function (lib) {
                libs[lang][lib] = {name: compilerPropsL(lang, 'libs.' + lib + '.name')};
                libs[lang][lib].versions = {};
                var listedVersions = compilerPropsL(lang, "libs." + lib + '.versions');
                if (listedVersions) {
                    _.each(listedVersions.split(':'), function (version) {
                        libs[lang][lib].versions[version] = {};
                        libs[lang][lib].versions[version].version = compilerPropsL(lang, "libs." + lib + '.versions.' + version + '.version');
                        libs[lang][lib].versions[version].path = [];
                        var listedIncludes = compilerPropsL(lang, "libs." + lib + '.versions.' + version + '.path');
                        if (listedIncludes) {
                            _.each(listedIncludes.split(':'), function (path) {
                                libs[lang][lib].versions[version].path.push(path);
                            });
                        } else {
                            logger.warn("No paths found for " + lib + " version " + version);
                        }
                    });
                } else {
                    logger.warn("No versions found for " + lib + " library");
                }
            });
        }
    });
    var options = {
        googleAnalyticsAccount: ceProps('clientGoogleAnalyticsAccount', 'UA-55180-6'),
        googleAnalyticsEnabled: ceProps('clientGoogleAnalyticsEnabled', false),
        sharingEnabled: ceProps('clientSharingEnabled', true),
        githubEnabled: ceProps('clientGitHubRibbonEnabled', true),
        gapiKey: ceProps('googleApiKey', ''),
        googleShortLinkRewrite: ceProps('googleShortLinkRewrite', '').split('|'),
        defaultSource: ceProps('defaultSource', ''),
        compilers: [],
        libs: libs,
        defaultCompiler: compilerPropsA(languages, 'defaultCompiler', ''),
        compileOptions: compilerPropsA(languages, 'defaultOptions', ''),
        supportsBinary: supportsBinary,
        supportsExecute: supportsExecute,
        languages: languages,
        sources: sources,
        raven: ceProps('ravenUrl', ''),
        release: gitReleaseName,
        environment: env,
        localStoragePrefix: ceProps('localStoragePrefix'),
        cvCompilerCountMax: ceProps('cvCompilerCountMax', 6),
        defaultFontScale: ceProps('defaultFontScale', 1.0)
    };
    this.setCompilers = function (compilers) {
        options.compilers = compilers;
    };
    this.setCompilers([]);
    this.handler = function getClientOptions(req, res) {
        res.set('Content-Type', 'application/json');
        staticHeaders(res);
        res.end(JSON.stringify(options));
    };
    this.get = function () {
        return options;
    };
}

// function used to enable loading and saving source code from web interface
function getSource(req, res, next) {
    var bits = req.url.split("/");
    var handler = sourceToHandler[bits[1]];
    if (!handler) {
        next();
        return;
    }
    var action = bits[2];
    if (action === "list") action = handler.list;
    else if (action === "load") action = handler.load;
    else if (action === "save") action = handler.save;
    else action = null;
    if (action === null) {
        next();
        return;
    }
    action.apply(handler, bits.slice(3).concat(function (err, response) {
        staticHeaders(res);
        if (err) {
            res.end(JSON.stringify({err: err}));
        } else {
            res.end(JSON.stringify(response));
        }
    }));
}

function retryPromise(promiseFunc, name, maxFails, retryMs) {
    return new Promise(function (resolve, reject) {
        var fails = 0;

        function doit() {
            var promise = promiseFunc();
            promise.then(function (arg) {
                resolve(arg);
            }, function (e) {
                fails++;
                if (fails < maxFails) {
                    logger.warn("Failed " + name + " : " + e + ", retrying");
                    setTimeout(doit, retryMs);
                } else {
                    logger.error("Too many retries for " + name + " : " + e);
                    reject(e);
                }
            });
        }

        doit();
    });
}

function findCompilers() {
    let exes = compilerPropsAT(languages, exs => {
        return exs.split(":").filter(_.identity);
    }, "compilers", "");

    const ndk = compilerPropsA(languages, 'androidNdk');
    _.each(ndk, (ndkPath, langId) => {
        if (ndkPath) {
            let toolchains = fs.readdirSync(ndkPath + "/toolchains");
            toolchains.forEach((version, index, a) => {
                const path = ndkPath + "/toolchains/" + version + "/prebuilt/linux-x86_64/bin/";
                if (fs.existsSync(path)) {
                    const cc = fs.readdirSync(path).filter(filename => filename.indexOf("g++") !== -1);
                    a[index] = path + cc[0];
                } else {
                    a[index] = null;
                }
            });
            toolchains = toolchains.filter(x => x !== null);
            exes[langId].push(toolchains);
        }
    });

    function fetchRemote(host, port, props) {
        logger.info("Fetching compilers from remote source " + host + ":" + port);
        return retryPromise(() => {
                return new Promise((resolve, reject) => {
                    let request = http.get({
                        hostname: host,
                        port: port,
                        path: "/api/compilers",
                        headers: {
                            'Accept': 'application/json'
                        }
                    }, res => {
                        let str = '';
                        res.on('data', chunk => {
                            str += chunk;
                        });
                        res.on('end', () => {
                            let compilers = JSON.parse(str).map(compiler => {
                                compiler.exe = null;
                                compiler.remote = "http://" + host + ":" + port;
                                return compiler;
                            });
                            resolve(compilers);
                        });
                    })
                        .on('error', reject)
                        .on('timeout', () => reject("timeout"));
                    request.setTimeout(awsProps('proxyTimeout', 1000));
                });
            },
            host + ":" + port,
            props('proxyRetries', 5),
            props('proxyRetryMs', 500))
            .catch(() => {
                logger.warn("Unable to contact " + host + ":" + port + "; skipping");
                return [];
            });
    }

    function fetchAws() {
        logger.info("Fetching instances from AWS");
        return awsInstances().then(instances => {
            return Promise.all(instances.map(instance => {
                logger.info("Checking instance " + instance.InstanceId);
                let address = instance.PrivateDnsName;
                if (awsProps("externalTestMode", false)) {
                    address = instance.PublicDnsName;
                }
                return fetchRemote(address, port, awsProps);
            }));
        });
    }

    function compilerConfigFor(langId, compilerName, parentProps) {
        const base = "compiler." + compilerName + ".";

        function props(propName, def) {
            let propsForCompiler = parentProps(langId, base + propName, undefined);
            if (propsForCompiler === undefined) {
                propsForCompiler = parentProps(langId, propName, def);
            }
            return propsForCompiler;
        }

        const supportsBinary = !!props("supportsBinary", true);
        const supportsExecute = supportsBinary && !!props("supportsExecute", true);
        const compilerInfo = {
            id: compilerName,
            exe: props("exe", compilerName),
            name: props("name", compilerName),
            alias: props("alias"),
            options: props("options"),
            versionFlag: props("versionFlag"),
            versionRe: props("versionRe"),
            compilerType: props("compilerType", ""),
            demangler: props("demangler", ""),
            objdumper: props("objdumper", ""),
            intelAsm: props("intelAsm", ""),
            needsMulti: !!props("needsMulti", true),
            supportsBinary: supportsBinary,
            supportsExecute: supportsExecute,
            postProcess: props("postProcess", "").split("|"),
            lang: langId
        };
        logger.debug("Found compiler", compilerInfo);
        return Promise.resolve(compilerInfo);
    }

    function recurseGetCompilers(langId, compilerName, parentProps) {
        if (fetchCompilersFromRemote && compilerName.indexOf("@") !== -1) {
            const bits = compilerName.split("@");
            const host = bits[0];
            const port = parseInt(bits[1]);
            return fetchRemote(host, port, ceProps);
        }
        if (compilerName.indexOf("&") === 0) {
            const groupName = compilerName.substr(1);

            const props = function (langId, propName, def) {
                if (propName === "group") {
                    return groupName;
                }
                return compilerPropsL(langId, "group." + groupName + "." + propName, parentProps(langId, propName, def));
            };

            const compilerExes = props(langId, 'compilers', '').split(":").filter(_.identity);
            logger.debug("Processing compilers from group " + groupName);
            return Promise.all(compilerExes.map(compiler => recurseGetCompilers(langId, compiler, props)));
        }
        if (compilerName === "AWS") return fetchAws();
        return compilerConfigFor(langId, compilerName, parentProps);
    }

    function getCompilers() {
        let compilers = [];
        _.each(exes, (exs, langId) => {
            _.each(exs, exe => compilers.push(recurseGetCompilers(langId, exe, compilerPropsL)));
        });
        return compilers;
    }

    function ensureDistinct(compilers) {
        let ids = {};
        _.each(compilers, compiler => {
            if (!ids[compiler.id]) ids[compiler.id] = [];
            ids[compiler.id].push(compiler);
        });
        _.each(ids, (list, id) => {
            if (list.length !== 1) {
                logger.error("Compiler ID clash for '" + id + "' - used by " + 
                    _.map(list, o => 'lang:' + o.lang + " name:" + o.name).join(', '));
            }
        });
        return compilers;
    }

    return Promise.all(getCompilers())
        .then(_.flatten)
        .then(compileHandler.setCompilers)
        .then(compilers => _.filter(compilers, compiler => !!compiler))
        .then(ensureDistinct)
        .then(compilers => compilers.sort(compareOn("name")));
}

function ApiHandler(compileHandler) {
    this.compilers = [];
    this.compileHandler = compileHandler;
    this.setCompilers = function (compilers) {
        this.compilers = compilers;
    };
    this.handler = express.Router();
    this.handler.use((req, res, next) => {
        res.header("Access-Control-Allow-Origin", "*");
        res.header("Access-Control-Allow-Headers", "Origin, X-Requested-With, Content-Type, Accept");
        next();
    });
    this.handler.get('/compilers', _.bind((req, res) => {
        if (req.accepts(['text', 'json']) === 'json') {
            res.set('Content-Type', 'application/json');
            res.end(JSON.stringify(this.compilers));
        } else {
            res.set('Content-Type', 'text/plain');
            var title = 'Compiler Name';
            var maxLength = _.max(_.pluck(_.pluck(this.compilers, 'id').concat([title]), 'length'));
            res.write(utils.padRight(title, maxLength) + ' | Description\n');
            res.end(_.map(this.compilers, compiler => {
                return utils.padRight(compiler.id, maxLength) + ' | ' + compiler.name;
            }).join("\n"));
        }
    }, this));
    this.handler.get('/asm/:opcode', asm_doc_api.asmDocsHandler);
    this.handler.param('compiler', _.bind((req, res, next, compilerName) => {
        req.compiler = compilerName;
        next();
    }, this));
    this.handler.post('/compiler/:compiler/compile', this.compileHandler.handler);
}

function healthcheckHandler(req, res, next) {
    res.end("Everything is awesome");
}

function shortUrlHandler(req, res, next) {
    const resolver = new google.ShortLinkResolver(aws.getConfig('googleApiKey'));
    const bits = req.url.split("/");
    if (bits.length !== 2 || req.method !== "GET") return next();
<<<<<<< HEAD
    var key = aws.getConfig('googleApiKey');
    var googleApiUrl = 'https://www.googleapis.com/urlshortener/v1/url?shortUrl=http://goo.gl/' +
        encodeURIComponent(bits[1]) + '&key=' + key;
    https.get(googleApiUrl, response => {
        var responseText = '';
        response.on('data', d => responseText += d);
        response.on('end', () => {
            if (response.statusCode !== 200) {
                logger.error("Failed to resolve short URL " + bits[1] + " - got response " +
                    response.statusCode + " : " + responseText);
                return next();
            }

            var resultObj = JSON.parse(responseText);
            if (!resultObj.longUrl) {
                logger.warn("Missing long URL field in response for short URL " + bits[1] + " - got " + responseText);
                return next();
            }
=======
    const googleUrl = `http://goo.gl/${encodeURIComponent(bits[1])}`;
    resolver.resolve(googleUrl)
        .then(resultObj => {
>>>>>>> 5b199a11
            var parsed = url.parse(resultObj.longUrl);
            var allowedRe = new RegExp(ceProps('allowedShortUrlHostRe'));
            if (parsed.host.match(allowedRe) === null) {
                logger.warn("Denied access to short URL " + bits[1] + " - linked to " + resultObj.longUrl);
                return next();
            }
            res.writeHead(301, {
                Location: resultObj.id,
                'Cache-Control': 'public'
            });
            res.end();
        })
        .catch(e => {
            logger.error(`Failed to expand ${googleUrl} - ${e}`);
            next();
        });
}

Promise.all([findCompilers(), aws.initConfig(awsProps)])
    .then(args => {
        let compilers = args[0];
        var prevCompilers;

        const ravenPrivateEndpoint = aws.getConfig('ravenPrivateEndpoint');
        if (ravenPrivateEndpoint) {
            Raven.config(ravenPrivateEndpoint, {
                release: gitReleaseName,
                environment: env
            }).install();
            logger.info("Configured with raven endpoint", ravenPrivateEndpoint);
        } else {
            Raven.config(false).install();
        }

        const newRelicLicense = aws.getConfig('newRelicLicense');
        if (newRelicLicense) {
            process.env.NEW_RELIC_NO_CONFIG_FILE = true;
            process.env.NEW_RELIC_APP_NAME = 'Compiler Explorer';
            process.env.NEW_RELIC_LICENSE_KEY = newRelicLicense;
            process.env.NEW_RELIC_LABELS = 'Language:' + language;
            require('newrelic');
            logger.info('New relic configured with license', newRelicLicense);
        }

        function onCompilerChange(compilers) {
            if (JSON.stringify(prevCompilers) === JSON.stringify(compilers)) {
                return;
            }
            logger.debug("Compilers:", compilers);
            if (compilers.length === 0) {
                logger.error("#### No compilers found: no compilation will be done!");
            }
            prevCompilers = compilers;
            clientOptionsHandler.setCompilers(compilers);
            apiHandler.setCompilers(compilers);
        }

        onCompilerChange(compilers);

        var rescanCompilerSecs = ceProps('rescanCompilerSecs', 0);
        if (rescanCompilerSecs) {
            logger.info("Rescanning compilers every " + rescanCompilerSecs + "secs");
            setInterval(function () {
                findCompilers().then(onCompilerChange);
            }, rescanCompilerSecs * 1000);
        }

        var webServer = express(),
            sFavicon = require('serve-favicon'),
            bodyParser = require('body-parser'),
            morgan = require('morgan'),
            compression = require('compression'),
            restreamer = require('./lib/restreamer');

        logger.info("=======================================");
        logger.info("Listening on http://" + (hostname || 'localhost') + ":" + port + "/");
        logger.info("  serving static files from '" + staticDir + "'");
        logger.info("  git release " + gitReleaseName);

        function renderConfig(extra) {
            var options = _.extend(extra, clientOptionsHandler.get());
            options.compilerExplorerOptions = JSON.stringify(options);
            options.root = versionedRootPrefix;
            options.extraBodyClass = extraBodyClass;
            return options;
        }

        var embeddedHandler = function (req, res) {
            staticHeaders(res);
            res.render('embed', renderConfig({embedded: true}));
        };
        webServer
            .use(Raven.requestHandler())
            .set('trust proxy', true)
            .set('view engine', 'pug')
            .use('/healthcheck', healthcheckHandler) // before morgan so healthchecks aren't logged
            .use(morgan('combined', {stream: logger.stream}))
            .use(compression())
            .get('/', function (req, res) {
                staticHeaders(res);
                res.render('index', renderConfig({embedded: false}));
            })
            .get('/e', embeddedHandler)
            .get('/embed.html', embeddedHandler) // legacy. not a 301 to prevent any redirect loops between old e links and embed.html
            .get('/embed-ro', function (req, res) {
                staticHeaders(res);
                res.render('embed', renderConfig({embedded: true, readOnly: true}));
            })
            .get('/robots.txt', function (req, res) {
                staticHeaders(res);
                res.end('User-agent: *\nSitemap: https://godbolt.org/sitemap.xml');
            })
            .get('/sitemap.xml', function (req, res) {
                staticHeaders(res);
                res.set('Content-Type', 'application/xml');
                res.render('sitemap');
            })
            .use(sFavicon(staticDir + '/favicon.ico'))
            .use('/v', express.static(staticDir + '/v', {maxAge: Infinity, index: false}))
            .use(express.static(staticDir, {maxAge: staticMaxAgeSecs * 1000}));
        if (archivedVersions) {
            // The archived versions directory is used to serve "old" versioned data during updates. It's expected
            // to contain all the SHA-hashed directories from previous versions of Compiler Explorer.
            logger.info("  serving archived versions from", archivedVersions);
            webServer.use('/v', express.static(archivedVersions, {maxAge: Infinity, index: false}));
        }
        webServer
            .use(bodyParser.json({limit: ceProps('bodyParserLimit', '1mb')}))
            .use(bodyParser.text({
                limit: ceProps('bodyParserLimit', '1mb'), type: function () {
                    return true;
                }
            }))
            .use(restreamer())
            .get('/client-options.json', clientOptionsHandler.handler)
            .use('/source', getSource)
            .use('/api', apiHandler.handler)
            .use('/g', shortUrlHandler)
            .post('/compile', compileHandler.handler);
        logger.info("=======================================");

        webServer.use(Raven.errorHandler());

        webServer.on('error', function (err) {
            logger.error('Caught error:', err, "(in web error handler; continuing)");
        });

        webServer.listen(port, hostname);
    })
    .catch(function (err) {
        logger.error("Promise error:", err, "(shutting down)");
        process.exit(1);
    });<|MERGE_RESOLUTION|>--- conflicted
+++ resolved
@@ -541,30 +541,9 @@
     const resolver = new google.ShortLinkResolver(aws.getConfig('googleApiKey'));
     const bits = req.url.split("/");
     if (bits.length !== 2 || req.method !== "GET") return next();
-<<<<<<< HEAD
-    var key = aws.getConfig('googleApiKey');
-    var googleApiUrl = 'https://www.googleapis.com/urlshortener/v1/url?shortUrl=http://goo.gl/' +
-        encodeURIComponent(bits[1]) + '&key=' + key;
-    https.get(googleApiUrl, response => {
-        var responseText = '';
-        response.on('data', d => responseText += d);
-        response.on('end', () => {
-            if (response.statusCode !== 200) {
-                logger.error("Failed to resolve short URL " + bits[1] + " - got response " +
-                    response.statusCode + " : " + responseText);
-                return next();
-            }
-
-            var resultObj = JSON.parse(responseText);
-            if (!resultObj.longUrl) {
-                logger.warn("Missing long URL field in response for short URL " + bits[1] + " - got " + responseText);
-                return next();
-            }
-=======
     const googleUrl = `http://goo.gl/${encodeURIComponent(bits[1])}`;
     resolver.resolve(googleUrl)
         .then(resultObj => {
->>>>>>> 5b199a11
             var parsed = url.parse(resultObj.longUrl);
             var allowedRe = new RegExp(ceProps('allowedShortUrlHostRe'));
             if (parsed.host.match(allowedRe) === null) {
