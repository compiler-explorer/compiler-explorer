--- conflicted
+++ resolved
@@ -14,32 +14,17 @@
     ir: {name: 'LLVM IR', selector: 'view-ir'},
     llvmOptPipelineView: {name: 'Pipeline', selector: 'view-opt-pipeline'},
     device: {name: 'Device', selector: 'view-device'},
-<<<<<<< HEAD
     rustmir: {name: 'MIR', selector: 'view-rustmir'},
     rusthir: {name: 'HIR', selector: 'view-rusthir'},
     rustmacroexp: {name: 'Macro', selector: 'view-rustmacroexp'},
     haskellCore: {name: 'Core', selector: 'view-haskellCore'},
     haskellStg: {name: 'STG', selector: 'view-haskellStg'},
     haskellCmm: {name: 'Cmm', selector: 'view-haskellCmm'},
+    yul: {name: 'Yul', selector: 'view-yul'},
     clojuremacroexp: {name: 'Clojure Macro', selector: 'view-clojuremacroexp'},
     gccdump: {name: 'Tree/RTL', selector: 'view-gccdump'},
     gnatdebugtree: {name: 'Tree', selector: 'view-gnatdebugtree'},
     gnatdebug: {name: 'Debug', selector: 'view-gnatdebug'},
-=======
-    mir: {name: 'MIR', selector: 'view-rustmir'},
-    hir: {name: 'HIR', selector: 'view-rusthir'},
-    macro: {name: 'Macro', selector: 'view-rustmacroexp'},
-    core: {name: 'Core', selector: 'view-haskellCore'},
-    stg: {name: 'STG', selector: 'view-haskellStg'},
-    cmm: {name: 'Cmm', selector: 'view-haskellCmm'},
-    yul: {name: 'Yul', selector: 'view-yul'},
-    // TODO find a way to properly hack the state URL to test this pane like the rust
-    // ones seem to be able to do.
-    // clojure_macro: {name: 'Clojure Macro', selector: 'view-clojuremacroexp'},
-    dump: {name: 'Tree/RTL', selector: 'view-gccdump'},
-    tree: {name: 'Tree', selector: 'view-gnatdebugtree'},
-    debug: {name: 'Debug', selector: 'view-gnatdebug'},
->>>>>>> 5a15d893
     cfg: {name: 'CFG', selector: 'view-cfg'},
     explain: {name: 'Claude Explain', selector: 'view-explain'},
 };
@@ -81,28 +66,17 @@
     addPaneOpenTest(PANE_DATA_MAP.ir);
     addPaneOpenTest(PANE_DATA_MAP.llvmOptPipelineView);
     // TODO: re-enable this when fixed addPaneOpenTest(PANE_DATA_MAP.device);
-<<<<<<< HEAD
     addPaneOpenTest(PANE_DATA_MAP.rustmir);
     addPaneOpenTest(PANE_DATA_MAP.rusthir);
     addPaneOpenTest(PANE_DATA_MAP.rustmacroexp);
     addPaneOpenTest(PANE_DATA_MAP.haskellCore);
     addPaneOpenTest(PANE_DATA_MAP.haskellStg);
     addPaneOpenTest(PANE_DATA_MAP.haskellCmm);
+    addPaneOpenTest(PANE_DATA_MAP.yul);
+    addPaneOpenTest(PANE_DATA_MAP.clojuremacroexp);
     addPaneOpenTest(PANE_DATA_MAP.gccdump);
     addPaneOpenTest(PANE_DATA_MAP.gnatdebugtree);
     addPaneOpenTest(PANE_DATA_MAP.gnatdebug);
-=======
-    addPaneOpenTest(PANE_DATA_MAP.mir);
-    addPaneOpenTest(PANE_DATA_MAP.hir);
-    addPaneOpenTest(PANE_DATA_MAP.macro);
-    addPaneOpenTest(PANE_DATA_MAP.core);
-    addPaneOpenTest(PANE_DATA_MAP.stg);
-    addPaneOpenTest(PANE_DATA_MAP.cmm);
-    addPaneOpenTest(PANE_DATA_MAP.yul);
-    addPaneOpenTest(PANE_DATA_MAP.dump);
-    addPaneOpenTest(PANE_DATA_MAP.tree);
-    addPaneOpenTest(PANE_DATA_MAP.debug);
->>>>>>> 5a15d893
     addPaneOpenTest(PANE_DATA_MAP.stackusage);
     addPaneOpenTest(PANE_DATA_MAP.explain);
     // TODO: Bring back once #3899 lands
@@ -168,6 +142,7 @@
         haskellCore: {compilerName: 'g++ default', editorid: editorId, id: compilerId},
         haskellStg: {compilerName: 'g++ default', editorid: editorId, id: compilerId},
         haskellCmm: {compilerName: 'g++ default', editorid: editorId, id: compilerId},
+        yul: {compilerName: 'g++ default', editorid: editorId, id: compilerId},
         clojuremacroexp: {compilerName: 'g++ default', editorid: editorId, id: compilerId},
         gccdump: {
             compilerName: 'g++ default',
