--- conflicted
+++ resolved
@@ -43,11 +43,7 @@
     `etc/config/{language-key}.defaults.properties` (Explained below). This is usually `{language-key}`, but you can use
     whatever fits best
   - Override the `OptionsForFilter` method from the base class
-<<<<<<< HEAD
   - Comment out the line saying `fs.remove(buildResult.dirPath);` in base-compiler.js, so the latest CE compile attempt
-=======
-  - Comment out the line saying `fs.remove(result.dirPath);` in `base-compiler.ts`, so the latest CE compile attempt
->>>>>>> c929679e
     remains on disk for you to review
     - Remember to undo this change before opening a PR!
   - For reference, the basic behaviour of BaseCompiler is:
