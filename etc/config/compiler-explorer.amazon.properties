--- conflicted
+++ resolved
@@ -67,10 +67,8 @@
 thirdPartyIntegrationEnabled=true
 statusTrackingEnabled=true
 
-<<<<<<< HEAD
 compilationStatsNotifier=S3(compiler-explorer-logs,compile-stats,us-east-1,15m)
-=======
+
 # We have cloudfront set up to time out POSTs after 60s. We should abandon any queued compilations after that, as they
 # will just clog up the queue and make this node appear unhealthy; and the client's already gone away by now.
-compilationStaleAfterMs=60000
->>>>>>> 2952928b
+compilationStaleAfterMs=60000