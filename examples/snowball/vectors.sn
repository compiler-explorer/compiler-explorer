//  Snowball compiler (MIT)                         ／l、
//    https://github.com/snowball-lang/snowball   （ﾟ､ ｡７
//                                                ⠀ l、ﾞ~ヽ
//  Vectors example for the lang                    じし(_,)ノ
//  Docs: https://snowball-lang.gitbook.io/docs/

// This example shows how to use vectors in Snowball.
// Vectors are dynamic arrays that can be resized at runtime.
// They are generic, so you can store any type of data in them.

import Core::System;

public func main() i32 {
    // To create a vector, use the `new` keyword.
<<<<<<< HEAD
    let vec = new Vector<String>();

    // To add an element to the vector, use the `push` method.
    vec.push("Hello, world!");
=======
    let mut vec = new Vector<i32>();

    // To add an element to the vector, use the `push` method.
    vec.push(42);
>>>>>>> 2d3bd858

    // To get the size of the vector, use the `size` method.
    // To get an element from the vector, use the `[]` operator.
    System::println(vec[0]);
    System::println(vec.size());
}<|MERGE_RESOLUTION|>--- conflicted
+++ resolved
@@ -12,17 +12,15 @@
 
 public func main() i32 {
     // To create a vector, use the `new` keyword.
-<<<<<<< HEAD
     let vec = new Vector<String>();
 
     // To add an element to the vector, use the `push` method.
     vec.push("Hello, world!");
-=======
+
     let mut vec = new Vector<i32>();
 
     // To add an element to the vector, use the `push` method.
     vec.push(42);
->>>>>>> 2d3bd858
 
     // To get the size of the vector, use the `size` method.
     // To get an element from the vector, use the `[]` operator.
