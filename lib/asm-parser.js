--- conflicted
+++ resolved
@@ -547,7 +547,6 @@
             }
             let match = line.match(this.lineRe);
             if (match) {
-<<<<<<< HEAD
                 if (dontMaskFilenames) {
                     source = {
                         file: utils.maskRootdir(match[1]),
@@ -557,11 +556,7 @@
                 } else {
                     source = {file: null, line: parseInt(match[2]), mainsource: true};
                 }
-                return;
-=======
-                source = {file: null, line: parseInt(match[2])};
                 continue;
->>>>>>> 3f75fdbe
             }
 
             match = line.match(this.labelRe);
