--- conflicted
+++ resolved
@@ -40,13 +40,8 @@
         this.instructionRe = /^\s*[a-zA-Z]+/;
         this.identifierFindRe = /[.a-zA-Z_$@][a-zA-z0-9_]*/g;
         this.hasNvccOpcodeRe = /^\s*[a-zA-Z|@]/;
-<<<<<<< HEAD
-        this.definesFunction = /^\s*\.(type.*,\s*[@%]function|proc\s+[.a-zA-Z_][a-zA-Z0-9$_.]*:.*)$/;
+        this.definesFunction = /^\s*\.(type.*,\s*[@%#]function|proc\s+[.a-zA-Z_][a-zA-Z0-9$_.]*:.*)$/;
         this.definesGlobal = /^\s*\.(?:globa?l|GLB|export)\s*([.a-zA-Z_][a-zA-Z0-9$_.]*)/;
-=======
-        this.definesFunction = /^\s*\.(type.*,\s*[@%#]function|proc\s+[.a-zA-Z_][a-zA-Z0-9$_.]*:.*)$/;
-        this.definesGlobal = /^\s*\.globa?l\s*([.a-zA-Z_][a-zA-Z0-9$_.]*)/;
->>>>>>> 1f720f3a
         this.indentedLabelDef = /^\s*([.a-zA-Z_$][a-zA-Z0-9$_.]*):/;
         this.assignmentDef = /^\s*([.a-zA-Z_$][a-zA-Z0-9$_.]+)\s*=/;
         this.directive = /^\s*\..*$/;
