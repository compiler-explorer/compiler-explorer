--- conflicted
+++ resolved
@@ -607,7 +607,10 @@
         return inputFilename.replace(path.extname(inputFilename), '.ll');
     }
 
-<<<<<<< HEAD
+    getRustMirOutputFilename(inputFilename) {
+        return inputFilename.replace(path.extname(inputFilename), '.mir');
+    }
+
     getOutputFilename(dirPath, outputFilebase, key) {
         if (key.backendOptions.customOutputFilename) {
             return path.join(dirPath, key.backendOptions.customOutputFilename);
@@ -615,15 +618,6 @@
             // NB keep lower case as ldc compiler `tolower`s the output name
             return path.join(dirPath, `${outputFilebase}.s`);
         }
-=======
-    getRustMirOutputFilename(inputFilename) {
-        return inputFilename.replace(path.extname(inputFilename), '.mir');
-    }
-
-    getOutputFilename(dirPath, outputFilebase) {
-        // NB keep lower case as ldc compiler `tolower`s the output name
-        return path.join(dirPath, `${outputFilebase}.s`);
->>>>>>> aa431e13
     }
 
     getExecutableFilename(dirPath, outputFilebase, key) {
