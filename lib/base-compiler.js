// Copyright (c) 2012-2017, Matt Godbolt
// All rights reserved.
//
// Redistribution and use in source and binary forms, with or without
// modification, are permitted provided that the following conditions are met:
//
//     * Redistributions of source code must retain the above copyright notice,
//       this list of conditions and the following disclaimer.
//     * Redistributions in binary form must reproduce the above copyright
//       notice, this list of conditions and the following disclaimer in the
//       documentation and/or other materials provided with the distribution.
//
// THIS SOFTWARE IS PROVIDED BY THE COPYRIGHT HOLDERS AND CONTRIBUTORS "AS IS"
// AND ANY EXPRESS OR IMPLIED WARRANTIES, INCLUDING, BUT NOT LIMITED TO, THE
// IMPLIED WARRANTIES OF MERCHANTABILITY AND FITNESS FOR A PARTICULAR PURPOSE
// ARE DISCLAIMED. IN NO EVENT SHALL THE COPYRIGHT HOLDER OR CONTRIBUTORS BE
// LIABLE FOR ANY DIRECT, INDIRECT, INCIDENTAL, SPECIAL, EXEMPLARY, OR
// CONSEQUENTIAL DAMAGES (INCLUDING, BUT NOT LIMITED TO, PROCUREMENT OF
// SUBSTITUTE GOODS OR SERVICES; LOSS OF USE, DATA, OR PROFITS; OR BUSINESS
// INTERRUPTION) HOWEVER CAUSED AND ON ANY THEORY OF LIABILITY, WHETHER IN
// CONTRACT, STRICT LIABILITY, OR TORT (INCLUDING NEGLIGENCE OR OTHERWISE)
// ARISING IN ANY WAY OUT OF THE USE OF THIS SOFTWARE, EVEN IF ADVISED OF THE
// POSSIBILITY OF SUCH DAMAGE.

/*jslint node: true */
"use strict";

var child_process = require('child_process'),
    temp = require('temp'),
    path = require('path'),
    fs = require('fs-extra'),
    Promise = require('promise'), // jshint ignore:line
    asm = require('./asm'),
    utils = require('./utils'),
    _ = require('underscore-node'),
    exec = require('./exec'),
    logger = require('./logger').logger,
    compilerOptInfo = require("compiler-opt-info"),
    argumentParsers = require("./compilers/argument-parsers"),
    cfg = require('./cfg');

function Compile(compiler, env) {
    this.compiler = compiler;
    this.env = env;
    this.asm = new asm.AsmParser(env.compilerProps);
    this.compiler.supportsIntel = !!this.compiler.intelAsm;
}

Compile.prototype.newTempDir = function () {
    return new Promise(function (resolve, reject) {
        temp.mkdir('compiler-explorer-compiler', function (err, dirPath) {
            if (err)
                reject("Unable to open temp file: " + err);
            else
                resolve(dirPath);
        });
    });
};

Compile.prototype.writeFile = Promise.denodeify(fs.writeFile);
Compile.prototype.readFile = Promise.denodeify(fs.readFile);
Compile.prototype.stat = Promise.denodeify(fs.stat);

Compile.prototype.optOutputRequested = function (options) {
    return options.some((x) => x === "-fsave-optimization-record");
};

Compile.prototype.getRemote = function () {
    if (this.compiler.exe === null && this.compiler.remote)
        return this.compiler.remote;
    return false;
};

Compile.prototype.exec = function (compiler, args, options) {
    // Here only so can be overridden by compiler implementations.
    return exec.execute(compiler, args, options);
};

Compile.prototype.getDefaultExecOptions = function () {
    return {
        timeoutMs: this.env.gccProps("compileTimeoutMs", 100),
        maxErrorOutput: this.env.gccProps("max-error-output", 5000),
        env: this.env.getEnv(this.compiler.needsMulti),
        wrapper: this.env.compilerProps("compiler-wrapper")
    };
};

Compile.prototype.runCompiler = function (compiler, options, inputFilename, execOptions) {
    if (!execOptions) {
        execOptions = this.getDefaultExecOptions();
    }

    return this.exec(compiler, options, execOptions).then(function (result) {
        result.stdout = utils.parseOutput(result.stdout, inputFilename);
        result.stderr = utils.parseOutput(result.stderr, inputFilename);
        return result;
    });
};

Compile.prototype.supportsObjdump = function () {
    return this.compiler.objdumper !== "";
};

Compile.prototype.objdump = function (outputFilename, result, maxSize, intelAsm, demangle) {
    var args = ["-d", outputFilename, "-l", "--insn-width=16"];
    if (demangle) args = args.concat("-C");
    if (intelAsm) args = args.concat(["-M", "intel"]);
    return this.exec(this.compiler.objdumper, args, {maxOutput: maxSize})
        .then(function (objResult) {
            result.asm = objResult.stdout;
            if (objResult.code !== 0) {
                result.asm = "<No output: objdump returned " + objResult.code + ">";
            }
            return result;
        });
};

Compile.prototype.execBinary = function (executable, result, maxSize) {
    return exec.sandbox(executable, [], {
        maxOutput: maxSize,
        timeoutMs: 2000
    })  // TODO make config
        .then(function (execResult) {
            execResult.stdout = utils.parseOutput(execResult.stdout);
            execResult.stderr = utils.parseOutput(execResult.stderr);
            result.execResult = execResult;
            return result;
        }).catch(function (err) {
            // TODO: is this the best way? Perhaps failures in sandbox shouldn't reject
            // with "results", but instead should play on?
            result.execResult = {
                stdout: err.stdout ? utils.parseOutput(err.stdout) : [],
                stderr: err.stderr ? utils.parseOutput(err.stderr) : [],
                code: err.code !== undefined ? err.code : -1
            };
            return result;
        });
};

Compile.prototype.filename = function (fn) {
    return fn;
};

Compile.prototype.optionsForFilter = function (filters, outputFilename, userOptions) {
    var options = ['-g', '-o', this.filename(outputFilename)];
    if (this.compiler.intelAsm && filters.intel && !filters.binary) {
        options = options.concat(this.compiler.intelAsm.split(" "));
    }
    if (!filters.binary) options = options.concat('-S');
    return options;
};

Compile.prototype.prepareArguments = function (userOptions, filters, backendOptions, inputFilename, outputFilename) {
    var options = this.optionsForFilter(filters, outputFilename, userOptions);
    backendOptions = backendOptions || {};

    if (this.compiler.options) {
        options = options.concat(this.compiler.options.split(" "));
    }

    if (this.compiler.supportsOptOutput && backendOptions.produceOptInfo) {
        options = options.concat(this.compiler.optArg);
    }

    return options.concat(userOptions || []).concat([this.filename(inputFilename)]);
};

Compile.prototype.generateAST = function (inputFilename, options) {
    // These options make Clang produce an AST dump
    var newOptions = options.concat(["-Xclang", "-ast-dump", "-fsyntax-only"]);

    let execOptions = this.getDefaultExecOptions();
    // A higher max output is needed for when the user includes headers
    execOptions.maxOutput = 1024 * 1024 * 1024;

    return this.runCompiler(this.compiler.exe, newOptions, this.filename(inputFilename), execOptions)
        .then(this.processAstOutput);
};

Compile.prototype.compile = function (source, options, backendOptions, filters) {
    var self = this;
    var optionsError = self.checkOptions(options);
    if (optionsError) return Promise.reject(optionsError);
    var sourceError = self.checkSource(source);
    if (sourceError) return Promise.reject(sourceError);

    // Don't run binary for unsupported compilers, even if we're asked.
    if (filters.binary && !self.compiler.supportsBinary) {
        delete filters.binary;
    }

    var key = JSON.stringify({
        compiler: this.compiler,
        source: source,
        options: options,
        backendOptions: backendOptions,
        filters: filters
    });

    var cached = this.env.cacheGet(key);
    if (cached) {
        return Promise.resolve(cached);
    }

    if (filters.binary && !source.match(this.env.compilerProps("stubRe"))) {
        source += "\n" + this.env.compilerProps("stubText") + "\n";
    }
    return self.env.enqueue(function () {
        var tempFileAndDirPromise = Promise.resolve().then(function () {
            return self.newTempDir().then(function (dirPath) {
                var inputFilename = path.join(dirPath, self.env.compilerProps("compileFilename"));
                return self.writeFile(inputFilename, source).then(function () {
                    return {inputFilename: inputFilename, dirPath: dirPath};
                });
            });
        });

        var compileToAsmPromise = tempFileAndDirPromise.then(function (info) {
            var inputFilename = info.inputFilename;
            var dirPath = info.dirPath;
            var outputFilebase = "output";
            var outputFilename = path.join(dirPath, outputFilebase + ".s"); // NB keep lower case as ldc compiler `tolower`s the output name
            options = self.prepareArguments(options, filters, backendOptions, inputFilename, outputFilename);

            options = options.filter(_.identity);

            var asmPromise = self.runCompiler(self.compiler.exe, options, self.filename(inputFilename));

            var astPromise;
            if (backendOptions && backendOptions.produceAst) {
                if (self.couldSupportASTDump(options, self.compiler.version)) {
                    astPromise = self.generateAST(inputFilename, options);
                }
                else {
                    astPromise = Promise.resolve("AST output is only supported in Clang >= 3.3");
                }
            }
            else {
                astPromise = Promise.resolve("");
            }

            return Promise.all([asmPromise, astPromise])
                .then(function (results) {
                    var asmResult = results[0];
                    var astResult = results[1];

                    asmResult.dirPath = dirPath;
                    if (asmResult.code !== 0) {
                        asmResult.asm = "<Compilation failed>";
                        return asmResult;
                    }
                    asmResult.hasOptOutput = false;
                    if (self.compiler.supportsOptOutput && self.optOutputRequested(options)) {
                        asmResult.hasOptOutput = false;
                        const optPath = path.join(dirPath, outputFilebase + ".opt.yaml");
                        if (fs.existsSync(optPath)) {
                            asmResult.hasOptOutput = true;
                            asmResult.optPath = optPath;
                        }
                    }
                    if (astResult) {
                        asmResult.hasAstOutput = true;
                        asmResult.astOutput = astResult;
                    }

                    return self.postProcess(asmResult, outputFilename, filters);
                });
        });

        return compileToAsmPromise
            .then(function (results) {
                //TODO(jared): this isn't ideal. Rethink
                var result;
                var optOutput;
                if (results.length) {
                    result = results[0];
                    optOutput = results[1];
                } else {
                    result = results;
                }
                if (result.dirPath) {
                    fs.remove(result.dirPath);
                    result.dirPath = undefined;
                }
                if (result.okToCache) {
                    result.asm = self.asm.process(result.asm, filters);
                } else {
                    result.asm = {text: result.asm};
                }
                if (result.hasOptOutput) {
                    result.optPath = undefined;
                    result.optOutput = optOutput;
                }
                return result;
            })
            .then(function (result) {
                return filters.demangle ? _.bind(self.postProcessAsm, self, result)() : result;
            })
            .then(function(result) {
                    result.supportsCfg = false;
                    if (result.code === 0 && self.isCfgCompiler(self.compiler.version)){
                        var cfg_ = new cfg.ControlFlowGraph(self.compiler.version);
                        result.cfg = cfg_.generateCfgStructure(result.asm);
                        result.supportsCfg = true;
                    }
                    return result;
                })
            .then(function (result) {
                if (result.okToCache) self.env.cachePut(key, result);
                return result;
            });
    });
};

Compile.prototype.postProcessAsm = function (result) {
    if (!result.okToCache) return result;
    var demangler = this.compiler.demangler;
    if (!demangler) return result;
    return this.exec(demangler, [], {input: _.pluck(result.asm, 'text').join("\n")})
        .then(_.bind(function (demangleResult) {
            var lines = utils.splitLines(demangleResult.stdout);
            for (var i = 0; i < result.asm.length; ++i)
                result.asm[i].text = lines[i];
            return result;
        }, this));
};
Compile.prototype.processOptOutput = function (hasOptOutput, optPath) {
    var output = [],
        //if we have no compileFilename for whatever reason
        //let everything through
        inputFile = this.env.compilerProps("compileFilename", "");
    return new Promise(
        function (resolve) {
            fs.createReadStream(optPath, {encoding: "utf-8"})
                .pipe(new compilerOptInfo.LLVMOptTransformer())
                .on("data", function (opt) {
                    if (opt.DebugLoc &&
                        opt.DebugLoc.File &&
                        opt.DebugLoc.File.indexOf(inputFile) > -1) {

                        output.push(opt);
                    }
                }.bind(this))
                .on("end", function () {
                    if (this.compiler.demangler) {
                        var result = JSON.stringify(output, null, 4);
                        this.exec(this.compiler.demangler, ["-n", "-p"], {input: result})
                            .then(function (demangleResult) {
                                output = JSON.parse(demangleResult.stdout);
                                resolve(output);
                            }.bind(this))
                            .catch(function (exception) {
                                logger.warn("Caught exception " + exception + " during opt demangle parsing");
                                resolve(output);
                            }.bind(this));
                    } else {
                        resolve(output);
                    }
                }.bind(this));
        }.bind(this));
};

Compile.prototype.couldSupportASTDump = function (options, version) {
    var versionRegex = /version (\d.\d+)/;
    var versionMatch = versionRegex.exec(version);

    if (versionMatch) {
        var versionNum = parseFloat(versionMatch[1]);
        return version.toLowerCase().indexOf("clang") > -1 && versionNum >= 3.3;
    }

    return false;
};

Compile.prototype.isCfgCompiler = function(compilerVersion) {
<<<<<<< HEAD
    return compilerVersion.includes("clang") || (compilerVersion.indexOf("g++") == 0);
=======
    return compilerVersion.includes("clang") || compilerVersion.indexOf("g++") === 0;
>>>>>>> fa1487df
};

Compile.prototype.processAstOutput = function (output) {
    output = output.stdout;
    output = output.map(function (x) {
        return x.text;
    });

    // Top level decls start with |- or `-
    var topLevelRegex = /^(\||`)-/;

    // Refers to the user's source file rather than a system header
    var sourceRegex = /<source>/g;

    // Refers to whatever the most recent file specified was
    var lineRegex = /<line:/;

    var mostRecentIsSource = false;

    // Remove all AST nodes which aren't directly from the user's source code
    for (var i = 0; i < output.length; ++i) {
        if (output[i].match(topLevelRegex)) {
            if (output[i].match(lineRegex) && mostRecentIsSource) {
                //do nothing
            }
            // This is a system header or implicit definition,
            // remove everything up to the next top level decl
            else if (!output[i].match(sourceRegex)) {
                // Top level decls with invalid sloc as the file don't change the most recent file
                let slocRegex = /<<invalid sloc>>/;
                if (!output[i].match(slocRegex)) {
                    mostRecentIsSource = false;
                }

                var spliceMax = i + 1;
                while (output[spliceMax] && !output[spliceMax].match(topLevelRegex)) {
                    spliceMax++;
                }
                output.splice(i, spliceMax - i);
                --i;
            }
            else {
                mostRecentIsSource = true;
            }
        }
    }

    output = output.join('\n');

    // Filter out the symbol addresses
    var addressRegex = /^([^A-Za-z]*[A-Za-z]+) 0x[a-z0-9]+/mg;
    output = output.replace(addressRegex, '$1');

    // Filter out <invalid sloc> and <<invalid sloc>>
    let slocRegex = / ?<?<invalid sloc>>?/g;
    output = output.replace(slocRegex, '');

    // Unify file references
    output = output.replace(sourceRegex, 'line');

    return output;
};

Compile.prototype.postProcess = function (result, outputFilename, filters) {
    var postProcess = this.compiler.postProcess.filter(_.identity);
    var maxSize = this.env.gccProps("max-asm-size", 8 * 1024 * 1024);
    var optPromise, asmPromise, execPromise;
    if (result.hasOptOutput) {
        optPromise = this.processOptOutput(result.hasOptOutput, result.optPath);
    } else {
        optPromise = Promise.resolve("");
    }

    if (filters.binary && this.supportsObjdump()) {
        asmPromise = this.objdump(outputFilename, result, maxSize, filters.intel, filters.demangle);
    } else {
        asmPromise = this.stat(outputFilename).then(_.bind(function (stat) {
                if (stat.size >= maxSize) {
                    result.asm = "<No output: generated assembly was too large (" + stat.size + " > " + maxSize + " bytes)>";
                    return result;
                }
                if (postProcess.length) {
                    const postCommand = 'cat "' + outputFilename + '" | ' + postProcess.join(" | ");
                    return this.exec("bash", ["-c", postCommand], {maxOutput: maxSize})
                        .then((postResult) => {
                            return this.handlePostProcessResult(result, postResult);
                        });
                } else {
                    return this.readFile(outputFilename).then(function (contents) {
                        result.asm = contents.toString();
                        return Promise.resolve(result);
                    });
                }
            }, this),
            function () {
                result.asm = "<No output file>";
                return result;
            }
        );
    }
    if (filters.execute) {
        var maxExecOutputSize = this.env.gccProps("max-executable-output-size", 32 * 1024);
        execPromise = this.execBinary(outputFilename, result, maxExecOutputSize);
    } else {
        execPromise = Promise.resolve("");
    }

    return Promise.all([asmPromise, optPromise, execPromise]);
};

Compile.prototype.handlePostProcessResult = function (result, postResult) {
    result.asm = postResult.stdout;
    if (postResult.code !== 0) {
        result.asm = "<Error during post processing: " + postResult.code + ">";
        logger.error("Error during post-processing", result);
    }
    return result;
};

Compile.prototype.checkOptions = function (options) {
    var error = this.env.findBadOptions(options);
    if (error.length > 0) return "Bad options: " + error.join(", ");
    return null;
};

// This check for arbitrary user-controlled preprocessor inclusions
// can be circumvented in more than one way. The goal here is to respond
// to simple attempts with a clear diagnostic; the service still needs to
// assume that malicious actors can make the compiler open arbitrary files.
Compile.prototype.checkSource = function (source) {
    var re = /^\s*#\s*i(nclude|mport)(_next)?\s+["<"](\/|.*\.\.)/;
    var failed = [];
    utils.splitLines(source).forEach(function (line, index) {
        if (line.match(re)) {
            failed.push("<stdin>:" + (index + 1) + ":1: no absolute or relative includes please");
        }
    });
    if (failed.length > 0) return failed.join("\n");
    return null;
};

Compile.prototype.getArgumentParser = function () {
    let exe = this.compiler.exe.toLowerCase();
    if (exe.indexOf("clang") >= 0) {  // check this first as "clang++" matches "g++"
        return argumentParsers.clang;
    } else if (exe.indexOf("g++") >= 0 || exe.indexOf("gcc") >= 0) {
        return argumentParsers.gcc;
    }
    //there is a lot of code around that makes this assumption.
    //probably not the best thing to do :D
    return argumentParsers.gcc;
};

Compile.prototype.initialise = function () {
    if (this.getRemote()) return Promise.resolve(this);
    let argumentParser = this.getArgumentParser();
    var compiler = this.compiler.exe;
    var versionFlag = this.compiler.versionFlag || '--version';
    var versionRe = new RegExp(this.compiler.versionRe || '.*');
    logger.info("Gathering version information on", compiler);
    return this.exec(compiler, [versionFlag])
        .then(_.bind(function (result) {
                if (result.code !== 0) {
                    logger.error("Unable to get version for compiler '" + compiler + "' - non-zero result " + result.code);
                    return null;
                }
                var version = "";
                _.each(utils.splitLines(result.stdout + result.stderr), function (line) {
                    if (version) return;
                    var match = line.match(versionRe);
                    if (match) version = match[0];
                });
                if (!version) {
                    logger.error("Unable to find compiler version for '" + compiler + "':", result,
                        'with re', versionRe);
                    return null;
                }
                logger.info(compiler + " is version '" + version + "'");
                this.compiler.version = version;
                return argumentParser(this).then(function (compiler) {
                    delete compiler.compiler.supportedOptions;
                    return compiler;
                });
            }, this),
            _.bind(function (err) {
                logger.error("Unable to get version for compiler '" + compiler + "' - " + err);
                return null;
            }, this));
};

Compile.prototype.getInfo = function () {
    return this.compiler;
};

Compile.prototype.getDefaultFilters = function () {
    // TODO; propagate to UI?
    return {
        intel: true,
        commentOnly: true,
        directives: true,
        labels: true,
        optOutput: false
    };
};

module.exports = Compile;<|MERGE_RESOLUTION|>--- conflicted
+++ resolved
@@ -373,11 +373,7 @@
 };
 
 Compile.prototype.isCfgCompiler = function(compilerVersion) {
-<<<<<<< HEAD
-    return compilerVersion.includes("clang") || (compilerVersion.indexOf("g++") == 0);
-=======
     return compilerVersion.includes("clang") || compilerVersion.indexOf("g++") === 0;
->>>>>>> fa1487df
 };
 
 Compile.prototype.processAstOutput = function (output) {
