// Copyright (c) 2015, Matt Godbolt
// All rights reserved.
//
// Redistribution and use in source and binary forms, with or without
// modification, are permitted provided that the following conditions are met:
//
//     * Redistributions of source code must retain the above copyright notice,
//       this list of conditions and the following disclaimer.
//     * Redistributions in binary form must reproduce the above copyright
//       notice, this list of conditions and the following disclaimer in the
//       documentation and/or other materials provided with the distribution.
//
// THIS SOFTWARE IS PROVIDED BY THE COPYRIGHT HOLDERS AND CONTRIBUTORS "AS IS"
// AND ANY EXPRESS OR IMPLIED WARRANTIES, INCLUDING, BUT NOT LIMITED TO, THE
// IMPLIED WARRANTIES OF MERCHANTABILITY AND FITNESS FOR A PARTICULAR PURPOSE
// ARE DISCLAIMED. IN NO EVENT SHALL THE COPYRIGHT HOLDER OR CONTRIBUTORS BE
// LIABLE FOR ANY DIRECT, INDIRECT, INCIDENTAL, SPECIAL, EXEMPLARY, OR
// CONSEQUENTIAL DAMAGES (INCLUDING, BUT NOT LIMITED TO, PROCUREMENT OF
// SUBSTITUTE GOODS OR SERVICES; LOSS OF USE, DATA, OR PROFITS; OR BUSINESS
// INTERRUPTION) HOWEVER CAUSED AND ON ANY THEORY OF LIABILITY, WHETHER IN
// CONTRACT, STRICT LIABILITY, OR TORT (INCLUDING NEGLIGENCE OR OTHERWISE)
// ARISING IN ANY WAY OUT OF THE USE OF THIS SOFTWARE, EVEN IF ADVISED OF THE
// POSSIBILITY OF SUCH DAMAGE.

const temp = require('temp'),
    path = require('path'),
    fs = require('fs-extra'),
    LlvmIrParser = require('./llvm-ir'),
    AsmParser = require('./asm-parser'),
    utils = require('./utils'),
    _ = require('underscore'),
    packager = require('./packager').Packager,
    exec = require('./exec'),
    logger = require('./logger').logger,
    compilerOptInfo = require('compiler-opt-info'),
    argumentParsers = require('./compilers/argument-parsers'),
    CompilerArguments = require('./compiler-arguments'),
    cfg = require('./cfg'),
    languages = require('./languages').list,
    toolchainUtils = require('./toolchain-utils');

class BaseCompiler {
    constructor(compilerInfo, env) {
        // Information about our compiler
        this.compiler = compilerInfo;
        this.lang = languages[compilerInfo.lang];
        if (!this.lang) {
            throw new Error(`Missing language info for ${compilerInfo.lang}`);
        }
        this.compileFilename = `example${this.lang.extensions[0]}`;
        this.env = env;
        // Partial application of compilerProps with the proper language id applied to it
        this.compilerProps = _.partial(this.env.compilerProps, this.lang.id);
        this.compiler.supportsIntel = !!this.compiler.intelAsm;

        this.alwaysResetLdPath = this.env.ceProps('alwaysResetLdPath');

        if (!this.compiler.options) this.compiler.options = '';
        if (!this.compiler.optArg) this.compiler.optArg = '';
        if (!this.compiler.supportsOptOutput) this.compiler.supportsOptOutput = false;

        if (!this.compiler.disabledFilters)
            this.compiler.disabledFilters = [];
        else if (typeof this.compiler.disabledFilters === 'string')
            this.compiler.disabledFilters = this.compiler.disabledFilters.split(',');

        this.asm = new AsmParser(this.compilerProps);
        this.llvmIr = new LlvmIrParser(this.compilerProps);

        this.toolchainPath = toolchainUtils.getToolchainPath(this.compiler.exe, this.compiler.options);

        this.possibleArguments = new CompilerArguments(this.compiler.id);
        this.possibleTools = _.values(compilerInfo.tools);
        const demanglerExe = this.compiler.demangler;
        if (demanglerExe) {
            this.demanglerClass = require(this.compiler.demanglerClassFile).Demangler;
        }
        this.outputFilebase = 'output';

        this.mtime = null;

        this.packager = new packager();

        if (compilerInfo.buildenvsetup && compilerInfo.buildenvsetup.id) {
            const buildenvsetupclass = require(`./buildenvsetup/buildenvsetup-${compilerInfo.buildenvsetup.id}`);
            this.buildenvsetup = new buildenvsetupclass(compilerInfo, env, async (compiler, args, options) => {
                return this.execCompilerCached(compiler, args, options);
            });
        } else {
            this.buildenvsetup = null;
        }
    }

    newTempDir() {
        return new Promise((resolve, reject) => {
            temp.mkdir({prefix: 'compiler-explorer-compiler', dir: process.env.tmpDir}, (err, dirPath) => {
                if (err)
                    reject(`Unable to open temp file: ${err}`);
                else
                    resolve(dirPath);
            });
        });
    }

    optOutputRequested(options) {
        return options.some(x => x === '-fsave-optimization-record');
    }

    getRemote() {
        if (this.compiler.exe === null && this.compiler.remote)
            return this.compiler.remote;
        return false;
    }

    exec(compiler, args, options) {
        // Here only so can be overridden by compiler implementations.
        return exec.execute(compiler, args, options);
    }

    getCompilerCacheKey(compiler, args, options) {
        return {mtime: this.mtime, compiler, args, options};
    }

    async execCompilerCached(compiler, args, options) {
        const key = this.getCompilerCacheKey(compiler, args, options);
        let result = await this.env.compilerCacheGet(key);
        if (!result) {
            result = await exec.execute(compiler, args, options);
            if (result.okToCache)
                this.env.compilerCachePut(key, result);
        }

        return result;
    }

    getDefaultExecOptions() {
        return {
            timeoutMs: this.env.ceProps('compileTimeoutMs', 7500),
            maxErrorOutput: this.env.ceProps('max-error-output', 5000),
            env: this.env.getEnv(this.compiler.needsMulti),
            wrapper: this.compilerProps('compiler-wrapper'),
        };
    }

    async runCompiler(compiler, options, inputFilename, execOptions) {
        if (!execOptions) {
            execOptions = this.getDefaultExecOptions();
        }

        if (!execOptions.customCwd) {
            execOptions.customCwd = path.dirname(inputFilename);
        }

        const result = await this.exec(compiler, options, execOptions);
        result.inputFilename = inputFilename;
        const transformedInput = result.filenameTransform(inputFilename);
        result.stdout = utils.parseOutput(result.stdout, transformedInput);
        result.stderr = utils.parseOutput(result.stderr, transformedInput);
        return result;
    }

    supportsObjdump() {
        return this.compiler.objdumper !== '';
    }

    async objdump(outputFilename, result, maxSize, intelAsm, demangle) {
        const args = ['-d', outputFilename, '-l', '--insn-width=16'];
        if (demangle) args.push('-C');
        if (intelAsm) args.push('-M', 'intel');
        const execOptions = {maxOutput: maxSize, customCwd: path.dirname(outputFilename)};

        const objResult = await this.exec(this.compiler.objdumper, args, execOptions);
        result.asm = objResult.stdout;
        if (objResult.code !== 0) {
            result.asm = `<No output: objdump returned ${objResult.code}>`;
        }
        return result;
    }

    async execBinary(executable, maxSize, executeParameters) {
        // We might want to save this in the compilation environment once execution is made available
        const timeoutMs = this.env.ceProps('binaryExecTimeoutMs', 2000);
        try {
            // TODO make config
            const execResult = await exec.sandbox(executable, executeParameters.args, {
                maxOutput: maxSize,
                timeoutMs: timeoutMs,
                ldPath: _.union(this.compiler.ldPath, executeParameters.ldPath).join(':'),
                input: executeParameters.stdin,
            });
            execResult.stdout = utils.parseOutput(execResult.stdout);
            execResult.stderr = utils.parseOutput(execResult.stderr);
            return execResult;
        } catch (err) {
            // TODO: is this the best way? Perhaps failures in sandbox shouldn't reject
            // with "results", but instead should play on?
            return {
                stdout: err.stdout ? utils.parseOutput(err.stdout) : [],
                stderr: err.stderr ? utils.parseOutput(err.stderr) : [],
                code: err.code !== undefined ? err.code : -1,
            };
        }
    }

    filename(fn) {
        return fn;
    }

    optionsForFilter(filters, outputFilename) {
        let options = ['-g', '-o', this.filename(outputFilename)];
        if (this.compiler.intelAsm && filters.intel && !filters.binary) {
            options = options.concat(this.compiler.intelAsm.split(' '));
        }
        if (!filters.binary) options = options.concat('-S');
        return options;
    }

    findLibVersion(selectedLib) {
        const foundLib = _.find(this.compiler.libs, (o, libId) => libId === selectedLib.id);
        if (!foundLib) return false;

        return _.find(foundLib.versions, (o, versionId) => (
            versionId === selectedLib.version ||
                (o.alias && o.alias.includes(selectedLib.version))));
    }

    findAutodetectStaticLibLink(linkname) {
        const foundLib = _.findKey(this.compiler.libs, (lib) => {
            return (lib.versions.autodetect && lib.versions.autodetect.staticliblink &&
                lib.versions.autodetect.staticliblink.includes(linkname));
        });
        if (!foundLib) return false;

        return {
            id: foundLib,
            version: 'autodetect',
        };
    }

    getSortedStaticLibraries(libraries) {
        const dictionary = {};
        const links = _.uniq(_.flatten(_.map(libraries, (selectedLib) => {
            const foundVersion = this.findLibVersion(selectedLib);
            if (!foundVersion) return false;

            return _.map(foundVersion.staticliblink, (lib) => {
                if (lib) {
                    dictionary[lib] = foundVersion;
                    return [lib, foundVersion.dependencies];
                } else {
                    return false;
                }
            });
        })));

        let sortedlinks = [];

        _.each(links, (libToInsertName) => {
            const libToInsertObj = dictionary[libToInsertName];

            let idxToInsert = sortedlinks.length;
            for (const [idx, libCompareName] of sortedlinks.entries()) {
                const libCompareObj = dictionary[libCompareName];

                if (libToInsertObj && libCompareObj &&
                    _.intersection(libToInsertObj.dependencies, libCompareObj.staticliblink).length > 0) {
                    idxToInsert = idx;
                    break;
                } else if (libToInsertObj &&
                    libToInsertObj.dependencies.includes(libCompareName)) {
                    idxToInsert = idx;
                    break;
                } else if (libCompareObj &&
                    libCompareObj.dependencies.includes(libToInsertName)) {
                    continue;
                } else if (libToInsertObj &&
                    libToInsertObj.staticliblink.includes(libToInsertName) &&
                    libToInsertObj.staticliblink.includes(libCompareName)) {
                    if (libToInsertObj.staticliblink.indexOf(libToInsertName) >
                        libToInsertObj.staticliblink.indexOf(libCompareName)) {
                        continue;
                    } else {
                        idxToInsert = idx;
                    }
                    break;
                } else if (libCompareObj && libCompareObj.staticliblink.includes(libToInsertName) &&
                    libCompareObj.staticliblink.includes(libCompareName)) {
                    if (libCompareObj.staticliblink.indexOf(libToInsertName) >
                        libCompareObj.staticliblink.indexOf(libCompareName)) {
                        continue;
                    } else {
                        idxToInsert = idx;
                    }
                    break;
                }
            }

            if (idxToInsert < sortedlinks.length) {
                sortedlinks.splice(idxToInsert, 0, libToInsertName);
            } else {
                sortedlinks.push(libToInsertName);
            }
        });

        return sortedlinks;
    }

    getStaticLibraryLinks(libraries) {
        const linkFlag = this.compiler.linkFlag || '-l';

        return _.map(this.getSortedStaticLibraries(libraries), (lib) => {
            if (lib) {
                return linkFlag + lib;
            } else {
                return false;
            }
        });
    }

    getSharedLibraryLinks(libraries) {
        const linkFlag = this.compiler.linkFlag || '-l';

        return _.flatten(_.map(libraries, (selectedLib) => {
            const foundVersion = this.findLibVersion(selectedLib);
            if (!foundVersion) return false;

            return _.map(foundVersion.liblink, (lib) => {
                if (lib) {
                    return linkFlag + lib;
                } else {
                    return false;
                }
            });
        }));
    }

    getSharedLibraryPaths(libraries) {
        return _.flatten(_.map(libraries, (selectedLib) => {
            const foundVersion = this.findLibVersion(selectedLib);
            if (!foundVersion) return false;

            return foundVersion.libpath;
        }));
    }

    getSharedLibraryPathsAsArguments(libraries) {
        const pathFlag = this.compiler.rpathFlag || '-Wl,-rpath,';
        const libPathFlag = this.compiler.libpathFlag || '-L';

        let toolchainLibraryPaths = [];
        if (this.toolchainPath) {
            toolchainLibraryPaths = [
                path.join(this.toolchainPath, '/lib64'),
                path.join(this.toolchainPath, '/lib32'),
            ];
        }

        return _.union(
            [libPathFlag + '.'],
            [pathFlag + '.'],
            this.compiler.ldPath.map(path => pathFlag + path),
            toolchainLibraryPaths.map(path => pathFlag + path),
            this.getSharedLibraryPaths(libraries).map(path => pathFlag + path),
            this.getSharedLibraryPaths(libraries).map(path => libPathFlag + path));
    }

    getSharedLibraryPathsAsLdLibraryPaths(/*libraries*/) {
        if (this.alwaysResetLdPath) {
            return [];
        } else {
            return process.env.LD_LIBRARY_PATH ? process.env.LD_LIBRARY_PATH : [];
        }
    }

    getIncludeArguments(libraries) {
        const includeFlag = this.compiler.includeFlag || '-I';

        return _.flatten(_.map(libraries, (selectedLib) => {
            const foundVersion = this.findLibVersion(selectedLib);
            if (!foundVersion) return false;

            return _.map(foundVersion.path, (path) => includeFlag + path);
        }));
    }

    prepareArguments(userOptions, filters, backendOptions, inputFilename, outputFilename, libraries) {
        let options = this.optionsForFilter(filters, outputFilename, userOptions);
        backendOptions = backendOptions || {};

        if (this.compiler.options) {
            options = options.concat(this.compiler.options.split(' '));
        }

        if (this.compiler.supportsOptOutput && backendOptions.produceOptInfo) {
            options = options.concat(this.compiler.optArg);
        }

        const libIncludes = this.getIncludeArguments(libraries);
        let libLinks = [];
        let libPaths = [];
        let staticLibLinks = [];

        if (filters.binary) {
            libLinks = this.getSharedLibraryLinks(libraries);
            libPaths = this.getSharedLibraryPathsAsArguments(libraries);
            staticLibLinks = this.getStaticLibraryLinks(libraries);
        }

        userOptions = this.filterUserOptions(userOptions) || [];
        return options.concat(libIncludes, libPaths, libLinks, userOptions,
            [this.filename(inputFilename)], staticLibLinks);
    }

    filterUserOptions(userOptions) {
        return userOptions;
    }

    async generateAST(inputFilename, options) {
        // These options make Clang produce an AST dump
        const newOptions = _.filter(options, option => option !== '-fcolor-diagnostics')
            .concat(['-Xclang', '-ast-dump', '-fsyntax-only']);

        const execOptions = this.getDefaultExecOptions();
        // A higher max output is needed for when the user includes headers
        execOptions.maxOutput = 1024 * 1024 * 1024;

        return this.processAstOutput(
            await this.runCompiler(this.compiler.exe, newOptions, this.filename(inputFilename), execOptions));
    }

    async generateIR(inputFilename, options, filters) {
        // These options make Clang produce an IR
        const newOptions = _.filter(options, option => option !== '-fcolor-diagnostics')
            .concat(this.compiler.irArg);

        const execOptions = this.getDefaultExecOptions();
        // A higher max output is needed for when the user includes headers
        execOptions.maxOutput = 1024 * 1024 * 1024;

        const output = await this.runCompiler(this.compiler.exe, newOptions, this.filename(inputFilename), execOptions);
        if (output.code !== 0) {
            return [{text: 'Failed to run compiler to get IR code'}];
        }
        const ir = await this.processIrOutput(output, filters);
        return ir.asm;
    }

    async processIrOutput(output, filters) {
        const irPath = this.getIrOutputFilename(output.inputFilename);
        if (await fs.pathExists(irPath)) {
            const output = await fs.readFile(irPath, 'utf-8');
            // uses same filters as main compiler
            return this.llvmIr.process(output, filters);
        }
        return {
            asm: [{text: 'Internal error; unable to open output path'}],
            labelDefinitions: {},
        };
    }

    getIrOutputFilename(inputFilename) {
        return inputFilename.replace(path.extname(inputFilename), '.ll');
    }

    getOutputFilename(dirPath, outputFilebase) {
        // NB keep lower case as ldc compiler `tolower`s the output name
        return path.join(dirPath, `${outputFilebase}.s`);
    }

    getExecutableFilename(dirPath, outputFilebase) {
        return this.getOutputFilename(dirPath, outputFilebase);
    }

    async generateGccDump(inputFilename, options, gccDumpOptions) {
        // Maybe we should not force any RTL dump and let user hand-pick what he needs
        const addOpts = [];
        /* if not defined, consider it true */

        // Build dump options to append to the end of the -fdump command-line flag.
        // GCC accepts these options as a list of '-' separated names that may
        // appear in any order.
        var flags = '';
        if (gccDumpOptions.dumpFlags.address !== false) {
            flags += '-address';
        }
        if (gccDumpOptions.dumpFlags.slim !== false) {
            flags += '-slim';
        }
        if (gccDumpOptions.dumpFlags.raw !== false) {
            flags += '-raw';
        }
        if (gccDumpOptions.dumpFlags.details !== false) {
            flags += '-details';
        }
        if (gccDumpOptions.dumpFlags.stats !== false) {
            flags += '-stats';
        }
        if (gccDumpOptions.dumpFlags.blocks !== false) {
            flags += '-blocks';
        }
        if (gccDumpOptions.dumpFlags.vops !== false) {
            flags += '-vops';
        }
        if (gccDumpOptions.dumpFlags.lineno !== false) {
            flags += '-lineno';
        }
        if (gccDumpOptions.dumpFlags.uid !== false) {
            flags += '-uid';
        }
        if (gccDumpOptions.dumpFlags.all !== false) {
            flags += '-all';
        }

        if (gccDumpOptions.treeDump !== false) {
            addOpts.push('-fdump-tree-all' + flags);
        }
        if (gccDumpOptions.rtlDump !== false) {
            addOpts.push('-fdump-rtl-all' + flags);
        }
        if (gccDumpOptions.ipaDump !== false) {
            addOpts.push('-fdump-ipa-all' + flags);
        }

        const newOptions = options.concat(addOpts);

        const execOptions = this.getDefaultExecOptions();
        // A higher max output is needed for when the user includes headers
        execOptions.maxOutput = 1024 * 1024 * 1024;

        return this.processGccDumpOutput(
            gccDumpOptions,
            await this.runCompiler(this.compiler.exe, newOptions, this.filename(inputFilename), execOptions));
    }

    async checkOutputFileAndDoPostProcess(asmResult, outputFilename, filters) {
        try {
            const stat = await fs.stat(outputFilename);
            asmResult.asmSize = stat.size;
        } catch (e) {
            // Ignore errors
        }
        return this.postProcess(asmResult, outputFilename, filters);
    }

    runToolsOfType(tools, type, compilationInfo) {
        let tooling = [];
        if (tools) {
            tools.forEach((tool) => {
                const matches = this.possibleTools.find(possibleTool => {
                    return possibleTool.getId() === tool.id &&
                        possibleTool.getType() === type;
                });

                if (matches) {
                    const toolPromise = matches.runTool(compilationInfo,
                        compilationInfo.inputFilename, tool.args, tool.stdin);
                    tooling.push(toolPromise);
                }
            });
        }

        return tooling;
    }

    buildExecutable(compiler, options, inputFilename, execOptions) {
        // default implementation, but should be overridden by compilers
        return this.runCompiler(compiler, options, inputFilename, execOptions);
    }

    async getRequiredLibraryVersions(libraries) {
        const libraryDetails = {};
        _.each(libraries, (selectedLib) => {
            const foundVersion = this.findLibVersion(selectedLib);
            if (foundVersion) libraryDetails[selectedLib.id] = foundVersion;
        });
        return libraryDetails;
    }

    async setupBuildEnvironment(key, dirPath) {
        if (this.buildenvsetup) {
            const libraryDetails = await this.getRequiredLibraryVersions(key.libraries);
            return this.buildenvsetup.setup(key, dirPath, libraryDetails);
        } else {
            return Promise.resolve();
        }
    }

    async buildExecutableInFolder(key, dirPath) {
        const buildEnvironment = this.setupBuildEnvironment(key, dirPath);

        const inputFilename = path.join(dirPath, this.compileFilename);
        const writerOfSource = fs.writeFile(inputFilename, key.source);

        const outputFilename = this.getExecutableFilename(dirPath, this.outputFilebase);

        const buildFilters = Object.assign({}, key.filters);
        buildFilters.binary = true;
        buildFilters.execute = true;

        const compilerArguments = _.compact(
            this.prepareArguments(key.options, buildFilters, key.backendOptions,
                inputFilename, outputFilename, key.libraries),
        );

        const execOptions = this.getDefaultExecOptions();
        execOptions.ldPath = this.getSharedLibraryPathsAsLdLibraryPaths(key.libraries);

        await writerOfSource;
        await buildEnvironment;
        const result = await this.buildExecutable(key.compiler.exe, compilerArguments, inputFilename,
            execOptions);

        result.executableFilename = outputFilename;
        result.compilationOptions = compilerArguments;
        return result;
    }

    async getOrBuildExecutable(key) {
        const dirPath = await this.newTempDir();
        const compilationResultFilename = 'compilation-result.json';
        try {
            const outputFilename = await this.env.executableGet(key, dirPath);
            if (outputFilename) {
                logger.debug(`Using cached package ${outputFilename}`);
                await this.packager.unpack(outputFilename, dirPath);
                const buildResults = JSON.parse(await fs.readFile(path.join(dirPath, compilationResultFilename)));
                return Object.assign({}, buildResults, {
                    code: 0,
                    inputFilename: path.join(dirPath, this.compileFilename),
                    dirPath: dirPath,
                    executableFilename: this.getExecutableFilename(dirPath, this.outputFilebase),
                });
            }
            logger.debug('Tried to get executable from cache, but got a cache miss');
        } catch (err) {
            logger.error('Tried to get executable from cache, but got an error:', {err});
        }
        const compilationResult = await this.buildExecutableInFolder(key, dirPath);
        if (compilationResult.code !== 0) {
            return compilationResult;
        }

        const packDir = await this.newTempDir();
        const packagedFile = path.join(packDir, 'package.tgz');
        try {
            await fs.writeFile(path.join(dirPath, compilationResultFilename), JSON.stringify(compilationResult));
            await this.packager.package(dirPath, packagedFile);
            await this.env.executablePut(key, packagedFile);
        } catch (err) {
            logger.error('Caught an error trying to put to cache: ', {err});
        } finally {
            fs.remove(packDir);
        }
        return compilationResult;
    }

    runExecutable(executable, executeParameters) {
        const maxExecOutputSize = this.env.ceProps('max-executable-output-size', 32 * 1024);

        return this.execBinary(executable, maxExecOutputSize, executeParameters);
    }

    async handleExecution(key, executeParameters) {
        const buildResult = await this.getOrBuildExecutable(key);
        if (buildResult.code !== 0) {
            return {
                code: -1,
                didExecute: false,
                buildResult,
                stderr: [],
                stdout: [],
            };
        } else {
            if (!fs.existsSync(buildResult.executableFilename)) {
                const verboseResult = {
                    code: -1,
                    didExecute: false,
                    buildResult,
                    stderr: [],
                    stdout: [],
                };

                verboseResult.buildResult.stderr.push({text:'Compiler did not produce an executable'});

                return verboseResult;
            }
        }

        if (!this.compiler.supportsExecute) {
            return {
                code: -1,
                didExecute: false,
                buildResult,
                stderr: [{text: 'Compiler does not support execution'}],
                stdout: [],
            };
        }

        executeParameters.ldPath = this.getSharedLibraryPathsAsLdLibraryPaths(key.libraries);
        const result = await this.runExecutable(buildResult.executableFilename, executeParameters);
        result.didExecute = true;
        result.buildResult = buildResult;
        return result;
    }

    getCacheKey(source, options, backendOptions, filters, tools, libraries) {
        return {compiler: this.compiler, source, options, backendOptions, filters, tools, libraries};
    }

    getCompilationInfo(key, result) {
        const compilationinfo = Object.assign({}, key, result);
        compilationinfo.outputFilename = this.getOutputFilename(result.dirPath, this.outputFilebase);
        compilationinfo.executableFilename = this.getExecutableFilename(result.dirPath, this.outputFilebase);

        return compilationinfo;
    }

    tryAutodetectLibraries(libsAndOptions) {
        const linkFlag = this.compiler.linkFlag || '-l';

        const detectedLibs = [];
        const foundlibOptions = [];
        _.each(libsAndOptions.options, (option) => {
            if (option.indexOf(linkFlag) === 0) {
                const libVersion = this.findAutodetectStaticLibLink(option.substr(linkFlag.length).trim());
                if (libVersion) {
                    foundlibOptions.push(option);
                    detectedLibs.push(libVersion);
                }
            }
        });

        if (detectedLibs.length > 0) {
            libsAndOptions.options = _.filter(libsAndOptions.options, (option) => !foundlibOptions.includes(option));
            libsAndOptions.libraries = _.union(libsAndOptions.libraries, detectedLibs);

            return true;
        } else {
            return false;
        }
    }

    async doCompilation(inputFilename, dirPath, key, options, filters, backendOptions, libraries, tools) {
        let buildEnvironment = Promise.resolve();
        if (filters.binary) {
            buildEnvironment = this.setupBuildEnvironment(key, dirPath);
        }

        const inputFilenameSafe = this.filename(inputFilename);
        const outputFilename = this.getOutputFilename(dirPath, this.outputFilebase);

        options = _.compact(
            this.prepareArguments(options, filters, backendOptions, inputFilename, outputFilename, libraries),
        );

        const execOptions = this.getDefaultExecOptions();
        execOptions.ldPath = this.getSharedLibraryPathsAsLdLibraryPaths(key.libraries);

        const makeAst = backendOptions.produceAst && this.compiler.supportsAstView;
        const makeIr = backendOptions.produceIr && this.compiler.supportsIrView;
        const makeGccDump = backendOptions.produceGccDump && backendOptions.produceGccDump.opened
            && this.compiler.supportsGccDump;

        await buildEnvironment;
        const [asmResult, astResult, gccDumpResult, irResult, toolsResult] = await Promise.all([
            this.runCompiler(this.compiler.exe, options, inputFilenameSafe, execOptions),
            (makeAst ? this.generateAST(inputFilename, options) : ''),
            (makeGccDump ? this.generateGccDump(inputFilename, options, backendOptions.produceGccDump) : ''),
            (makeIr ? this.generateIR(inputFilename, options, filters) : ''),
            Promise.all(this.runToolsOfType(tools, 'independent', this.getCompilationInfo(key, {
                inputFilename,
                dirPath,
                outputFilename,
            }))),
        ]);
        asmResult.dirPath = dirPath;
        asmResult.compilationOptions = options;
        // Here before the check to ensure dump reports even on failure cases
        if (this.compiler.supportsGccDump && gccDumpResult) {
            asmResult.gccDumpOutput = gccDumpResult;
        }

        asmResult.tools = toolsResult;

        if (asmResult.code !== 0) {
            asmResult.asm = '<Compilation failed>';
            return [asmResult];
        }

        if (this.compiler.supportsOptOutput && this.optOutputRequested(options)) {
            const optPath = path.join(dirPath, `${this.outputFilebase}.opt.yaml`);
            if (await fs.pathExists(optPath)) {
                asmResult.hasOptOutput = true;
                asmResult.optPath = optPath;
            }
        }
        if (astResult) {
            asmResult.hasAstOutput = true;
            asmResult.astOutput = astResult;
        }
        if (irResult) {
            asmResult.hasIrOutput = true;
            asmResult.irOutput = irResult;
        }

        return this.checkOutputFileAndDoPostProcess(asmResult, outputFilename, filters);
    }

    async compile(source, options, backendOptions, filters, bypassCache, tools, executionParameters, libraries) {
        const optionsError = this.checkOptions(options);
        if (optionsError) throw optionsError;
        const sourceError = this.checkSource(source);
        if (sourceError) throw sourceError;

        const libsAndOptions = {libraries, options};
        if (this.tryAutodetectLibraries(libsAndOptions)) {
            libraries = libsAndOptions.libraries;
            options = libsAndOptions.options;
        }

        // Don't run binary for unsupported compilers, even if we're asked.
        if (filters.binary && !this.compiler.supportsBinary) {
            delete filters.binary;
        }
        const executeParameters = {
            args: executionParameters.args || [],
            stdin: executionParameters.stdin || '',
        };
        const key = this.getCacheKey(source, options, backendOptions, filters, tools, libraries);

        const doExecute = filters.execute;
        filters = Object.assign({}, filters);
        filters.execute = false;

        if (!bypassCache) {
            const result = await this.env.cacheGet(key);
            if (result) {
                if (doExecute) {
                    result.execResult = await this.env.enqueue(async () => {
                        return this.handleExecution(key, executeParameters);
                    });
                }
                return result;
            }
        }

        return this.env.enqueue(async () => {
            source = this.preProcess(source);
            if (filters.binary && !source.match(this.compilerProps('stubRe'))) {
                source += '\n' + this.compilerProps('stubText') + '\n';
            }

            if (backendOptions.executorRequest) {
                return this.handleExecution(key, executeParameters);
            }

            const dirPath = await this.newTempDir();
            const inputFilename = path.join(dirPath, this.compileFilename);
            await fs.writeFile(inputFilename, source);

            // TODO make const when I can
            let [result, optOutput] = await this.doCompilation(
                inputFilename, dirPath, key, options, filters, backendOptions, libraries, tools);

            // Start the execution as soon as we can, but only await it at the end.
            const execPromise = doExecute ? this.handleExecution(key, executeParameters) : null;

            if (result.hasOptOutput) {
                delete result.optPath;
                result.optOutput = optOutput;
            }
            result.tools = _.union(result.tools, await Promise.all(this.runToolsOfType(tools, 'postcompilation',
                this.getCompilationInfo(key, result))));
            if (result.dirPath) {
                fs.remove(result.dirPath);
                result.dirPath = undefined;
            }
            if (!backendOptions.skipAsm) {
                if (result.okToCache) {
                    const res = this.processAsm(result, filters, options);
                    result.asm = res.asm;
                    result.labelDefinitions = res.labelDefinitions;
                } else {
                    result.asm = [{text: result.asm}];
                }
                // TODO rephrase this so we don't need to reassign
                result = filters.demangle ? await this.postProcessAsm(result, filters) : result;
                if (this.compiler.supportsCfg && backendOptions.produceCfg) {
                    result.cfg = cfg.generateStructure(this.compiler.compilerType,
                        this.compiler.version, result.asm);
                }
            } else {
                result.asm = [];
            }
            result.popularArguments = this.possibleArguments.getPopularArguments(options);
            if (result.okToCache) {
                // eslint-disable-next-line promise/catch-or-return
                this.env.cachePut(key, result).then(() => {
                    // purely here to ensure the cache put happens (if it's not "then"-ned it might not start. as it
                    // happens it does cos internally to cachePut it "catch"-es. but I don't want to rely on this.
                });
            }

            if (doExecute) {
                result.execResult = await execPromise;
            }
            return result;
        });
    }

    processAsm(result, filters, options) {
        if ((options && options.includes('-emit-llvm')) || this.llvmIr.isLlvmIr(result.asm)) {
            return this.llvmIr.process(result.asm, filters);
        }
        return this.asm.process(result.asm, filters);
    }

    async postProcessAsm(result) {
        if (!result.okToCache || !this.demanglerClass || !result.asm) return result;
        const demangler = new this.demanglerClass(this.compiler.demangler, this);
        return demangler.process(result);
    }

    async processOptOutput(optPath) {
        const output = [];

        const optStream = fs.createReadStream(optPath, {encoding: 'utf-8'})
            .pipe(new compilerOptInfo.LLVMOptTransformer());

        for await (const opt of optStream) {
            if (opt.DebugLoc && opt.DebugLoc.File && opt.DebugLoc.File.includes(this.compileFilename)) {
                output.push(opt);
            }
        }

        if (this.compiler.demangler) {
            const result = JSON.stringify(output, null, 4);
            try {
                const demangleResult = await this.exec(
                    this.compiler.demangler, ['-n', '-p'], {input: result});
                return JSON.parse(demangleResult.stdout);
            } catch (exception) {
                // swallow exception and return non-demangled output
                logger.warn(`Caught exception ${exception} during opt demangle parsing`);
            }
        }

        return output;
    }

    couldSupportASTDump(version) {
        const versionRegex = /version (\d+.\d+)/;
        const versionMatch = versionRegex.exec(version);

        if (versionMatch) {
            const versionNum = parseFloat(versionMatch[1]);
            return version.toLowerCase().includes('clang') && versionNum >= 3.3;
        }

        return false;
    }

    isCfgCompiler(compilerVersion) {
        return compilerVersion.includes('clang') ||
            compilerVersion.match(/^([\w-]*-)?g((\+\+)|(cc)|(dc))/g) !== null;

    }

    processAstOutput(output) {
        output = output.stdout;
        output = output.map(x => x.text);

        // Top level decls start with |- or `-
        const topLevelRegex = /^([`|])-/;

        // Refers to the user's source file rather than a system header
        const sourceRegex = /<source>/g;

        // Refers to whatever the most recent file specified was
        const lineRegex = /<line:/;

        let mostRecentIsSource = false;

        // Remove all AST nodes which aren't directly from the user's source code
        for (let i = 0; i < output.length; ++i) {
            if (output[i].match(topLevelRegex)) {
                if (output[i].match(lineRegex) && mostRecentIsSource) {
                    // do nothing
                } else if (!output[i].match(sourceRegex)) {
                    // This is a system header or implicit definition,
                    // remove everything up to the next top level decl
                    // Top level decls with invalid sloc as the file don't change the most recent file
                    let slocRegex = /<<invalid sloc>>/;
                    if (!output[i].match(slocRegex)) {
                        mostRecentIsSource = false;
                    }

                    let spliceMax = i + 1;
                    while (output[spliceMax] && !output[spliceMax].match(topLevelRegex)) {
                        spliceMax++;
                    }
                    output.splice(i, spliceMax - i);
                    --i;
                } else {
                    mostRecentIsSource = true;
                }
            }
        }

        output = output.join('\n');

        // Filter out the symbol addresses
        const addressRegex = /^([^A-Za-z]*[A-Za-z]+) 0x[\da-z]+/gm;
        output = output.replace(addressRegex, '$1');

        // Filter out <invalid sloc> and <<invalid sloc>>
        let slocRegex = / ?<?<invalid sloc>>?/g;
        output = output.replace(slocRegex, '');

        // Unify file references
        output = output.replace(sourceRegex, 'line');

        return output;
    }

    async processGccDumpOutput(opts, result) {
        const rootDir = path.dirname(result.inputFilename);
        const allFiles = await fs.readdir(rootDir);

        if (opts.treeDump === false && opts.rtlDump === false && opts.ipaDump === false) {
            return {
                all: [],
                selectedPass: '',
                currentPassOutput: 'Nothing selected for dump:\nselect at least one of Tree/RTL filter',
                syntaxHighlight: false,
            };
        }

        const output = {
            all: [],
            selectedPass: opts.pass,
            currentPassOutput: '<No pass selected>',
            syntaxHighlight: false,
        };
        let passFound = false;
        // Phase letter is one of {i, l, r, t}
        // {outpufilename}.{extension}.{passNumber}{phaseLetter}.{phaseName}
        const dumpFilenameRegex = /^.+?\..+?\.(\d+?[ilrt]\..+)$/;
        for (let filename of allFiles) {
            const match = dumpFilenameRegex.exec(filename);
            if (match) {
                const pass = match[1];
                output.all.push(pass);
                const filePath = path.join(rootDir, filename);
                if (opts.pass === pass && (await fs.stat(filePath)).isFile()) {
                    passFound = true;
                    output.currentPassOutput = await fs.readFile(filePath, 'utf-8');
                    if (output.currentPassOutput.match(/^\s*$/)) {
                        output.currentPassOutput = 'File for selected pass is empty.';
                    } else {
                        output.syntaxHighlight = true;
                    }
                }
            }
        }

        if (opts.pass && !passFound) {
            output.currentPassOutput = `Pass '${opts.pass}' was requested
but is not valid anymore with current filters.
Please select another pass or change filters.`;
        }

        return output;
    }

    async execPostProcess(result, postProcesses, outputFilename, maxSize) {
        const postCommand = `cat "${outputFilename}" | ${postProcesses.join(' | ')}`;
        return this.handlePostProcessResult(
            result,
            await this.exec('bash', ['-c', postCommand], {maxOutput: maxSize}));
    }

    preProcess(source) {
        return source;
    }

    async postProcess(result, outputFilename, filters) {
        const postProcess = _.compact(this.compiler.postProcess);
        const maxSize = this.env.ceProps('max-asm-size', 64 * 1024 * 1024);
        const optPromise = result.hasOptOutput ? this.processOptOutput(result.optPath) : '';
        const asmPromise = (filters.binary && this.supportsObjdump())
            ? this.objdump(outputFilename, result, maxSize, filters.intel, filters.demangle)
            : (async () => {
                if (result.asmSize === undefined) {
                    result.asm = '<No output file>';
                    return result;
                }
                if (result.asmSize >= maxSize) {
                    result.asm = `<No output: generated assembly was too large (${result.asmSize} > ${maxSize} bytes)>`;
                    return result;
                }
                if (postProcess.length > 0) {
                    return this.execPostProcess(result, postProcess, outputFilename, maxSize);
                } else {
                    const contents = await fs.readFile(outputFilename);
                    result.asm = contents.toString();
                    return result;
                }
            })();
        return Promise.all([asmPromise, optPromise]);
    }

    handlePostProcessResult(result, postResult) {
        result.asm = postResult.stdout;
        if (postResult.code !== 0) {
            result.asm = `<Error during post processing: ${postResult.code}>`;
            logger.error('Error during post-processing: ', result);
        }
        return result;
    }

    checkOptions(options) {
        const error = this.env.findBadOptions(options);
        if (error.length > 0) return `Bad options: ${error.join(', ')}`;
        return null;
    }

    // This check for arbitrary user-controlled preprocessor inclusions
    // can be circumvented in more than one way. The goal here is to respond
    // to simple attempts with a clear diagnostic; the service still needs to
    // assume that malicious actors can make the compiler open arbitrary files.
    checkSource(source) {
        const re = /^\s*#\s*i(nclude|mport)(_next)?\s+["<](\/|.*\.\.)[">]/;
        const failed = [];
        utils.splitLines(source).forEach((line, index) => {
            if (line.match(re)) {
                failed.push(`<stdin>:${index + 1}:1: no absolute or relative includes please`);
            }
        });
        if (failed.length > 0) return failed.join('\n');
        return null;
    }

    getArgumentParser() {
        let exe = this.compiler.exe.toLowerCase();
        if (exe.includes('clang')) {  // check this first as "clang++" matches "g++"
            return argumentParsers.Clang;
        } else if (exe.includes('g++') || exe.includes('gcc')) {
            return argumentParsers.GCC;
        }
        //there is a lot of code around that makes this assumption.
        //probably not the best thing to do :D
        return argumentParsers.GCC;
    }

    getVersion() {
        logger.info(`Gathering ${this.compiler.id} version information on ${this.compiler.exe}`);
        const execOptions = this.getDefaultExecOptions();
        const versionFlag = this.compiler.versionFlag || '--version';
        execOptions.timeoutMs = 0; // No timeout for --version. A sort of workaround for slow EFS/NFS on the prod site
        return this.execCompilerCached(this.compiler.exe, [versionFlag], execOptions);
    }

    async initialise(mtime) {
        this.mtime = mtime;
        if (this.getRemote()) return this;
        const compiler = this.compiler.exe;
        const versionRe = new RegExp(this.compiler.versionRe || '.*', 'i');
        const result = await this.env.enqueue(async () => {
            try {
                return await this.getVersion();
            } catch (err) {
                logger.error(`Unable to get version for compiler '${compiler}' - ${err}`);
                return null;
            }
        });
        if (!result) return null;
        if (result.code !== 0) {
            logger.warn(`Compiler '${compiler}' - non-zero result ${result.code}`);
        }
        let version = '';
        _.each(utils.splitLines(result.stdout + result.stderr), line => {
            if (version) return;
            const match = line.match(versionRe);
            if (match) version = match[0];
        });
        if (!version) {
            logger.error(`Unable to find compiler version for '${compiler}' with re ${versionRe}:`, result);
            return null;
        }
        logger.debug(`${compiler} is version '${version}'`);
        this.compiler.version = version;
        this.compiler.supportsCfg = this.isCfgCompiler(version);
        this.compiler.supportsAstView = this.couldSupportASTDump(version);
        return this.getArgumentParser().parse(this);
    }

    getInfo() {
        return this.compiler;
    }

<<<<<<< HEAD
    static getDefaultFilters() {
        // TODO; propagate to UI?
=======
    getDefaultFilters() {
>>>>>>> 9d1eb3ec
        return {
            binary: false,
            execute: false,
            demangle: true,
            intel: true,
            commentOnly: true,
            directives: true,
            labels: true,
            optOutput: false,
            libraryCode: false,
            trim: false,
        };
    }
}

module.exports = BaseCompiler;<|MERGE_RESOLUTION|>--- conflicted
+++ resolved
@@ -1199,12 +1199,7 @@
         return this.compiler;
     }
 
-<<<<<<< HEAD
     static getDefaultFilters() {
-        // TODO; propagate to UI?
-=======
-    getDefaultFilters() {
->>>>>>> 9d1eb3ec
         return {
             binary: false,
             execute: false,
