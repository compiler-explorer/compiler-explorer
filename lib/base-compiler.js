--- conflicted
+++ resolved
@@ -946,7 +946,13 @@
         return this.checkOutputFileAndDoPostProcess(asmResult, outputFilename, filters);
     }
 
-<<<<<<< HEAD
+    doTempfolderCleanup(buildResult) {
+        if (buildResult.dirPath && !this.delayCleanupTemp) {
+            fs.remove(buildResult.dirPath);
+        }
+        buildResult.dirPath = undefined;
+    }
+
     getCompilerEnvironmentVariables(compilerflags) {
         if (this.lang.id === 'c++') {
             return _.extend(_.clone(this.cmakeBaseEnv), {
@@ -1090,13 +1096,6 @@
         }
 
         return fullResult;
-=======
-    doTempfolderCleanup(buildResult) {
-        if (buildResult.dirPath && !this.delayCleanupTemp) {
-            fs.remove(buildResult.dirPath);
-        }
-        buildResult.dirPath = undefined;
->>>>>>> fe5882fc
     }
 
     async compile(source, options, backendOptions, filters, bypassCache, tools, executionParameters, libraries) {
@@ -1184,28 +1183,18 @@
         }
         result.tools = _.union(result.tools, await Promise.all(this.runToolsOfType(tools, 'postcompilation',
             this.getCompilationInfo(key, result))));
-<<<<<<< HEAD
-        if (result.dirPath) {
-            //fs.remove(result.dirPath);
-            result.dirPath = undefined;
-        }
-=======
 
         this.doTempfolderCleanup(result);
         if (result.buildResult) {
             this.doTempfolderCleanup(result.buildResult);
         }
 
->>>>>>> fe5882fc
         if (!backendOptions.skipAsm) {
             if (result.okToCache) {
                 const res = this.processAsm(result, filters, options);
                 result.asm = res.asm;
                 result.labelDefinitions = res.labelDefinitions;
-<<<<<<< HEAD
-=======
                 result.parsingTime = res.parsingTime;
->>>>>>> fe5882fc
             } else {
                 result.asm = [{text: result.asm}];
             }
@@ -1218,35 +1207,19 @@
         } else {
             result.asm = [];
         }
-<<<<<<< HEAD
 
         if (!backendOptions.skipPopArgs) result.popularArguments = this.possibleArguments.getPopularArguments(options);
 
         if (result.okToCache) {
-            // eslint-disable-next-line promise/catch-or-return
-            this.env.cachePut(key, result).then(() => {
-                // purely here to ensure the cache put happens (if it's not "then"-ned it might not start. as it
-                // happens it does cos internally to cachePut it "catch"-es. but I don't want to rely on this.
-            });
+            await this.env.cachePut(key, result);
         }
 
         if (doExecute) {
             result.execResult = await execPromise;
-=======
-
-        if (!backendOptions.skipPopArgs) result.popularArguments = this.possibleArguments.getPopularArguments(options);
-
-        if (result.okToCache) {
-            await this.env.cachePut(key, result);
-        }
-
-        if (doExecute) {
-            result.execResult = await execPromise;
 
             if (result.execResult.buildResult) {
                 this.doTempfolderCleanup(result.execResult.buildResult);
             }
->>>>>>> fe5882fc
         }
         return result;
     }
