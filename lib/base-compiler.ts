// Copyright (c) 2015, Compiler Explorer Authors
// All rights reserved.
//
// Redistribution and use in source and binary forms, with or without
// modification, are permitted provided that the following conditions are met:
//
//     * Redistributions of source code must retain the above copyright notice,
//       this list of conditions and the following disclaimer.
//     * Redistributions in binary form must reproduce the above copyright
//       notice, this list of conditions and the following disclaimer in the
//       documentation and/or other materials provided with the distribution.
//
// THIS SOFTWARE IS PROVIDED BY THE COPYRIGHT HOLDERS AND CONTRIBUTORS "AS IS"
// AND ANY EXPRESS OR IMPLIED WARRANTIES, INCLUDING, BUT NOT LIMITED TO, THE
// IMPLIED WARRANTIES OF MERCHANTABILITY AND FITNESS FOR A PARTICULAR PURPOSE
// ARE DISCLAIMED. IN NO EVENT SHALL THE COPYRIGHT HOLDER OR CONTRIBUTORS BE
// LIABLE FOR ANY DIRECT, INDIRECT, INCIDENTAL, SPECIAL, EXEMPLARY, OR
// CONSEQUENTIAL DAMAGES (INCLUDING, BUT NOT LIMITED TO, PROCUREMENT OF
// SUBSTITUTE GOODS OR SERVICES; LOSS OF USE, DATA, OR PROFITS; OR BUSINESS
// INTERRUPTION) HOWEVER CAUSED AND ON ANY THEORY OF LIABILITY, WHETHER IN
// CONTRACT, STRICT LIABILITY, OR TORT (INCLUDING NEGLIGENCE OR OTHERWISE)
// ARISING IN ANY WAY OUT OF THE USE OF THIS SOFTWARE, EVEN IF ADVISED OF THE
// POSSIBILITY OF SUCH DAMAGE.

import os from 'os';
import path from 'path';

import fs from 'fs-extra';
import * as PromClient from 'prom-client';
import temp from 'temp';
import _ from 'underscore';

import {unique} from '../shared/common-utils.js';
import {ParsedAsmResultLine} from '../types/asmresult/asmresult.interfaces.js';
import {
    BuildResult,
    BuildStep,
    BypassCache,
    bypassCompilationCache,
    bypassExecutionCache,
    CacheKey,
    CmakeCacheKey,
    CompilationCacheKey,
    CompilationInfo,
    CompilationInfo2,
    CompilationResult,
    CompileChildLibraries,
    CustomInputForTool,
    ExecutionOptions,
} from '../types/compilation/compilation.interfaces.js';
import {
    CompilerOverrideOption,
    CompilerOverrideOptions,
    CompilerOverrideType,
    ConfiguredOverrides,
} from '../types/compilation/compiler-overrides.interfaces.js';
import {LLVMIrBackendOptions} from '../types/compilation/ir.interfaces.js';
import type {
    OptPipelineBackendOptions,
    OptPipelineOutput,
} from '../types/compilation/opt-pipeline-output.interfaces.js';
import type {CompilerInfo, ICompiler, PreliminaryCompilerInfo} from '../types/compiler.interfaces.js';
import {
    BasicExecutionResult,
    ExecutableExecutionOptions,
    RuntimeToolType,
    UnprocessedExecResult,
} from '../types/execution/execution.interfaces.js';
import type {CompilerOutputOptions, ParseFiltersAndOutputOptions} from '../types/features/filters.interfaces.js';
import {InstructionSet} from '../types/instructionsets.js';
import type {Language} from '../types/languages.interfaces.js';
import type {SelectedLibraryVersion} from '../types/libraries/libraries.interfaces.js';
import type {ResultLine} from '../types/resultline/resultline.interfaces.js';
import {type ToolResult, type ToolTypeKey} from '../types/tool.interfaces.js';

import {moveArtifactsIntoResult} from './artifact-utils.js';
import {unwrap} from './assert.js';
import type {BuildEnvDownloadInfo} from './buildenvsetup/buildenv.interfaces.js';
import {BuildEnvSetupBase, getBuildEnvTypeByKey} from './buildenvsetup/index.js';
import * as cfg from './cfg/cfg.js';
import {CompilationEnvironment} from './compilation-env.js';
import {CompilerArguments} from './compiler-arguments.js';
import {ClangCParser, ClangParser, GCCCParser, GCCParser, ICCParser} from './compilers/argument-parsers.js';
import {BaseDemangler, getDemanglerTypeByKey} from './demangler/index.js';
import {LLVMIRDemangler} from './demangler/llvm.js';
import * as exec from './exec.js';
import {IExecutionEnvironment} from './execution/execution-env.interfaces.js';
import {RemoteExecutionQuery} from './execution/execution-query.js';
import {ExecutionTriple} from './execution/execution-triple.js';
import {getExecutionEnvironmentByKey} from './execution/index.js';
import {RemoteExecutionEnvironment} from './execution/remote-execution-env.js';
import {ExternalParserBase} from './external-parsers/base.js';
import {getExternalParserByKey} from './external-parsers/index.js';
import {ParsedRequest} from './handlers/compile.js';
import {InstructionSets} from './instructionsets.js';
import {languages} from './languages.js';
import {LlvmAstParser} from './llvm-ast.js';
import {LlvmIrParser} from './llvm-ir.js';
import {LLVMOptInfo, processRawOptRemarks} from './llvm-opt-transformer.js';
import {logger} from './logger.js';
import {getObjdumperTypeByKey} from './objdumper/index.js';
import {ClientOptionsType, OptionsHandlerLibrary, VersionInfo} from './options-handler.js';
import {Packager} from './packager.js';
import type {IAsmParser} from './parsers/asm-parser.interfaces.js';
import {AsmParser} from './parsers/asm-parser.js';
import {LlvmPassDumpParser} from './parsers/llvm-pass-dump-parser.js';
import type {PropertyGetter} from './properties.interfaces.js';
import {propsFor} from './properties.js';
import {HeaptrackWrapper} from './runtime-tools/heaptrack-wrapper.js';
import {LibSegFaultHelper} from './runtime-tools/libsegfault-helper.js';
import * as StackUsageTransformer from './stack-usage-transformer.js';
import {
    clang_style_sysroot_flag,
    getSpecificTargetBasedOnToolchainPath,
    getSysrootByToolchainPath,
    getToolchainFlagFromOptions,
    getToolchainPath,
    hasSysrootArg,
    hasToolchainArg,
    removeToolchainArg,
    replaceSysrootArg,
    replaceToolchainArg,
} from './toolchain-utils.js';
import type {ITool} from './tooling/base-tool.interface.js';
import * as utils from './utils.js';

const compilationTimeHistogram = new PromClient.Histogram({
    name: 'ce_base_compiler_compilation_duration_seconds',
    help: 'Time taken to compile code',
    buckets: [0.1, 0.5, 1, 5, 10, 20, 30],
});

const compilationQueueTimeHistogram = new PromClient.Histogram({
    name: 'ce_base_compiler_compilation_queue_seconds',
    help: 'Time requests spent in queue pending compilation',
    buckets: [0.1, 0.5, 1, 5, 10, 20, 30],
});

const executionTimeHistogram = new PromClient.Histogram({
    name: 'ce_base_compiler_execution_duration_seconds',
    help: 'Time taken to execute code',
    buckets: [0.1, 0.5, 1, 5, 10, 20, 30],
});

const executionQueueTimeHistogram = new PromClient.Histogram({
    name: 'ce_base_compiler_execution_queue_seconds',
    help: 'Time requests spent in the queue pending execution',
    buckets: [0.1, 0.5, 1, 5, 10, 20, 30],
});

export const c_default_target_description =
    'Change the target architecture of the compiler. ' +
    'Be aware that the architecture might not be fully supported by the compiler ' +
    'even though the option is available. ' +
    'The compiler might also require additional arguments to be fully functional.';

export const c_default_toolchain_description =
    'Change the default GCC toolchain for this compiler. ' +
    'This may or may not affect header usage (e.g. libstdc++ version) and linking to GCCs pre-built binaries.';

export const c_value_placeholder = '<value>';

export interface SimpleOutputFilenameCompiler {
    getOutputFilename(dirPath: string): string;
}

export class BaseCompiler implements ICompiler {
    protected compiler: CompilerInfo; // TODO: Some missing types still present in Compiler type
    public lang: Language;
    protected compileFilename: string;
    protected env: CompilationEnvironment;
    protected compilerProps: PropertyGetter;
    protected alwaysResetLdPath: any;
    protected delayCleanupTemp: any;
    protected stubRe: RegExp;
    protected stubText: string;
    protected compilerWrapper: any;
    protected asm: IAsmParser;
    protected llvmIr: LlvmIrParser;
    protected llvmPassDumpParser: LlvmPassDumpParser;
    protected llvmAst: LlvmAstParser;
    protected toolchainPath: any;
    public possibleArguments: CompilerArguments;
    protected possibleTools: ITool[];
    protected demanglerClass: typeof BaseDemangler | null = null;
    protected objdumperClass: any;
    public outputFilebase: string;
    protected mtime: Date | null = null;
    protected cmakeBaseEnv: Record<string, string>;
    protected buildenvsetup: null | any;
    protected externalparser: null | ExternalParserBase;
    protected supportedLibraries?: Record<string, OptionsHandlerLibrary>;
    protected packager: Packager;
    protected executionType: string;
    protected sandboxType: string;
    protected defaultRpathFlag: string = '-Wl,-rpath,';
    private static objdumpAndParseCounter = new PromClient.Counter({
        name: 'ce_objdumpandparsetime_total',
        help: 'Time spent on objdump and parsing of objdumps',
        labelNames: [],
    });
    protected executionEnvironmentClass: any;

    constructor(compilerInfo: PreliminaryCompilerInfo & {disabledFilters?: string[]}, env: CompilationEnvironment) {
        // Information about our compiler
        // By the end of construction / initialise() everything will be populated for CompilerInfo
        this.compiler = compilerInfo as CompilerInfo;
        this.lang = languages[compilerInfo.lang];
        if (!this.lang) {
            throw new Error(`Missing language info for ${compilerInfo.lang}`);
        }
        this.compileFilename = `example${this.lang.extensions[0]}`;
        this.env = env;
        // Partial application of compilerProps with the proper language id applied to it
        this.compilerProps = this.env.getCompilerPropsForLanguage(this.lang.id);
        this.compiler.supportsIntel = !!this.compiler.intelAsm;

        this.alwaysResetLdPath = this.env.ceProps('alwaysResetLdPath');
        this.delayCleanupTemp = this.env.ceProps('delayCleanupTemp', false);
        this.stubRe = new RegExp(this.compilerProps('stubRe', ''));
        this.stubText = this.compilerProps('stubText', '');
        this.compilerWrapper = this.compilerProps('compiler-wrapper');

        const executionEnvironmentClassStr = this.compilerProps<string>('executionEnvironmentClass', 'local');
        this.executionEnvironmentClass = getExecutionEnvironmentByKey(executionEnvironmentClassStr);

        if (!this.compiler.options) this.compiler.options = '';
        if (!this.compiler.optArg) this.compiler.optArg = '';
        if (!this.compiler.supportsOptOutput) this.compiler.supportsOptOutput = false;
        if (!this.compiler.supportsVerboseAsm) this.compiler.supportsVerboseAsm = false;

        if (!compilerInfo.disabledFilters) this.compiler.disabledFilters = [];
        else if (typeof (this.compiler.disabledFilters as any) === 'string') {
            // When first loaded from props it may be a string so we split it here
            // I'd like a better way to do this that doesn't involve type hacks
            // TODO(jeremy-rifkin): branch may now be obsolete?
            this.compiler.disabledFilters = (this.compiler.disabledFilters as any).split(',');
        }

        const execProps = propsFor('execution');
        this.executionType = execProps('executionType', 'none');
        this.sandboxType = execProps('sandboxType', 'none');

        this.asm = new AsmParser(this.compilerProps);
        const irDemangler = new LLVMIRDemangler(this.compiler.demangler, this);
        this.llvmIr = new LlvmIrParser(this.compilerProps, irDemangler);
        this.llvmPassDumpParser = new LlvmPassDumpParser(this.compilerProps);
        this.llvmAst = new LlvmAstParser(this.compilerProps);

        this.toolchainPath = getToolchainPath(this.compiler.exe, this.compiler.options);

        this.possibleArguments = new CompilerArguments(this.compiler.id);
        this.possibleTools = _.values(compilerInfo.tools) as ITool[];
        const demanglerExe = this.compiler.demangler;
        if (demanglerExe && this.compiler.demanglerType) {
            this.demanglerClass = getDemanglerTypeByKey(this.compiler.demanglerType);
        }
        const objdumperExe = this.compiler.objdumper;
        if (objdumperExe && this.compiler.objdumperType) {
            this.objdumperClass = getObjdumperTypeByKey(this.compiler.objdumperType);
        }

        this.outputFilebase = 'output';

        this.cmakeBaseEnv = {};

        this.buildenvsetup = null;
        if (!this.getRemote() && this.compiler.buildenvsetup && this.compiler.buildenvsetup.id) {
            const buildenvsetupclass = getBuildEnvTypeByKey(this.compiler.buildenvsetup.id);
            this.buildenvsetup = new buildenvsetupclass(this.compiler, this.env);
        }

        this.externalparser = null;
        if (!this.getRemote() && this.compiler.externalparser && this.compiler.externalparser.id) {
            const externalparserclass = getExternalParserByKey(this.compiler.externalparser.id);
            this.externalparser = new externalparserclass(this.compiler, this.env, this.exec);
        }

        if (!this.compiler.instructionSet) {
            const isets = new InstructionSets();
            if (this.buildenvsetup) {
                this.compiler.instructionSet = isets.getCompilerInstructionSetHint(
                    this.buildenvsetup.compilerArch,
                    this.compiler.exe,
                );
            } else {
                const temp = new BuildEnvSetupBase(this.compiler, this.env);
                this.compiler.instructionSet = isets.getCompilerInstructionSetHint(
                    temp.compilerArch,
                    this.compiler.exe,
                );
            }
        }

        this.packager = new Packager();
    }

    copyAndFilterLibraries(allLibraries: Record<string, OptionsHandlerLibrary>, filter: string[]) {
        const filterLibAndVersion = filter.map(lib => {
            const match = lib.match(/([\w-]*)\.([\w-]*)/i);
            if (match) {
                return {
                    id: match[1],
                    version: match[2],
                };
            } else {
                return {
                    id: lib,
                    version: false,
                };
            }
        });

        const filterLibIds = new Set();
        _.each(filterLibAndVersion, lib => {
            filterLibIds.add(lib.id);
        });

        const copiedLibraries = {};
        _.each(allLibraries, (lib, libid) => {
            if (!filterLibIds.has(libid)) return;

            const libcopy = Object.assign({}, lib);
            libcopy.versions = _.omit(lib.versions, (version, versionid) => {
                for (const filter of filterLibAndVersion) {
                    if (filter.id === libid) {
                        if (!filter.version) return false;
                        if (filter.version === versionid) return false;
                    }
                }

                return true;
            }) as Record<string, VersionInfo>;

            copiedLibraries[libid] = libcopy;
        });

        return copiedLibraries;
    }

    getSupportedLibraries(supportedLibrariesArr: string[], allLibs: Record<string, OptionsHandlerLibrary>) {
        if (supportedLibrariesArr.length > 0) {
            return this.copyAndFilterLibraries(allLibs, supportedLibrariesArr);
        }
        return allLibs;
    }

    async getCmakeBaseEnv() {
        if (!this.compiler.exe) return {};

        const env: Record<string, string> = {};

        if (this.lang.id === 'c++') {
            env.CXX = this.compiler.exe;

            if (this.compiler.exe.endsWith('clang++.exe')) {
                env.CC = this.compiler.exe.substring(0, this.compiler.exe.length - 6) + '.exe';
            } else if (this.compiler.exe.endsWith('g++.exe')) {
                env.CC = this.compiler.exe.substring(0, this.compiler.exe.length - 6) + 'cc.exe';
            } else if (this.compiler.exe.endsWith('clang++')) {
                env.CC = this.compiler.exe.substring(0, this.compiler.exe.length - 2);
            } else if (this.compiler.exe.endsWith('g++')) {
                env.CC = this.compiler.exe.substring(0, this.compiler.exe.length - 2) + 'cc';
            }
        } else if (this.lang.id === 'fortran') {
            env.FC = this.compiler.exe;
        } else if (this.lang.id === 'cuda') {
            env.CUDACXX = this.compiler.exe;
        } else {
            env.CC = this.compiler.exe;
        }

        // TODO(#5051): support changing of toolchainPath per compile
        if (this.toolchainPath) {
            if (process.platform === 'win32') {
                const ldPath = `${this.toolchainPath}/bin/ld.exe`;
                const arPath = `${this.toolchainPath}/bin/ar.exe`;
                const asPath = `${this.toolchainPath}/bin/as.exe`;

                if (await utils.fileExists(ldPath)) env.LD = ldPath;
                if (await utils.fileExists(arPath)) env.AR = arPath;
                if (await utils.fileExists(asPath)) env.AS = asPath;
            } else {
                const ldPath = `${this.toolchainPath}/bin/ld`;
                const arPath = `${this.toolchainPath}/bin/ar`;
                const asPath = `${this.toolchainPath}/bin/as`;

                if (await utils.fileExists(ldPath)) env.LD = ldPath;
                if (await utils.fileExists(arPath)) env.AR = arPath;
                if (await utils.fileExists(asPath)) env.AS = asPath;
            }
        }

        return env;
    }

    async newTempDir(): Promise<string> {
        // `temp` caches the os tmp dir on import (which we may change), so here we ensure we use the current os.tmpdir
        // each time.
        return await temp.mkdir({prefix: utils.ce_temp_prefix, dir: os.tmpdir()});
    }

    optOutputRequested(options: string[]) {
        return options.includes('-fsave-optimization-record');
    }

    getRemote() {
        if (this.compiler.remote) return this.compiler.remote;
        return false;
    }

    async exec(filepath: string, args: string[], execOptions: ExecutionOptions) {
        // Here only so can be overridden by compiler implementations.
        return await exec.execute(filepath, args, execOptions);
    }

    protected getCompilerCacheKey(compiler, args, options): CompilationCacheKey {
        return {mtime: this.mtime, compiler, args, options};
    }

    protected async execCompilerCached(compiler, args, options) {
        if (this.mtime === null) {
            throw new Error('Attempt to access cached compiler before initialise() called');
        }

        if (!options) {
            options = this.getDefaultExecOptions();
            options.timeoutMs = 0;
            options.ldPath = this.getSharedLibraryPathsAsLdLibraryPaths([]);
        }

        // Take a (shallow) copy of the options before we add a random customCwd: The fact we have createAndUseTempDir
        // set is enough to make us different from an otherwise identical run without createAndUseTempDir. However, the
        // actual random path is unimportant for caching; and its presence prevents cache hits.
        const optionsForCache = {...options};
        if (options.createAndUseTempDir) {
            options.customCwd = await this.newTempDir();
        }

        const key = this.getCompilerCacheKey(compiler, args, optionsForCache);
        let result = await this.env.compilerCacheGet(key as any);
        if (!result) {
            result = await this.env.enqueue(async () => await this.exec(compiler, args, options));
            if (result.okToCache) {
                this.env
                    .compilerCachePut(key as any, result, undefined)
                    .then(() => {
                        // Do nothing, but we don't await here.
                    })
                    .catch(e => {
                        logger.info('Uncaught exception caching compilation results', e);
                    });
            }
        }

        if (options.createAndUseTempDir) fs.remove(options.customCwd, () => {});

        return result;
    }

    protected getExtraPaths(): string[] {
        const ninjaPath = this.env.ceProps('ninjaPath', '');
        if (this.compiler.extraPath && this.compiler.extraPath.length > 0) {
            return [ninjaPath, ...this.compiler.extraPath];
        }
        return [ninjaPath];
    }

    getDefaultExecOptions(): ExecutionOptions & {env: Record<string, string>} {
        const env = this.env.getEnv(this.compiler.needsMulti);
        if (!env.PATH) env.PATH = '';
        env.PATH = [...this.getExtraPaths(), env.PATH].filter(Boolean).join(path.delimiter);

        return {
            timeoutMs: this.env.ceProps('compileTimeoutMs', 7500),
            maxErrorOutput: this.env.ceProps('max-error-output', 5000),
            env,
            wrapper: this.compilerWrapper,
        };
    }

    getCompilerResultLanguageId(filters?: ParseFiltersAndOutputOptions): string | undefined {
        return undefined;
    }

    getTargetHintFromCompilerArgs(args: string[]): string | undefined {
        const allFlags = this.getAllPossibleTargetFlags();

        if (allFlags.length > 0) {
            for (const possibleFlag of allFlags) {
                // possible.flags contains either something like ['--target', '<value>'] or ['--target=<value>'], we want the flags without <value>
                const filteredFlags: string[] = [];
                let targetFlagOffset = -1;
                for (const [i, flag] of possibleFlag.entries()) {
                    if (flag.includes(c_value_placeholder)) {
                        filteredFlags.push(flag.replace(c_value_placeholder, ''));
                        targetFlagOffset = i;
                    } else {
                        filteredFlags.push(flag);
                    }
                }

                if (targetFlagOffset === -1) continue;

                // try to find matching flags in args
                let foundFlag = -1;
                for (const arg of args) {
                    if (arg.startsWith(filteredFlags[foundFlag + 1])) {
                        foundFlag = foundFlag + 1;
                    }

                    if (foundFlag === targetFlagOffset) {
                        if (arg.length > filteredFlags[foundFlag].length) {
                            return arg.substring(filteredFlags[foundFlag].length);
                        }
                        return arg;
                    }
                }
            }
        }

        return undefined;
    }

    getInstructionSetFromCompilerArgs(args: string[]): InstructionSet {
        try {
            const archHint = this.getTargetHintFromCompilerArgs(args);
            if (archHint) {
                const isets = new InstructionSets();
                return isets.getCompilerInstructionSetHint(archHint, this.compiler.exe);
            }
        } catch (e) {
            logger.debug('Unexpected error in getInstructionSetFromCompilerArgs(): ', e);
        }

        if (this.compiler.instructionSet) {
            return this.compiler.instructionSet;
        } else {
            return 'amd64';
        }
    }

    async runCompiler(
        compiler: string,
        options: string[],
        inputFilename: string,
        execOptions: ExecutionOptions & {env: Record<string, string>},
        filters?: ParseFiltersAndOutputOptions,
    ): Promise<CompilationResult> {
        if (!execOptions) {
            execOptions = this.getDefaultExecOptions();
        }

        if (!execOptions.customCwd) {
            execOptions.customCwd = path.dirname(inputFilename);
        }

        const result = await this.exec(compiler, options, execOptions);
        return {
            ...this.transformToCompilationResult(result, inputFilename),
            languageId: this.getCompilerResultLanguageId(filters),
            instructionSet: this.getInstructionSetFromCompilerArgs(options),
        };
    }

    async runCompilerRawOutput(compiler, options, inputFilename, execOptions) {
        if (!execOptions) {
            execOptions = this.getDefaultExecOptions();
        }

        if (!execOptions.customCwd) {
            execOptions.customCwd = path.dirname(inputFilename);
        }

        const result = await this.exec(compiler, options, execOptions);
        return {
            ...result,
            inputFilename: inputFilename,
        };
    }

    supportsObjdump() {
        return !!this.objdumperClass;
    }

    getObjdumpOutputFilename(defaultOutputFilename: string): string {
        return defaultOutputFilename;
    }

    postProcessObjdumpOutput(output) {
        return output;
    }

    async objdump(
        outputFilename: string,
        result: any,
        maxSize: number,
        intelAsm: boolean,
        demangle: boolean,
        staticReloc: boolean | undefined,
        dynamicReloc: boolean,
        filters: ParseFiltersAndOutputOptions,
    ) {
        outputFilename = this.getObjdumpOutputFilename(outputFilename);

        if (!(await utils.fileExists(outputFilename))) {
            result.asm = '<No output file ' + outputFilename + '>';
            return result;
        }

        const objdumper = new this.objdumperClass();
        const args = objdumper.getDefaultArgs(
            outputFilename,
            demangle,
            intelAsm,
            staticReloc,
            dynamicReloc,
            this.compiler.objdumperArgs,
        );

        if (this.externalparser) {
            const objResult = await this.externalparser.objdumpAndParseAssembly(result.dirPath, args, filters);
            if (objResult.parsingTime !== undefined) {
                objResult.objdumpTime = parseInt(result.execTime) - parseInt(result.parsingTime);
                delete objResult.execTime;
            }

            result = {...result, ...objResult};
        } else {
            const execOptions: ExecutionOptions = {
                maxOutput: maxSize,
                customCwd: (result.dirPath as string) || path.dirname(outputFilename),
            };
            const objResult = await this.exec(this.compiler.objdumper, args, execOptions);

            if (objResult.code === 0) {
                result.objdumpTime = objResult.execTime;
                result.asm = this.postProcessObjdumpOutput(objResult.stdout);
            } else {
                logger.error(`Error executing objdump ${this.compiler.objdumper}`, objResult);
                result.asm = `<No output: objdump returned ${objResult.code}>`;
            }
        }

        return result;
    }

    transformToCompilationResult(input: UnprocessedExecResult, inputFilename): CompilationResult {
        const transformedInput = input.filenameTransform(inputFilename);

        return {
            inputFilename: inputFilename,
            languageId: input.languageId,
            ...this.processExecutionResult(input, transformedInput),
        };
    }

    protected filename(fn: string) {
        return fn;
    }

    getGccDumpFileName(outputFilename: string) {
        return utils.changeExtension(outputFilename, '.dump');
    }

    getGccDumpOptions(gccDumpOptions, outputFilename: string) {
        const addOpts = ['-fdump-passes'];

        // Build dump options to append to the end of the -fdump command-line flag.
        // GCC accepts these options as a list of '-' separated names that may
        // appear in any order.
        let flags = '';
        if (gccDumpOptions.dumpFlags.gimpleFe !== false) {
            flags += '-gimple';
        }
        if (gccDumpOptions.dumpFlags.address !== false) {
            flags += '-address';
        }
        if (gccDumpOptions.dumpFlags.slim !== false) {
            flags += '-slim';
        }
        if (gccDumpOptions.dumpFlags.raw !== false) {
            flags += '-raw';
        }
        if (gccDumpOptions.dumpFlags.details !== false) {
            flags += '-details';
        }
        if (gccDumpOptions.dumpFlags.stats !== false) {
            flags += '-stats';
        }
        if (gccDumpOptions.dumpFlags.blocks !== false) {
            flags += '-blocks';
        }
        if (gccDumpOptions.dumpFlags.vops !== false) {
            flags += '-vops';
        }
        if (gccDumpOptions.dumpFlags.lineno !== false) {
            flags += '-lineno';
        }
        if (gccDumpOptions.dumpFlags.uid !== false) {
            flags += '-uid';
        }
        if (gccDumpOptions.dumpFlags.all !== false) {
            flags += '-all';
        }

        // If we want to remove the passes that won't produce anything from the
        // drop down menu, we need to ask for all dump files and see what's
        // really created. This is currently only possible with regular GCC, not
        // for compilers that us libgccjit. The later can't easily move dump
        // files outside of the tempdir created on the fly.
        if (this.compiler.removeEmptyGccDump) {
            if (gccDumpOptions.treeDump !== false) {
                addOpts.push('-fdump-tree-all' + flags);
            }
            if (gccDumpOptions.rtlDump !== false) {
                addOpts.push('-fdump-rtl-all' + flags);
            }
            if (gccDumpOptions.ipaDump !== false) {
                addOpts.push('-fdump-ipa-all' + flags);
            }
        } else {
            // If not dumping everything, create a specific command like
            // -fdump-tree-fixup_cfg1-some-flags=somefilename
            if (gccDumpOptions.pass) {
                const dumpFile = this.getGccDumpFileName(outputFilename);
                const dumpCmd = gccDumpOptions.pass.command_prefix + flags + `=${dumpFile}`;
                addOpts.push(dumpCmd);
            }
        }
        return addOpts;
    }

    // Returns a list of additional options that may be required by some backend options.
    // Meant to be overloaded by compiler classes.
    // Default handles the GCC compiler with some debug dump enabled.
    optionsForBackend(backendOptions: Record<string, any>, outputFilename: string): string[] {
        let addOpts: string[] = [];

        if (backendOptions.produceGccDump && backendOptions.produceGccDump.opened && this.compiler.supportsGccDump) {
            addOpts = addOpts.concat(this.getGccDumpOptions(backendOptions.produceGccDump, outputFilename));
        }

        return addOpts;
    }

    protected optionsForFilter(
        filters: ParseFiltersAndOutputOptions,
        outputFilename: string,
        userOptions?: string[],
    ): string[] {
        let options = ['-g', '-o', this.filename(outputFilename)];
        if (this.compiler.intelAsm && filters.intel && !filters.binary && !filters.binaryObject) {
            options = options.concat(this.compiler.intelAsm.split(' '));
        }
        if (this.compiler.supportsVerboseAsm) {
            options = options.concat(filters.commentOnly ? '-fno-verbose-asm' : '-fverbose-asm');
        }
        if (!filters.binary && !filters.binaryObject) options = options.concat('-S');
        else if (filters.binaryObject) options = options.concat('-c');

        return options;
    }

    findLibVersion(selectedLib: SelectedLibraryVersion): false | VersionInfo {
        if (!this.supportedLibraries) return false;

        const foundLib = _.find(this.supportedLibraries, (o, libId) => libId === selectedLib.id);
        if (!foundLib) return false;

        const result: VersionInfo | undefined = _.find(
            foundLib.versions,
            (o: VersionInfo, versionId: string): boolean => {
                if (versionId === selectedLib.version) return true;
                return !!(o.alias && o.alias.includes(selectedLib.version));
            },
        );

        if (!result) return false;

        result.name = foundLib.name;
        return result;
    }

    protected optionsForDemangler(filters?: ParseFiltersAndOutputOptions): string[] {
        return [...this.compiler.demanglerArgs];
    }

    findAutodetectStaticLibLink(linkname: string): SelectedLibraryVersion | false {
        const foundLib = _.findKey(this.supportedLibraries!, lib => {
            return (
                lib.versions.autodetect &&
                lib.versions.autodetect.staticliblink &&
                lib.versions.autodetect.staticliblink.includes(linkname)
            );
        });
        if (!foundLib) return false;

        return {
            id: foundLib,
            version: 'autodetect',
        };
    }

    getSortedStaticLibraries(libraries: CompileChildLibraries[]) {
        const dictionary: Record<string, VersionInfo> = {};
        const links = unique(
            libraries
                .map(selectedLib => {
                    const foundVersion = this.findLibVersion(selectedLib);
                    if (!foundVersion) return false;

                    return foundVersion.staticliblink.map(lib => {
                        if (lib) {
                            dictionary[lib] = foundVersion;
                            return [lib, foundVersion.dependencies];
                        } else {
                            return false;
                        }
                    });
                })
                .flat(3),
        );

        const sortedlinks: string[] = [];

        for (const libToInsertName of links) {
            if (libToInsertName) {
                const libToInsertObj = dictionary[libToInsertName];

                let idxToInsert = sortedlinks.length;
                for (const [idx, libCompareName] of sortedlinks.entries()) {
                    const libCompareObj: VersionInfo = dictionary[libCompareName];

                    if (
                        libToInsertObj &&
                        libCompareObj &&
                        _.intersection(libToInsertObj.dependencies, libCompareObj.staticliblink).length > 0
                    ) {
                        idxToInsert = idx;
                        break;
                    } else if (libToInsertObj && libToInsertObj.dependencies.includes(libCompareName)) {
                        idxToInsert = idx;
                        break;
                    } else if (libCompareObj && libCompareObj.dependencies.includes(libToInsertName)) {
                        continue;
                    } else if (
                        libToInsertObj &&
                        libToInsertObj.staticliblink.includes(libToInsertName) &&
                        libToInsertObj.staticliblink.includes(libCompareName)
                    ) {
                        if (
                            libToInsertObj.staticliblink.indexOf(libToInsertName) >
                            libToInsertObj.staticliblink.indexOf(libCompareName)
                        ) {
                            continue;
                        } else {
                            idxToInsert = idx;
                        }
                        break;
                    } else if (
                        libCompareObj &&
                        libCompareObj.staticliblink.includes(libToInsertName) &&
                        libCompareObj.staticliblink.includes(libCompareName)
                    ) {
                        if (
                            libCompareObj.staticliblink.indexOf(libToInsertName) >
                            libCompareObj.staticliblink.indexOf(libCompareName)
                        ) {
                            continue;
                        } else {
                            idxToInsert = idx;
                        }
                        break;
                    }
                }

                if (idxToInsert < sortedlinks.length) {
                    sortedlinks.splice(idxToInsert, 0, libToInsertName);
                } else {
                    sortedlinks.push(libToInsertName);
                }
            }
        }

        return sortedlinks;
    }

    getStaticLibraryLinks(libraries: CompileChildLibraries[], libPaths: string[] = []): string[] {
        const linkFlag = this.compiler.linkFlag || '-l';

        return this.getSortedStaticLibraries(libraries)
            .filter(Boolean)
            .map(lib => linkFlag + lib);
    }

    getSharedLibraryLinks(libraries: CompileChildLibraries[]): string[] {
        const linkFlag = this.compiler.linkFlag || '-l';

        return libraries
            .flatMap(selectedLib => {
                const foundVersion = this.findLibVersion(selectedLib);
                if (!foundVersion) return false;

                return foundVersion.liblink.map(lib => {
                    if (lib) {
                        return linkFlag + lib;
                    } else {
                        return false;
                    }
                });
            })
            .filter(Boolean) as string[];
    }

    getSharedLibraryPaths(libraries: CompileChildLibraries[], dirPath?: string): string[] {
        return libraries.flatMap(selectedLib => {
            const foundVersion = this.findLibVersion(selectedLib);
            if (!foundVersion) return [];

            const paths = [...foundVersion.libpath];
            if (this.buildenvsetup && !this.buildenvsetup.extractAllToRoot && dirPath) {
                paths.push(path.join(dirPath, selectedLib.id, 'lib'));
            }
            return paths;
        });
    }

    protected getSharedLibraryPathsAsArguments(
        libraries: CompileChildLibraries[],
        libDownloadPath: string | undefined,
        toolchainPath: string | undefined,
        dirPath: string,
    ): string[] {
        const pathFlag = this.compiler.rpathFlag || this.defaultRpathFlag;
        const libPathFlag = this.compiler.libpathFlag || '-L';

        let toolchainLibraryPaths: string[] = [];
        if (toolchainPath) {
            toolchainLibraryPaths = [path.join(toolchainPath, '/lib64'), path.join(toolchainPath, '/lib32')];
        }

        if (!libDownloadPath) {
            libDownloadPath = './lib';
        }

        return _.union(
            [libPathFlag + libDownloadPath],
            [pathFlag + libDownloadPath],
            this.compiler.libPath.map(path => pathFlag + path),
            toolchainLibraryPaths.map(path => pathFlag + path),
            this.getSharedLibraryPaths(libraries, dirPath).map(path => pathFlag + path),
            this.getSharedLibraryPaths(libraries, dirPath).map(path => libPathFlag + path),
        );
    }

    protected getSharedLibraryPathsAsLdLibraryPaths(libraries, dirPath?: string): string[] {
        let paths = '';
        if (!this.alwaysResetLdPath) {
            paths = process.env.LD_LIBRARY_PATH || '';
        }
        return _.union(
            paths.split(path.delimiter).filter(p => !!p),
            this.compiler.ldPath,
            this.getSharedLibraryPaths(libraries, dirPath),
        );
    }

    getSharedLibraryPathsAsLdLibraryPathsForExecution(libraries, dirPath: string): string[] {
        let paths = '';
        if (!this.alwaysResetLdPath) {
            paths = process.env.LD_LIBRARY_PATH || '';
        }
        return _.union(
            paths.split(path.delimiter).filter(p => !!p),
            this.compiler.ldPath,
            this.compiler.libPath,
            this.getSharedLibraryPaths(libraries, dirPath),
        );
    }

    getIncludeArguments(libraries: SelectedLibraryVersion[], dirPath: string): string[] {
        const includeFlag = this.compiler.includeFlag || '-I';
        return libraries.flatMap(selectedLib => {
            const foundVersion = this.findLibVersion(selectedLib);
            if (!foundVersion) return [];

            const paths = foundVersion.path.map(path => includeFlag + path);
            if (foundVersion.packagedheaders) {
                const includePath = path.join(dirPath, selectedLib.id, 'include');
                paths.push(includeFlag + includePath);
            }
            return paths;
        });
    }

    getLibraryOptions(libraries: SelectedLibraryVersion[]): string[] {
        return libraries.flatMap(selectedLib => {
            const foundVersion = this.findLibVersion(selectedLib);
            if (!foundVersion) return [];
            return foundVersion.options;
        });
    }

    orderArguments(
        options: string[],
        inputFilename: string,
        libIncludes: string[],
        libOptions: string[],
        libPaths: string[],
        libLinks: string[],
        userOptions: string[],
        staticLibLinks: string[],
    ) {
        return options.concat(
            userOptions,
            [this.filename(inputFilename)],
            libIncludes,
            libOptions,
            libPaths,
            libLinks,
            staticLibLinks,
        );
    }

    getDefaultOrOverridenToolchainPath(overrides: ConfiguredOverrides): string {
        for (const override of overrides) {
            if (override.name !== CompilerOverrideType.env && override.value) {
                const possible = this.compiler.possibleOverrides?.find(ov => ov.name === override.name);
                if (possible && possible.name === CompilerOverrideType.toolchain) {
                    return override.value;
                }
            }
        }

        return this.toolchainPath;
    }

    getOverridenToolchainPath(overrides: ConfiguredOverrides): string | false {
        for (const override of overrides) {
            if (override.name !== CompilerOverrideType.env && override.value) {
                const possible = this.compiler.possibleOverrides?.find(ov => ov.name === override.name);
                if (possible && possible.name === CompilerOverrideType.toolchain) {
                    return override.value;
                }
            }
        }

        return false;
    }

    changeOptionsBasedOnOverrides(options: string[], overrides: ConfiguredOverrides): void {
        const overriddenToolchainPath = this.getOverridenToolchainPath(overrides);
        const sysrootPath: string | false =
            overriddenToolchainPath ?? getSysrootByToolchainPath(overriddenToolchainPath);
        const targetOverride = overrides.find(ov => ov.name === CompilerOverrideType.arch);
        const hasNeedForSysRoot =
            targetOverride && targetOverride.name !== CompilerOverrideType.env && !targetOverride.value.includes('x86');

        for (const override of overrides) {
            if (override.name !== CompilerOverrideType.env && override.value) {
                const possible = this.compiler.possibleOverrides?.find(ov => ov.name === override.name);
                if (!possible) continue;

                switch (possible.name) {
                    case CompilerOverrideType.toolchain: {
                        if (hasToolchainArg(options)) {
                            options = replaceToolchainArg(options, override.value);
                        } else {
                            for (const flag of possible.flags) {
                                options.push(flag.replace(c_value_placeholder, override.value));
                            }
                        }

                        if (sysrootPath) {
                            if (hasSysrootArg(options)) {
                                options = replaceSysrootArg(options, sysrootPath);
                            } else if (hasNeedForSysRoot) {
                                options.push(clang_style_sysroot_flag + sysrootPath);
                            }
                        }
                        break;
                    }
                    case CompilerOverrideType.arch: {
                        let betterTarget = override.value;
                        if (overriddenToolchainPath) {
                            betterTarget = getSpecificTargetBasedOnToolchainPath(
                                override.value,
                                overriddenToolchainPath,
                            );
                        }

                        for (const flag of possible.flags) {
                            options.push(flag.replace(c_value_placeholder, betterTarget));
                        }
                        break;
                    }
                    default: {
                        for (const flag of possible.flags) {
                            options.push(flag.replace(c_value_placeholder, override.value));
                        }
                        break;
                    }
                }
            }
        }
    }

    prepareArguments(
        userOptions: string[],
        filters: ParseFiltersAndOutputOptions,
        backendOptions: Record<string, any>,
        inputFilename: string,
        outputFilename: string,
        libraries: CompileChildLibraries[],
        overrides: ConfiguredOverrides,
    ) {
        let options = this.optionsForFilter(filters, outputFilename, userOptions);
        backendOptions = backendOptions || {};

        options = options.concat(this.optionsForBackend(backendOptions, outputFilename));

        if (this.compiler.options) {
            options = options.concat(utils.splitArguments(this.compiler.options));
        }

        if (this.compiler.supportsOptOutput && backendOptions.produceOptInfo) {
            options = options.concat(unwrap(this.compiler.optArg));
        }
        if (this.compiler.supportsStackUsageOutput && backendOptions.produceStackUsageInfo) {
            options = options.concat(unwrap(this.compiler.stackUsageArg));
        }

        const toolchainPath = this.getDefaultOrOverridenToolchainPath(backendOptions.overrides || []);

        const dirPath = path.dirname(inputFilename);

        const libIncludes = this.getIncludeArguments(libraries, dirPath);
        const libOptions = this.getLibraryOptions(libraries);
        let libLinks: string[] = [];
        let libPaths: string[] = [];
        let libPathsAsFlags: string[] = [];
        let staticLibLinks: string[] = [];

        if (filters.binary) {
            libLinks = (this.getSharedLibraryLinks(libraries).filter(Boolean) as string[]) || [];
            libPathsAsFlags = this.getSharedLibraryPathsAsArguments(libraries, undefined, toolchainPath, dirPath);
            libPaths = this.getSharedLibraryPaths(libraries, dirPath);
            staticLibLinks = (this.getStaticLibraryLinks(libraries, libPaths).filter(Boolean) as string[]) || [];
        }

        userOptions = this.filterUserOptions(userOptions) || [];
        this.fixIncompatibleOptions(options, userOptions, overrides);
        this.changeOptionsBasedOnOverrides(options, overrides);

        return this.orderArguments(
            options,
            inputFilename,
            libIncludes,
            libOptions,
            libPathsAsFlags,
            libLinks,
            userOptions,
            staticLibLinks,
        );
    }

    protected fixIncompatibleOptions(options: string[], userOptions: string[], overrides: ConfiguredOverrides): void {}

    filterUserOptions(userOptions: string[]): string[] {
        return userOptions;
    }

    async generateAST(inputFilename: string, options: string[]): Promise<ResultLine[]> {
        // These options make Clang produce an AST dump
        const newOptions = options
            .filter(option => option !== '-fcolor-diagnostics')
            .concat(['-Xclang', '-ast-dump', '-fsyntax-only']);

        const execOptions = this.getDefaultExecOptions();
        // A higher max output is needed for when the user includes headers
        execOptions.maxOutput = 1024 * 1024 * 1024;

        return this.llvmAst.processAst(
            await this.runCompiler(this.compiler.exe, newOptions, this.filename(inputFilename), execOptions),
        );
    }

    async generatePP(
        inputFilename,
        compilerOptions,
        rawPpOptions,
    ): Promise<{numberOfLinesFiltered: number; output: string}> {
        // -E to dump preprocessor output, remove -o so it is dumped to stdout
        compilerOptions = compilerOptions.concat(['-E']);
        if (compilerOptions.includes('-o')) {
            compilerOptions.splice(compilerOptions.indexOf('-o'), 2);
        }

        const ppOptions = _.extend(
            {
                'filter-headers': false,
                'clang-format': false,
            },
            rawPpOptions,
        );

        const execOptions = this.getDefaultExecOptions();
        // A higher max output is needed for when the user includes headers
        execOptions.maxOutput = 1024 * 1024 * 1024;
        const result = await this.runCompilerRawOutput(
            this.compiler.exe,
            compilerOptions,
            this.filename(inputFilename),
            execOptions,
        );
        let output = result.stdout;

        let numberOfLinesFiltered = 0;
        if (ppOptions['filter-headers']) {
            [numberOfLinesFiltered, output] = this.filterPP(output);
        }
        if (ppOptions['clang-format']) {
            output = await this.applyClangFormat(output);
        }

        return {
            numberOfLinesFiltered,
            output: output,
        };
    }

    filterPP(stdout): any[] {
        // Every compiler except Chibicc, as far as I've tested, outputs these line annotations
        // Compiler test: https://godbolt.org/z/K7Pncjs4o
        // Matching things like:
        // # 4 "/app/example.cpp"
        // # 11 "/usr/include/x86_64-linux-gnu/gnu/stubs.h" 2 3 4
        // #line 1816 "C:/WinSdk/Include/10.0.18362.0/ucrt\\corecrt.h"
        // # 13 "" 3
        // regex test cases: https://regex101.com/r/9dOsUI/1
        const lines = stdout.split('\n');
        const ppLineRe = /^\s*#\s*(?:line)?\s*\d+\s*"((?:\\"|[^"])*)"/i;
        let isInSourceRegion = true;
        let numberOfLinesFiltered = 0;
        const filteredLines: string[] = [];
        for (const line of lines) {
            const match = line.match(ppLineRe);
            if (match === null) {
                if (isInSourceRegion) {
                    filteredLines.push(line);
                } else {
                    numberOfLinesFiltered++;
                }
            } else {
                const path = match[1];
                if (
                    path.trim() === '' ||
                    path === '<source>' ||
                    path === '<stdin>' ||
                    path.endsWith('.c') ||
                    path.endsWith('.cpp')
                ) {
                    isInSourceRegion = true;
                } else {
                    isInSourceRegion = false;
                }
                numberOfLinesFiltered++;
            }
        }
        return [numberOfLinesFiltered, filteredLines.join('\n')];
    }

    async applyClangFormat(output): Promise<string> {
        // Currently hard-coding llvm style
        try {
            const [stdout, stderr] = await this.env.formatHandler.internalFormat('clangformat', 'LLVM', output);
            if (stderr) {
                return stdout + '\n/* clang-format stderr:\n' + stderr.trim() + '\n*/';
            }
            return stdout;
        } catch (err) {
            logger.error('Internal formatter error', {err});
            return '/* <Error while running clang-format> */\n\n' + output;
        }
    }

    async generateIR(
        inputFilename: string,
        options: string[],
        irOptions: LLVMIrBackendOptions,
        produceCfg: boolean,
        filters: ParseFiltersAndOutputOptions,
    ) {
        const newOptions = options
            // `-E` /`-fsave-optimization-record` switches caused simultaneus writes into some output files,
            // see bugs #5854 / #6745
            .filter(option => !['-fcolor-diagnostics', '-E', '-fsave-optimization-record'].includes(option))
            .concat(unwrap(this.compiler.irArg)); // produce IR

        if (irOptions.noDiscardValueNames && this.compiler.optPipeline?.noDiscardValueNamesArg) {
            newOptions.push(...this.compiler.optPipeline.noDiscardValueNamesArg);
        }

        const execOptions = this.getDefaultExecOptions();
        // A higher max output is needed for when the user includes headers
        execOptions.maxOutput = 1024 * 1024 * 1024;

        const output = await this.runCompiler(this.compiler.exe, newOptions, this.filename(inputFilename), execOptions);
        if (output.code !== 0) {
            return {
                asm: [{text: 'Failed to run compiler to get IR code'}],
            };
        }
        const ir = await this.processIrOutput(output, irOptions, filters);

        const result: {
            asm: ParsedAsmResultLine[];
            cfg?: Record<string, cfg.CFG>;
        } = {
            asm: ir.asm,
        };

        if (result.asm.length > 0 && result.asm[result.asm.length - 1].text === '[truncated; too many lines]') {
            return result;
        }

        if (produceCfg) {
            result.cfg = cfg.generateStructure(
                this.compiler,
                ir.asm.map(line => ({text: line.text})),
                true,
            );
        }

        return result;
    }

    async processIrOutput(
        output,
        irOptions: LLVMIrBackendOptions,
        filters: ParseFiltersAndOutputOptions,
    ): Promise<{
        asm: ParsedAsmResultLine[];
        languageId: string;
    }> {
        const irPath = this.getIrOutputFilename(output.inputFilename, filters);
        if (await fs.pathExists(irPath)) {
            const output = await fs.readFile(irPath, 'utf8');
            return await this.llvmIr.process(output, irOptions);
        }
        return {
            asm: [{text: 'Internal error; unable to open output path'}],
            languageId: 'llvm-ir',
        };
    }

    getClangirOutputFilename(inputFilename) {
        return utils.changeExtension(inputFilename, '.cir');
    }

    async generateClangir(inputFilename, options): Promise<ResultLine[]> {
        const outputFilename = this.getClangirOutputFilename(inputFilename);

        let newOptions = [...options];
        // Replace `-o <name>.s` with `-o <name>.cir`
        newOptions.splice(options.indexOf('-o'), 2);
        newOptions = newOptions.concat(['-Xclang', '-emit-cir', '-o', outputFilename]);

        const execOptions = this.getDefaultExecOptions();
        const output = await this.runCompiler(this.compiler.exe, newOptions, this.filename(inputFilename), execOptions);
        if (output.code !== 0) {
            return [{text: 'Failed to run compiler to get ClangIR code'}];
        }

        if (await utils.fileExists(outputFilename)) {
            const content = await fs.readFile(outputFilename, 'utf8');
            return content.split('\n').map(line => ({
                text: line,
            }));
        }
        return [{text: 'Internal error; unable to open output path'}];
    }

    async generateOptPipeline(
        inputFilename: string,
        options: string[],
        filters: ParseFiltersAndOutputOptions,
        optPipelineOptions: OptPipelineBackendOptions,
    ): Promise<OptPipelineOutput | undefined> {
        // These options make Clang produce the pass dumps
        const newOptions = options
            .filter(option => option !== '-fcolor-diagnostics')
            .concat(unwrap(this.compiler.optPipeline?.arg))
            .concat(optPipelineOptions.fullModule ? unwrap(this.compiler.optPipeline?.moduleScopeArg) : [])
            .concat(
                optPipelineOptions.noDiscardValueNames ? unwrap(this.compiler.optPipeline?.noDiscardValueNamesArg) : [],
            )
            .concat(this.compiler.debugPatched ? ['-mllvm', '--debug-to-stdout'] : []);

        const execOptions = this.getDefaultExecOptions();
        execOptions.maxOutput = 1024 * 1024 * 1024;

        const compileStart = performance.now();
        const output = await this.runCompiler(this.compiler.exe, newOptions, this.filename(inputFilename), execOptions);
        const compileEnd = performance.now();

        if (output.timedOut) {
            return {
                error: 'Invocation timed out',
                results: {},
                compileTime: output.execTime || compileEnd - compileStart,
            };
        }

        if (output.truncated) {
            return {
                error: 'Exceeded max output limit',
                results: {},
                compileTime: output.execTime || compileEnd - compileStart,
            };
        }

        try {
            const parseStart = performance.now();
            const optPipeline = await this.processOptPipeline(
                output,
                filters,
                optPipelineOptions,
                this.compiler.debugPatched,
            );
            const parseEnd = performance.now();

            if (optPipelineOptions.demangle) {
                // apply demangles after parsing, would otherwise greatly complicate the parsing of the passes
                // new this.demanglerClass(this.compiler.demangler, this);
                const demangler = new LLVMIRDemangler(this.compiler.demangler, this);
                // collect labels off the raw input
                if (this.compiler.debugPatched) {
                    demangler.collect({asm: output.stdout});
                } else {
                    demangler.collect({asm: output.stderr});
                }
                return {
                    results: await demangler.demangleLLVMPasses(optPipeline),
                    compileTime: compileEnd - compileStart,
                    parseTime: parseEnd - parseStart,
                };
            } else {
                return {
                    results: optPipeline,
                    compileTime: compileEnd - compileStart,
                    parseTime: parseEnd - parseStart,
                };
            }
        } catch (e: any) {
            return {
                error: e.toString(),
                results: {},
                compileTime: compileEnd - compileStart,
            };
        }
    }

    async processOptPipeline(
        output: CompilationResult,
        filters: ParseFiltersAndOutputOptions,
        optPipelineOptions: OptPipelineBackendOptions,
        debugPatched?: boolean,
    ) {
        return this.llvmPassDumpParser.process(
            debugPatched ? output.stdout : output.stderr,
            filters,
            optPipelineOptions,
        );
    }

    getRustMacroExpansionOutputFilename(inputFilename: string) {
        return utils.changeExtension(inputFilename, '.expanded.rs');
    }

    getRustHirOutputFilename(inputFilename: string) {
        return utils.changeExtension(inputFilename, '.hir');
    }

    getRustMirOutputFilename(outputFilename: string) {
        return utils.changeExtension(outputFilename, '.mir');
    }

    getHaskellCoreOutputFilename(inputFilename: string) {
        return utils.changeExtension(inputFilename, '.dump-simpl');
    }

    getHaskellStgOutputFilename(inputFilename: string) {
        return utils.changeExtension(inputFilename, '.dump-stg-final');
    }

    getHaskellCmmOutputFilename(inputFilename: string) {
        return utils.changeExtension(inputFilename, '.dump-cmm');
    }

    // Currently called for getting macro expansion and HIR.
    // It returns the content of the output file created after using -Z unpretty=<unprettyOpt>.
    // The outputFriendlyName is a free form string used in case of error.
    async generateRustUnprettyOutput(
        inputFilename: string,
        options,
        unprettyOpt,
        outputFilename: string,
        outputFriendlyName: string,
    ): Promise<ResultLine[]> {
        const execOptions = this.getDefaultExecOptions();

        const rustcOptions = [...options];
        rustcOptions.splice(options.indexOf('-o', 2));
        rustcOptions.push(inputFilename, '-o', outputFilename, `-Zunpretty=${unprettyOpt}`);

        const output = await this.runCompiler(this.compiler.exe, rustcOptions, inputFilename, execOptions);
        if (output.code !== 0) {
            return [{text: `Failed to run compiler to get Rust ${outputFriendlyName}`}];
        }
        if (await utils.fileExists(outputFilename)) {
            const content = await fs.readFile(outputFilename, 'utf8');
            return content.split('\n').map(line => ({
                text: line,
            }));
        }
        return [{text: 'Internal error; unable to open output path'}];
    }

    async generateRustMacroExpansion(inputFilename: string, options: string[]): Promise<ResultLine[]> {
        const macroExpPath = this.getRustMacroExpansionOutputFilename(inputFilename);
        return this.generateRustUnprettyOutput(inputFilename, options, 'expanded', macroExpPath, 'Macro Expansion');
    }

    async generateRustHir(inputFilename: string, options: string[]): Promise<ResultLine[]> {
        const hirPath = this.getRustHirOutputFilename(inputFilename);
        return this.generateRustUnprettyOutput(inputFilename, options, 'hir-tree', hirPath, 'HIR');
    }

    async processRustMirOutput(outputFilename: string, output: CompilationResult): Promise<ResultLine[]> {
        const mirPath = this.getRustMirOutputFilename(outputFilename);
        if (output.code !== 0) {
            return [{text: 'Failed to run compiler to get Rust MIR'}];
        }
        if (await utils.fileExists(mirPath)) {
            const content = await fs.readFile(mirPath, 'utf8');
            return content.split('\n').map(line => ({
                text: line,
            }));
        }
        return [{text: 'Internal error; unable to open output path'}];
    }

    async processHaskellExtraOutput(outpath: string, output: CompilationResult): Promise<ResultLine[]> {
        if (output.code !== 0) {
            return [{text: 'Failed to run compiler to get Haskell Core'}];
        }
        if (await utils.fileExists(outpath)) {
            const content = await fs.readFile(outpath, 'utf8');
            // output file starts with
            //
            // ==================== <HEADER> ====================
            //
            // we want to drop this to make the output nicer
            return content
                .split('\n')
                .slice(3)
                .map(line => ({
                    text: line,
                }));
        }
        return [{text: 'Internal error; unable to open output path'}];
    }

    getIrOutputFilename(inputFilename: string, filters?: ParseFiltersAndOutputOptions): string {
        // filters are passed because rust needs to know whether a binary is being produced or not
        return utils.changeExtension(inputFilename, '.ll');
    }

    getOutputFilename(dirPath: string, outputFilebase: string, key?: CacheKey): string {
        let filename;
        if (key && key.backendOptions && key.backendOptions.customOutputFilename) {
            filename = key.backendOptions.customOutputFilename;
        } else {
            filename = `${outputFilebase}.s`;
        }

        if (dirPath) {
            return path.join(dirPath, filename);
        } else {
            return filename;
        }
    }

<<<<<<< HEAD
    getExecutableFilename(dirPath: string, outputFilebase: string, key?: CacheKey | CompilationCacheKey) {
=======
    getExecutableFilename(dirPath: string, outputFilebase: string, key?: CacheKey) {
>>>>>>> 36520c83
        return this.getOutputFilename(dirPath, outputFilebase, key);
    }

    async processGnatDebugOutput(inputFilename: string, result: CompilationResult) {
        const contentDebugExpanded: ResultLine[] = [];
        const contentDebugTree: ResultLine[] = [];
        const keep_stdout: ResultLine[] = [];

        // stdout layout:
        //
        // ----- start
        // everything here stays
        // ... in stdout
        // ... until :
        // Source recreated from tree... <-\
        // everything here is              |
        // ... sent in expanded            | this is optionnal
        // ... pane... until :           <-/
        // Tree created for ...          <-\
        // everything after is             | this is optionnal
        // ... sent in Tree pane         <-/
        // ----- EOF
        const startOfExpandedCode = /^Source recreated from tree/;
        const startOfTree = /^Tree created for/;

        let isInExpandedCode = false;
        let isInTree = false;

        for (const obj of Object.values(result.stdout) as ResultLine[]) {
            if (!isInExpandedCode && startOfExpandedCode.test(obj.text)) {
                isInExpandedCode = true;
                isInTree = false;
            } else if (!isInTree && startOfTree.test(obj.text)) {
                isInExpandedCode = false;
                isInTree = true;
            }

            if (isInExpandedCode) {
                contentDebugExpanded.push(obj);
            } else if (isInTree) {
                contentDebugTree.push(obj);
            } else {
                keep_stdout.push(obj);
            }
        }

        // Do not check compiler result before looking for expanded code. The
        // compiler may exit with an error after the emission. This dump is also
        // very usefull to debug error message.

        if (contentDebugExpanded.length === 0)
            if (result.code === 0) {
                contentDebugExpanded.push({
                    text: 'GNAT exited successfully but the expanded code is missing, something is wrong',
                });
            } else {
                contentDebugExpanded.push({text: 'GNAT exited with an error and did not create the expanded code'});
            }

        if (contentDebugTree.length === 0)
            if (result.code === 0) {
                contentDebugTree.push({text: 'GNAT exited successfully but the Tree is missing, something is wrong'});
            } else {
                contentDebugTree.push({text: 'GNAT exited with an error and did not create the Tree'});
            }

        return {
            stdout: keep_stdout,
            tree: contentDebugTree,
            expandedcode: contentDebugExpanded,
        };
    }

    /**
     * @returns {{filename_suffix: string, name: string, command_prefix: string}}
     * `filename_suffix`: dump file name suffix if GCC default dump name is used
     *
     * `name`: the name to be displayed in the UI
     *
     * `command_prefix`: command prefix to be used in case this dump is to be
     *  created using a targeted option (eg. -fdump-rtl-expand)
     */
    fromInternalGccDumpName(internalDumpName: string, selectedPasses: string[]) {
        if (!selectedPasses) selectedPasses = ['ipa', 'tree', 'rtl'];

        const internalNameRe = new RegExp('^\\s*(' + selectedPasses.join('|') + ')-([\\w_-]+).*ON$');
        const match = internalDumpName.match(internalNameRe);
        if (match)
            return {
                filename_suffix: `${match[1][0]}.${match[2]}`,
                name: match[2] + ' (' + match[1] + ')',
                command_prefix: `-fdump-${match[1]}-${match[2]}`,
            };
        else return null;
    }

    async checkOutputFileAndDoPostProcess(
        asmResult: CompilationResult,
        outputFilename: string,
        filters: ParseFiltersAndOutputOptions,
    ) {
        try {
            const stat = await fs.stat(outputFilename);
            asmResult.asmSize = stat.size;
        } catch (e) {
            // Ignore errors
        }
        return await this.postProcess(asmResult, outputFilename, filters);
    }

    runToolsOfType(
        tools,
        type: ToolTypeKey,
        compilationInfo: CompilationInfo | CompilationInfo2,
    ): Promise<ToolResult>[] {
        const tooling: Promise<ToolResult>[] = [];
        if (tools) {
            for (const tool of tools) {
                const matches = this.possibleTools.find(possibleTool => {
                    return possibleTool.id === tool.id && possibleTool.type === type;
                });

                if (matches) {
                    const toolPromise: Promise<ToolResult> = matches.runTool(
                        compilationInfo,
                        compilationInfo.inputFilename,
                        tool.args,
                        tool.stdin,
                        this.supportedLibraries,
                    );
                    tooling.push(toolPromise);
                }
            }
        }

        return tooling;
    }

    buildExecutable(
        compiler: string,
        options: string[],
        inputFilename: string,
        execOptions: ExecutionOptions & {env: Record<string, string>},
    ) {
        // default implementation, but should be overridden by compilers
        return this.runCompiler(compiler, options, inputFilename, execOptions);
    }

    protected maskPathsInArgumentsForUser(args: string[]): string[] {
        const maskedArgs: string[] = [];
        for (const arg of args) {
            maskedArgs.push(utils.maskRootdir(arg));
        }
        return maskedArgs;
    }

    async getRequiredLibraryVersions(libraries): Promise<Record<string, VersionInfo>> {
        const libraryDetails: Record<string, VersionInfo> = {};
        _.each(libraries, selectedLib => {
            const foundVersion = this.findLibVersion(selectedLib);
            if (foundVersion) libraryDetails[selectedLib.id] = foundVersion;
        });
        return libraryDetails;
    }

    async setupBuildEnvironment(key: CacheKey, dirPath: string, binary: boolean): Promise<BuildEnvDownloadInfo[]> {
        if (this.buildenvsetup) {
            const libraryDetails = await this.getRequiredLibraryVersions(key.libraries);
            return this.buildenvsetup.setup(key, dirPath, libraryDetails, binary);
        } else {
            return [];
        }
    }

    protected async writeMultipleFiles(files: any[], dirPath: string) {
        const filesToWrite: Promise<void>[] = [];

        for (const file of files) {
            if (!file.filename) throw new Error('One of more files do not have a filename');

            const fullpath = this.getExtraFilepath(dirPath, file.filename);
            filesToWrite.push(fs.outputFile(fullpath, file.contents));
        }

        return Promise.all(filesToWrite);
    }

    protected async writeAllFiles(
        dirPath: string,
        source: string,
        files: any[],
        filters: ParseFiltersAndOutputOptions,
    ) {
        if (!source) throw new Error(`File ${this.compileFilename} has no content or file is missing`);

        const inputFilename = path.join(dirPath, this.compileFilename);
        await fs.writeFile(inputFilename, source);

        if (files && files.length > 0) {
            await this.writeMultipleFiles(files, dirPath);
        }

        return {
            inputFilename,
        };
    }

    protected async writeAllFilesCMake(dirPath: string, source: string, files, filters: ParseFiltersAndOutputOptions) {
        if (!source) throw new Error('File CMakeLists.txt has no content or file is missing');

        const inputFilename = path.join(dirPath, 'CMakeLists.txt');
        await fs.writeFile(inputFilename, source);

        if (files && files.length > 0) {
            await this.writeMultipleFiles(files, dirPath);
        }

        return {
            inputFilename,
        };
    }

    async buildExecutableInFolder(key: CacheKey, dirPath: string): Promise<BuildResult> {
        const writeSummary = await this.writeAllFiles(dirPath, key.source, key.files, key.filters);
        const downloads = await this.setupBuildEnvironment(key, dirPath, true);

        const inputFilename = writeSummary.inputFilename;

        const outputFilename = this.getExecutableFilename(dirPath, this.outputFilebase, key);

        const buildFilters: ParseFiltersAndOutputOptions = Object.assign({}, key.filters);
        buildFilters.binaryObject = false;
        buildFilters.binary = true;
        buildFilters.execute = true;

        const overrides = this.sanitizeCompilerOverrides(key.backendOptions.overrides || []);

        const compilerArguments = _.compact(
            this.prepareArguments(
                key.options,
                buildFilters,
                key.backendOptions,
                inputFilename,
                outputFilename,
                key.libraries,
                overrides,
            ),
        );

        const execOptions = this.getDefaultExecOptions();
        execOptions.ldPath = this.getSharedLibraryPathsAsLdLibraryPaths(key.libraries, dirPath);

        this.applyOverridesToExecOptions(execOptions, overrides);

        const result = await this.buildExecutable(key.compiler.exe, compilerArguments, inputFilename, execOptions);

        return await this.afterBuild(key, dirPath, {
            ...result,
            downloads,
            executableFilename: outputFilename,
            compilationOptions: compilerArguments,
        });
    }

    async afterBuild(key: CacheKey, dirPath: string, buildResult: BuildResult): Promise<BuildResult> {
        return buildResult;
    }

    async getOrBuildExecutable(
        key: CacheKey,
        bypassCache: BypassCache,
        executablePackageHash: string,
    ): Promise<BuildResult> {
        const dirPath = await this.newTempDir();

        if (!bypassCompilationCache(bypassCache)) {
            const buildResult = await this.loadPackageWithExecutable(key, executablePackageHash, dirPath);
            if (buildResult) return buildResult;
        }

        let buildResult: BuildResult;
        try {
            buildResult = await this.buildExecutableInFolder(key, dirPath);
            if (buildResult.code !== 0) {
                return buildResult;
            }
        } catch (e) {
            return this.handleUserBuildError(e, dirPath);
        }

        buildResult.preparedLdPaths = _.union(
            this.compiler.ldPath,
            this.getSharedLibraryPathsAsLdLibraryPathsForExecution(key.libraries, dirPath),
        );
        buildResult.defaultExecOptions = this.getDefaultExecOptions();

        await this.storePackageWithExecutable(executablePackageHash, dirPath, buildResult);

        if (!buildResult.dirPath) {
            buildResult.dirPath = dirPath;
        }

        return buildResult;
    }

    async loadPackageWithExecutable(key: CacheKey, executablePackageHash: string, dirPath: string) {
        const compilationResultFilename = 'compilation-result.json';
        try {
            const startTime = process.hrtime.bigint();
            const outputFilename = await this.env.executableGet(executablePackageHash, dirPath);
            if (outputFilename) {
                logger.debug(`Using cached package ${outputFilename}`);
                await this.packager.unpack(outputFilename, dirPath);
                const buildResultsBuf = await fs.readFile(path.join(dirPath, compilationResultFilename));
                const buildResults = JSON.parse(buildResultsBuf.toString('utf8'));
                const endTime = process.hrtime.bigint();

                let inputFilename = path.join(dirPath, this.compileFilename);
                if (buildResults.inputFilename) {
                    inputFilename = path.join(dirPath, path.basename(buildResults.inputFilename));
                }

                return Object.assign({}, buildResults, {
                    code: 0,
                    inputFilename: inputFilename,
                    dirPath: dirPath,
                    executableFilename: this.getExecutableFilename(dirPath, this.outputFilebase, key),
                    packageDownloadAndUnzipTime: ((endTime - startTime) / BigInt(1000000)).toString(),
                });
            }
            logger.debug('Tried to get executable from cache, but got a cache miss');
        } catch (err) {
            logger.error('Tried to get executable from cache, but got an error:', {err});
        }
        return false;
    }

    async storePackageWithExecutable(executablePackageHash: string, dirPath, compilationResult): Promise<void> {
        const compilationResultFilename = 'compilation-result.json';

        const packDir = await this.newTempDir();
        const packagedFile = path.join(packDir, 'package.tgz');
        try {
            // first remove tmpdir from executableFilename, this path will never be the same
            //  (it's kept in the original compilationResult to keep Tools from breaking that want the full path)
            // note: couldn't use structuredClone() here, not sure why not
            const clonedResult = JSON.parse(JSON.stringify(compilationResult));
            clonedResult.executableFilename = utils.maskRootdir(clonedResult.executableFilename);

            await fs.writeFile(path.join(dirPath, compilationResultFilename), JSON.stringify(clonedResult));
            await this.packager.package(dirPath, packagedFile);
            await this.env.executablePut(executablePackageHash, packagedFile);
        } catch (err) {
            logger.error('Caught an error trying to put to cache: ', {err});
        } finally {
            fs.remove(packDir);
        }
    }

    protected processExecutionResult(input: UnprocessedExecResult, inputFilename?: string): BasicExecutionResult {
        return utils.processExecutionResult(input, inputFilename);
    }

    async runExecutableRemotely(
        executablePackageHash: string,
        executeOptions: ExecutableExecutionOptions,
        execTriple: ExecutionTriple,
    ): Promise<BasicExecutionResult> {
        const env = new RemoteExecutionEnvironment(this.env, execTriple, executablePackageHash);
        return await env.execute(executeOptions);
    }

    async runExecutable(
        executable: string,
        executeParameters: ExecutableExecutionOptions,
        homeDir: string,
    ): Promise<BasicExecutionResult> {
        const execOptionsCopy: ExecutableExecutionOptions = JSON.parse(
            JSON.stringify(executeParameters),
        ) as ExecutableExecutionOptions;

        if (this.compiler.executionWrapper) {
            execOptionsCopy.args = [...this.compiler.executionWrapperArgs, executable, ...execOptionsCopy.args];
            executable = this.compiler.executionWrapper;
        }

        const execEnv: IExecutionEnvironment = new this.executionEnvironmentClass(this.env);
        return execEnv.execBinary(executable, execOptionsCopy, homeDir);
    }

    protected fixExecuteParametersForInterpreting(executeParameters, outputFilename, key) {
        executeParameters.args.unshift(outputFilename);
    }

    async handleInterpreting(key: CacheKey, executeParameters: ExecutableExecutionOptions): Promise<CompilationResult> {
        const source = key.source;
        const dirPath = await this.newTempDir();
        const outputFilename = this.getExecutableFilename(dirPath, this.outputFilebase);

        // cant use this.writeAllFiles here because outputFilename is used as the file to execute
        //  instead of inputFilename

        await fs.writeFile(outputFilename, source);
        if (key.files && key.files.length > 0) {
            await this.writeMultipleFiles(key.files, dirPath);
        }

        this.fixExecuteParametersForInterpreting(executeParameters, outputFilename, key);

        const result = await this.runExecutable(this.compiler.exe, executeParameters, dirPath);
        return {
            ...result,
            didExecute: true,
            buildResult: {
                code: 0,
                timedOut: false,
                stdout: [],
                stderr: [],
                downloads: [],
                executableFilename: outputFilename,
                compilationOptions: [],
            },
        };
    }

    async doExecution(
        key: CacheKey,
        executeParameters: ExecutableExecutionOptions,
        bypassCache: BypassCache,
    ): Promise<CompilationResult> {
        if (this.compiler.interpreted) {
            return this.handleInterpreting(key, executeParameters);
        }

        const executablePackageHash = this.env.getExecutableHash(key);

        const buildResult = await this.getOrBuildExecutable(key, bypassCache, executablePackageHash);
        if (buildResult.code !== 0) {
            return {
                code: -1,
                didExecute: false,
                buildResult,
                stderr: [{text: 'Build failed'}],
                stdout: [],
                timedOut: false,
            };
        }

        if (!(await utils.fileExists(buildResult.executableFilename))) {
            const verboseResult = {
                code: -1,
                didExecute: false,
                buildResult,
                stderr: [{text: 'Executable not found'}],
                stdout: [],
                timedOut: false,
            };

            verboseResult.buildResult.stderr.push({text: 'Compiler did not produce an executable'});

            return verboseResult;
        }

        if (buildResult.preparedLdPaths) {
            executeParameters.ldPath = buildResult.preparedLdPaths;
        } else {
            executeParameters.ldPath = this.getSharedLibraryPathsAsLdLibraryPathsForExecution(
                key.libraries,
                buildResult.dirPath || '',
            );
        }

        const execTriple = await RemoteExecutionQuery.guessExecutionTripleForBuildresult(buildResult);
        if (!execTriple.matchesCurrentHost()) {
            if (await RemoteExecutionQuery.isPossible(execTriple)) {
                const result = await this.runExecutableRemotely(executablePackageHash, executeParameters, execTriple);
                return moveArtifactsIntoResult(buildResult, {
                    ...result,
                    didExecute: true,
                    buildResult: buildResult,
                });
            }
        }

        if (!this.compiler.supportsExecute) {
            return {
                code: -1,
                didExecute: false,
                buildResult,
                stderr: [{text: `No execution available for ${execTriple.toString()}`}],
                stdout: [],
                timedOut: false,
            };
        }

        const result = await this.runExecutable(buildResult.executableFilename, executeParameters, buildResult.dirPath);
        return moveArtifactsIntoResult(buildResult, {
            ...result,
            didExecute: true,
            buildResult: buildResult,
        });
    }

    async handleExecution(
        key: CacheKey,
        executeParameters: ExecutableExecutionOptions,
        bypassCache: BypassCache,
    ): Promise<CompilationResult> {
        // stringify now so shallow copying isn't a problem, I think the executeParameters get modified
        const execKey = JSON.stringify({key, executeParameters});
        if (!bypassExecutionCache(bypassCache)) {
            const cacheResult = await this.env.cacheGet(execKey as any);
            if (cacheResult) {
                return cacheResult;
            }
        }

        const result = await this.doExecution(key, executeParameters, bypassCache);

        if (!bypassExecutionCache(bypassCache)) {
            await this.env.cachePut(execKey, result, undefined);
        }
        return result;
    }

    getCacheKey(source, options, backendOptions, filters, tools, libraries, files): CacheKey {
        return {compiler: this.compiler, source, options, backendOptions, filters, tools, libraries, files};
    }

    getCmakeCacheKey(key, files): CmakeCacheKey {
        const cacheKey = Object.assign({}, key);
        cacheKey.compiler = this.compiler;
        cacheKey.files = files;
        cacheKey.api = 'cmake';

        if (cacheKey.filters) delete cacheKey.filters.execute;
        delete cacheKey.executeParameters;
        delete cacheKey.tools;

        return cacheKey;
    }

<<<<<<< HEAD
    getCompilationInfo(key, result: CompilationResult, customBuildPath?: string): CompilationInfo {
=======
    getCompilationInfo(key: CacheKey, result: CompilationResult, customBuildPath?: string): CompilationInfo {
>>>>>>> 36520c83
        return {
            outputFilename: this.getOutputFilename(customBuildPath || result.dirPath || '', this.outputFilebase, key),
            executableFilename: this.getExecutableFilename(
                customBuildPath || result.dirPath || '',
                this.outputFilebase,
                key,
            ),
            asmParser: this.asm,
            ...key,
            ...result,
        } as any as CompilationInfo;
    }

    getCompilationInfo2(key: CacheKey, result: CustomInputForTool, customBuildPath?: string): CompilationInfo2 {
        return {
            executableFilename: this.getExecutableFilename(
                customBuildPath || result.dirPath || '',
                this.outputFilebase,
                key,
            ),
            asmParser: this.asm,
            ...key,
            ...result,
        } as any as CompilationInfo2;
    }

    tryAutodetectLibraries(libsAndOptions) {
        const linkFlag = this.compiler.linkFlag || '-l';

        const detectedLibs: SelectedLibraryVersion[] = [];
        const foundlibOptions: string[] = [];
        _.each(libsAndOptions.options, option => {
            if (option.indexOf(linkFlag) === 0) {
                const libVersion = this.findAutodetectStaticLibLink(option.substring(linkFlag.length).trim());
                if (libVersion) {
                    foundlibOptions.push(option);
                    detectedLibs.push(libVersion);
                }
            }
        });

        if (detectedLibs.length > 0) {
            libsAndOptions.options = libsAndOptions.options.filter(option => !foundlibOptions.includes(option));
            libsAndOptions.libraries = _.union(libsAndOptions.libraries, detectedLibs);

            return true;
        } else {
            return false;
        }
    }

    sanitizeCompilerOverrides(overrides: ConfiguredOverrides): ConfiguredOverrides {
        const allowedRegex = /^[A-Z_]+[\dA-Z_]*$/;
        for (const override of overrides) {
            if (override.name === CompilerOverrideType.env && override.values) {
                // lowercase names are allowed, but let's assume everyone means to use uppercase
                for (const env of override.values) env.name = env.name.trim().toUpperCase();
                override.values = override.values.filter(
                    env => env.name !== 'LD_PRELOAD' && env.name.match(allowedRegex),
                );
            }
        }
        return overrides;
    }

    applyOverridesToExecOptions(execOptions: ExecutionOptions, overrides: ConfiguredOverrides): void {
        if (!execOptions.env) execOptions.env = {};

        for (const override of overrides) {
            if (override.name === CompilerOverrideType.env && override.values) {
                for (const env of override.values) {
                    execOptions.env[env.name] = env.value;
                }
            }
        }
    }

    async doCompilation(
        inputFilename: string,
        dirPath: string,
        key,
        options: string[],
        filters: ParseFiltersAndOutputOptions,
        backendOptions: Record<string, any>,
        libraries: CompileChildLibraries[],
        tools,
    ) {
        const inputFilenameSafe = this.filename(inputFilename);

        const outputFilename = this.getOutputFilename(dirPath, this.outputFilebase, key);

        const overrides = this.sanitizeCompilerOverrides(backendOptions.overrides || []);

        const downloads = await this.setupBuildEnvironment(key, dirPath, !!filters.binary || !!filters.binaryObject);

        options = _.compact(
            this.prepareArguments(
                options,
                filters,
                backendOptions,
                inputFilename,
                outputFilename,
                libraries,
                overrides,
            ),
        );

        const execOptions = this.getDefaultExecOptions();
        execOptions.ldPath = this.getSharedLibraryPathsAsLdLibraryPaths([], dirPath);

        this.applyOverridesToExecOptions(execOptions, overrides);

        const makeAst = backendOptions.produceAst && this.compiler.supportsAstView;
        const makePp = backendOptions.producePp && this.compiler.supportsPpView;
        const makeGnatDebug = backendOptions.produceGnatDebug && this.compiler.supportsGnatDebugViews;
        const makeGnatDebugTree = backendOptions.produceGnatDebugTree && this.compiler.supportsGnatDebugViews;
        const makeIr = backendOptions.produceIr && this.compiler.supportsIrView;
        const makeClangir = backendOptions.produceClangir && this.compiler.supportsClangirView;
        const makeOptPipeline = backendOptions.produceOptPipeline && this.compiler.optPipeline;
        const makeRustMir = backendOptions.produceRustMir && this.compiler.supportsRustMirView;
        const makeRustMacroExp = backendOptions.produceRustMacroExp && this.compiler.supportsRustMacroExpView;
        const makeRustHir = backendOptions.produceRustHir && this.compiler.supportsRustHirView;
        const makeHaskellCore = backendOptions.produceHaskellCore && this.compiler.supportsHaskellCoreView;
        const makeHaskellStg = backendOptions.produceHaskellStg && this.compiler.supportsHaskellStgView;
        const makeHaskellCmm = backendOptions.produceHaskellCmm && this.compiler.supportsHaskellCmmView;
        const makeGccDump =
            backendOptions.produceGccDump && backendOptions.produceGccDump.opened && this.compiler.supportsGccDump;

        const [
            asmResult,
            astResult,
            ppResult,
            irResult,
            clangirResult,
            optPipelineResult,
            rustHirResult,
            rustMacroExpResult,
            toolsResult,
        ] = await Promise.all([
            this.runCompiler(this.compiler.exe, options, inputFilenameSafe, execOptions, filters),
            makeAst ? this.generateAST(inputFilename, options) : undefined,
            makePp ? this.generatePP(inputFilename, options, backendOptions.producePp) : undefined,
            makeIr
                ? this.generateIR(
                      inputFilename,
                      options,
                      backendOptions.produceIr,
                      backendOptions.produceCfg && backendOptions.produceCfg.ir,
                      filters,
                  )
                : undefined,
            makeClangir ? this.generateClangir(inputFilename, options) : undefined,
            makeOptPipeline
                ? this.generateOptPipeline(inputFilename, options, filters, backendOptions.produceOptPipeline)
                : undefined,
            makeRustHir ? this.generateRustHir(inputFilename, options) : undefined,
            makeRustMacroExp ? this.generateRustMacroExpansion(inputFilename, options) : undefined,
            Promise.all(
                this.runToolsOfType(
                    tools,
                    'independent',
                    this.getCompilationInfo2(key, {
                        inputFilename,
                        dirPath,
                        outputFilename,
                    }),
                ),
            ),
        ]);

        // GNAT, GCC and rustc can produce their extra output files along
        // with the main compilation command.
        const gnatDebugResults =
            makeGnatDebug || makeGnatDebugTree ? await this.processGnatDebugOutput(inputFilenameSafe, asmResult) : '';

        const gccDumpResult = makeGccDump
            ? await this.processGccDumpOutput(
                  backendOptions.produceGccDump,
                  asmResult,
                  this.compiler.removeEmptyGccDump,
                  outputFilename,
              )
            : '';
        const rustMirResult = makeRustMir ? await this.processRustMirOutput(outputFilename, asmResult) : undefined;

        const haskellCoreResult = makeHaskellCore
            ? await this.processHaskellExtraOutput(this.getHaskellCoreOutputFilename(inputFilename), asmResult)
            : undefined;
        const haskellStgResult = makeHaskellStg
            ? await this.processHaskellExtraOutput(this.getHaskellStgOutputFilename(inputFilename), asmResult)
            : undefined;
        const haskellCmmResult = makeHaskellCmm
            ? await this.processHaskellExtraOutput(this.getHaskellCmmOutputFilename(inputFilename), asmResult)
            : undefined;

        asmResult.dirPath = dirPath;
        if (!asmResult.compilationOptions) asmResult.compilationOptions = options;
        asmResult.downloads = downloads;
        // Here before the check to ensure dump reports even on failure cases
        if (this.compiler.supportsGccDump && gccDumpResult) {
            asmResult.gccDumpOutput = gccDumpResult;
        }

        if (this.compiler.supportsGnatDebugViews && gnatDebugResults) {
            asmResult.stdout = gnatDebugResults.stdout;

            if (makeGnatDebug && gnatDebugResults.expandedcode.length > 0) {
                asmResult.gnatDebugOutput = gnatDebugResults.expandedcode;
            }
            if (makeGnatDebugTree && gnatDebugResults.tree.length > 0) {
                asmResult.gnatDebugTreeOutput = gnatDebugResults.tree;
            }
        }

        asmResult.tools = toolsResult;
        if (this.compiler.supportsOptOutput && backendOptions.produceOptInfo) {
            const optPath = path.join(dirPath, `${this.outputFilebase}.opt.yaml`);
            if (await fs.pathExists(optPath)) {
                asmResult.optPath = optPath;
            }
        }
        if (this.compiler.supportsStackUsageOutput && backendOptions.produceStackUsageInfo) {
            const suPath = path.join(dirPath, `${this.outputFilebase}.su`);
            if (await fs.pathExists(suPath)) {
                asmResult.stackUsagePath = suPath;
            }
        }

        asmResult.astOutput = astResult;

        asmResult.ppOutput = ppResult;

        asmResult.irOutput = irResult;
        asmResult.clangirOutput = clangirResult;
        asmResult.optPipelineOutput = optPipelineResult;

        asmResult.rustMirOutput = rustMirResult;
        asmResult.rustMacroExpOutput = rustMacroExpResult;
        asmResult.rustHirOutput = rustHirResult;

        asmResult.haskellCoreOutput = haskellCoreResult;
        asmResult.haskellStgOutput = haskellStgResult;
        asmResult.haskellCmmOutput = haskellCmmResult;

        if (asmResult.code !== 0) {
            return [{...asmResult, asm: '<Compilation failed>'}];
        }

        return this.checkOutputFileAndDoPostProcess(asmResult, outputFilename, filters);
    }

    doTempfolderCleanup(buildResult) {
        if (buildResult.dirPath && !this.delayCleanupTemp) {
            fs.remove(buildResult.dirPath);
        }
        buildResult.dirPath = undefined;
    }

    getCompilerEnvironmentVariables(compilerflags) {
        if (this.lang.id === 'c++') {
            return {...this.cmakeBaseEnv, CXXFLAGS: compilerflags};
        } else if (this.lang.id === 'fortran') {
            return {...this.cmakeBaseEnv, FFLAGS: compilerflags};
        } else if (this.lang.id === 'cuda') {
            return {...this.cmakeBaseEnv, CUDAFLAGS: compilerflags};
        } else {
            return {...this.cmakeBaseEnv, CFLAGS: compilerflags};
        }
    }

    async doBuildstep(command, args, execParams) {
        const result = await this.exec(command, args, execParams);
        return this.processExecutionResult(result);
    }

    handleUserError(error, dirPath): CompilationResult {
        return {
            dirPath,
            okToCache: false,
            code: -1,
            timedOut: false,
            asm: [{text: `<${error.message}>`}],
            stdout: [],
            stderr: [{text: `<${error.message}>`}],
        };
    }

    handleUserBuildError(error, dirPath): BuildResult {
        return {
            dirPath,
            okToCache: false,
            code: -1,
            timedOut: false,
            asm: [{text: `<${error.message}>`}],
            stdout: [],
            stderr: [{text: `<${error.message}>`}],
            downloads: [],
            executableFilename: '',
            compilationOptions: [],
        };
    }

    async doBuildstepAndAddToResult(result, name, command, args, execParams): Promise<BuildStep> {
        const stepResult: BuildStep = {
            ...(await this.doBuildstep(command, args, execParams)),
            compilationOptions: args,
            step: name,
        };
        logger.debug(name);
        result.buildsteps.push(stepResult);
        return stepResult;
    }

    createCmakeExecParams(
        execParams: ExecutionOptions & {env: Record<string, string>},
        dirPath: string,
        libsAndOptions,
        toolchainPath: string,
    ) {
        const cmakeExecParams = Object.assign({}, execParams);

        const libIncludes = this.getIncludeArguments(libsAndOptions.libraries, dirPath);

        const options: string[] = [];
        if (this.compiler.options) {
            const compilerOptions = utils.splitArguments(this.compiler.options);
            options.push(...removeToolchainArg(compilerOptions));
        }
        options.push(...libsAndOptions.options, ...libIncludes);

        _.extend(cmakeExecParams.env, this.getCompilerEnvironmentVariables(options.join(' ')));

        cmakeExecParams.ldPath = [dirPath];

        const libPaths = this.getSharedLibraryPathsAsArguments(
            libsAndOptions.libraries,
            dirPath,
            toolchainPath,
            dirPath,
        );
        cmakeExecParams.env.LDFLAGS = libPaths.join(' ');

        return cmakeExecParams;
    }

    createLibsAndOptions(key) {
        const libsAndOptions = {libraries: key.libraries, options: key.options};
        if (this.tryAutodetectLibraries(libsAndOptions)) {
            key.libraries = libsAndOptions.libraries;
            key.options = libsAndOptions.options;
        }
        return libsAndOptions;
    }

    getExtraCMakeArgs(key): string[] {
        return [];
    }

    getCMakeExtToolchainParam(overrides: ConfiguredOverrides): string {
        const toolchainPath = this.getDefaultOrOverridenToolchainPath(overrides);
        if (toolchainPath) {
            return `-DCMAKE_CXX_COMPILER_EXTERNAL_TOOLCHAIN=${toolchainPath}`;
        }

        return '';
    }

    getUsedEnvironmentVariableFlags(makeExecParams) {
        if (this.lang.id === 'c++') {
            return utils.splitArguments(makeExecParams.env.CXXFLAGS);
        } else if (this.lang.id === 'fortran') {
            return utils.splitArguments(makeExecParams.env.FFLAGS);
        } else if (this.lang.id === 'cuda') {
            return utils.splitArguments(makeExecParams.env.CUDAFLAGS);
        } else {
            return utils.splitArguments(makeExecParams.env.CFLAGS);
        }
    }

    async cmake(files, parsedRequest: ParsedRequest, bypassCache: BypassCache): Promise<CompilationResult> {
        // key = {source, options, backendOptions, filters, bypassCache, tools, executeParameters, libraries};

        if (!this.compiler.supportsBinary) {
            const errorResult: CompilationResult = {
                code: -1,
                timedOut: false,
                didExecute: false,
                stderr: [],
                stdout: [],
            };

            errorResult.stderr.push({text: 'Compiler does not support compiling to binaries'});
            return errorResult;
        }

        _.defaults(parsedRequest.filters, this.getDefaultFilters());
        parsedRequest.filters.binary = true;
        parsedRequest.filters.dontMaskFilenames = true;

        const libsAndOptions = this.createLibsAndOptions(parsedRequest);

        const toolchainPath = this.getDefaultOrOverridenToolchainPath(parsedRequest.backendOptions.overrides || []);

        const dirPath = await this.newTempDir();

        const doExecute = parsedRequest.filters.execute;

        // todo: executeOptions.env should be set??
        const executeOptions: ExecutableExecutionOptions = {
            args: parsedRequest.executeParameters.args || [],
            stdin: parsedRequest.executeParameters.stdin || '',
            ldPath: this.getSharedLibraryPathsAsLdLibraryPaths(parsedRequest.libraries, dirPath),
            runtimeTools: parsedRequest.executeParameters?.runtimeTools || [],
            env: {},
        };

        const cacheKey = this.getCmakeCacheKey(parsedRequest, files);
        const executablePackageHash = this.env.getExecutableHash(cacheKey);

        const outputFilename = this.getExecutableFilename(path.join(dirPath, 'build'), this.outputFilebase, cacheKey);

        let fullResult: CompilationResult = bypassExecutionCache(bypassCache)
            ? null
            : await this.loadPackageWithExecutable(cacheKey, executablePackageHash, dirPath);
        if (fullResult) {
            fullResult.retreivedFromCache = true;

            delete fullResult.inputFilename;
            delete fullResult.executableFilename;
            delete fullResult.dirPath;
        } else {
            let writeSummary;
            try {
                writeSummary = await this.writeAllFilesCMake(dirPath, cacheKey.source, files, cacheKey.filters);
            } catch (e) {
                return this.handleUserError(e, dirPath);
            }

            const execParams = this.getDefaultExecOptions();
            execParams.appHome = dirPath;
            execParams.customCwd = path.join(dirPath, 'build');

            await fs.mkdir(execParams.customCwd);

            const makeExecParams = this.createCmakeExecParams(execParams, dirPath, libsAndOptions, toolchainPath);

            fullResult = {
                code: 0,
                timedOut: false,
                stdout: [],
                stderr: [],
                buildsteps: [],
                inputFilename: writeSummary.inputFilename,
            };

            fullResult.downloads = await this.setupBuildEnvironment(cacheKey, dirPath, true);

            const toolchainparam = this.getCMakeExtToolchainParam(parsedRequest.backendOptions.overrides || []);

            const cmakeArgs = utils.splitArguments(parsedRequest.backendOptions.cmakeArgs);
            const partArgs: string[] = [
                toolchainparam,
                ...this.getExtraCMakeArgs(parsedRequest),
                ...cmakeArgs,
                '..',
            ].filter(Boolean); // filter out empty args
            const useNinja = this.env.ceProps('useninja');
            const fullArgs: string[] = useNinja ? ['-GNinja'].concat(partArgs) : partArgs;

            const cmakeStepResult = await this.doBuildstepAndAddToResult(
                fullResult,
                'cmake',
                this.env.ceProps('cmake'),
                fullArgs,
                makeExecParams,
            );

            if (cmakeStepResult.code !== 0) {
                fullResult.result = {
                    dirPath,
                    timedOut: false,
                    stdout: [],
                    stderr: [],
                    okToCache: false,
                    code: cmakeStepResult.code,
                    asm: [{text: '<Build failed>'}],
                };
                fullResult.result.compilationOptions = this.getUsedEnvironmentVariableFlags(makeExecParams);
                return fullResult;
            }

            const makeStepResult = await this.doBuildstepAndAddToResult(
                fullResult,
                'build',
                this.env.ceProps('cmake'),
                ['--build', '.'],
                execParams,
            );

            if (makeStepResult.code !== 0) {
                fullResult.result = {
                    dirPath,
                    timedOut: false,
                    stdout: [],
                    stderr: [],
                    okToCache: false,
                    code: makeStepResult.code,
                    asm: [{text: '<Build failed>'}],
                };
                return fullResult;
            }

            fullResult.result = {
                dirPath,
                code: 0,
                timedOut: false,
                stdout: [],
                stderr: [],
                okToCache: true,
                compilationOptions: this.getUsedEnvironmentVariableFlags(makeExecParams),
            };

            if (!parsedRequest.backendOptions.skipAsm) {
                const [asmResult] = await this.checkOutputFileAndDoPostProcess(
                    fullResult.result,
                    outputFilename,
                    cacheKey.filters,
                );
                fullResult.result = asmResult;
            }

            fullResult.code = 0;
            if (fullResult.buildsteps) {
                _.each(fullResult.buildsteps, function (step) {
                    fullResult.code += step.code;
                });
            }

            await this.storePackageWithExecutable(executablePackageHash, dirPath, fullResult);
        }

        if (fullResult.result) {
            fullResult.result.dirPath = dirPath;

            if (doExecute && fullResult.result.code === 0) {
                const execTriple = await RemoteExecutionQuery.guessExecutionTripleForBuildresult({
                    ...fullResult,
                    downloads: fullResult.downloads || [],
                    executableFilename: outputFilename,
                    compilationOptions: fullResult.compilationOptions || [],
                });

                if (execTriple.matchesCurrentHost()) {
                    fullResult.execResult = await this.runExecutable(outputFilename, executeOptions, dirPath);
                    fullResult.didExecute = true;
                } else {
                    if (await RemoteExecutionQuery.isPossible(execTriple)) {
                        fullResult.execResult = await this.runExecutableRemotely(
                            executablePackageHash,
                            executeOptions,
                            execTriple,
                        );
                        fullResult.didExecute = true;
                    } else {
                        fullResult.stderr.push({text: `No execution available for ${execTriple.toString()}`});
                    }
                }
            }
        }

        const optOutput = undefined;
        const stackUsageOutput = undefined;
        await this.afterCompilation(
            fullResult.result,
            false,
            cacheKey,
            executeOptions,
            parsedRequest.tools,
            cacheKey.backendOptions,
            cacheKey.filters,
            libsAndOptions.options,
            optOutput,
            stackUsageOutput,
            bypassCache,
            path.join(dirPath, 'build'),
        );

        if (fullResult.result) delete fullResult.result.dirPath;

        this.cleanupResult(fullResult);

        return fullResult;
    }

    protected getExtraFilepath(dirPath, filename) {
        // note: it's vitally important that the resulting path does not escape dirPath
        //       (filename is user input and thus unsafe)

        const joined = path.join(dirPath, filename);
        const normalized = path.normalize(joined);
        if (process.platform === 'win32') {
            if (!normalized.replaceAll('\\', '/').startsWith(dirPath.replaceAll('\\', '/'))) {
                throw new Error('Invalid filename');
            }
        } else {
            if (!normalized.startsWith(dirPath)) throw new Error('Invalid filename');
        }
        return normalized;
    }

    fixFiltersBeforeCacheKey(filters, options, files) {
        // Don't run binary for unsupported compilers, even if we're asked.
        if (filters.binary && !this.compiler.supportsBinary) {
            delete filters.binary;
        }

        // For C/C++ turn off filters when compiling with -E
        // This is done for all compilers. Not every compiler handles -E the same but they all use
        // it for preprocessor output.
        if ((this.compiler.lang === 'c++' || this.compiler.lang === 'c') && options.includes('-E')) {
            for (const key in filters) {
                filters[key] = false;
            }

            if (filters.binaryObject && !this.compiler.supportsBinaryObject) {
                delete filters.binaryObject;
            }
        }

        if (files && files.length > 0) {
            filters.dontMaskFilenames = true;
        }
    }

    async compile(
        source: string,
        options: string[],
        backendOptions: Record<string, any>,
        filters: ParseFiltersAndOutputOptions,
        bypassCache: BypassCache,
        tools,
        executeParameters,
        libraries: CompileChildLibraries[],
        files,
    ) {
        const optionsError = this.checkOptions(options);
        if (optionsError) throw optionsError;
        const sourceError = this.checkSource(source);
        if (sourceError) throw sourceError;

        const libsAndOptions = {libraries, options};
        if (this.tryAutodetectLibraries(libsAndOptions)) {
            libraries = libsAndOptions.libraries;
            options = libsAndOptions.options;
        }

        this.fixFiltersBeforeCacheKey(filters, options, files);

        const executeOptions: ExecutableExecutionOptions = {
            args: executeParameters.args || [],
            stdin: executeParameters.stdin || '',
            ldPath: [],
            env: {},
            runtimeTools: executeParameters.runtimeTools || [],
        };

        const key = this.getCacheKey(source, options, backendOptions, filters, tools, libraries, files);

        const doExecute = filters.execute;
        filters = Object.assign({}, filters);
        filters.execute = false;

        if (!bypassCompilationCache(bypassCache)) {
            const cacheRetrieveTimeStart = process.hrtime.bigint();
            // TODO: We should be able to eliminate this any cast. `key` should be cacheable (if it's not that's a big
            // problem) Because key contains a CompilerInfo which contains a function member it can't be assigned to a
            // CacheableValue.
            const result = await this.env.cacheGet(key as any);
            if (result) {
                const cacheRetrieveTimeEnd = process.hrtime.bigint();
                result.retreivedFromCacheTime = (
                    (cacheRetrieveTimeEnd - cacheRetrieveTimeStart) /
                    BigInt(1000000)
                ).toString();
                result.retreivedFromCache = true;
                if (doExecute) {
                    const queueTime = performance.now();
                    result.execResult = await this.env.enqueue(
                        async () => {
                            const start = performance.now();
                            executionQueueTimeHistogram.observe((start - queueTime) / 1000);
                            const res = await this.handleExecution(key, executeOptions, bypassCache);
                            executionTimeHistogram.observe((performance.now() - start) / 1000);
                            return res;
                        },
                        {abandonIfStale: true},
                    );

                    if (result.execResult && result.execResult.buildResult) {
                        this.doTempfolderCleanup(result.execResult.buildResult);
                    }
                }
                return result;
            }
        }
        const queueTime = performance.now();
        return this.env.enqueue(
            async () => {
                const start = performance.now();
                compilationQueueTimeHistogram.observe((start - queueTime) / 1000);
                const res = await (async () => {
                    source = this.preProcess(source, filters);

                    if (backendOptions.executorRequest) {
                        const execResult = await this.handleExecution(key, executeOptions, bypassCache);
                        if (execResult && execResult.buildResult) {
                            this.doTempfolderCleanup(execResult.buildResult);
                        }
                        return execResult;
                    }

                    const dirPath = await this.newTempDir();

                    let writeSummary;
                    try {
                        writeSummary = await this.writeAllFiles(dirPath, source, files, filters);
                    } catch (e) {
                        return this.handleUserError(e, dirPath);
                    }
                    const inputFilename = writeSummary.inputFilename;

                    const [result, optOutput, stackUsageOutput] = await this.doCompilation(
                        inputFilename,
                        dirPath,
                        key,
                        options,
                        filters,
                        backendOptions,
                        libraries,
                        tools,
                    );

                    return await this.afterCompilation(
                        result,
                        doExecute,
                        key,
                        executeOptions,
                        tools,
                        backendOptions,
                        filters,
                        options,
                        optOutput,
                        stackUsageOutput,
                        bypassCache,
                    );
                })();
                compilationTimeHistogram.observe((performance.now() - start) / 1000);
                return res;
            },
            {abandonIfStale: true},
        );
    }

    async afterCompilation(
        result,
        doExecute,
        key: CacheKey,
        executeOptions: ExecutableExecutionOptions,
        tools,
        backendOptions,
        filters,
        options,
        optOutput,
        stackUsageOutput,
        bypassCache: BypassCache,
        customBuildPath?,
    ) {
        // Start the execution as soon as we can, but only await it at the end.
        const execPromise =
            doExecute && result.code === 0 ? this.handleExecution(key, executeOptions, bypassCache) : null;

        if (result.optPath) {
            delete result.optPath;
            result.optOutput = optOutput;
        }

        if (result.stackUsagePath) {
            delete result.stackUsagePath;
            result.stackUsageOutput = stackUsageOutput;
        }

        const compilationInfo = this.getCompilationInfo(key, result, customBuildPath);

        result.tools = _.union(
            result.tools,
            await Promise.all(this.runToolsOfType(tools, 'postcompilation', compilationInfo)),
        );

        result = await this.extractDeviceCode(result, filters, compilationInfo);

        this.doTempfolderCleanup(result);
        if (result.buildResult) {
            this.doTempfolderCleanup(result.buildResult);
        }

        if (backendOptions.skipAsm) {
            result.asm = [];
        } else {
            if (!result.externalParserUsed) {
                if (result.okToCache) {
                    const res = await this.processAsm(result, filters, options);
                    result.asm = res.asm;
                    result.labelDefinitions = res.labelDefinitions;
                    result.parsingTime = res.parsingTime;
                    result.filteredCount = res.filteredCount;
                    if (res.languageId) result.languageId = res.languageId;
                    if (result.objdumpTime) {
                        const dumpAndParseTime = parseInt(result.objdumpTime) + parseInt(result.parsingTime);
                        BaseCompiler.objdumpAndParseCounter.inc(dumpAndParseTime);
                    }
                } else {
                    result.asm = [{text: result.asm}];
                }
            }
            // TODO rephrase this so we don't need to reassign
            result = filters.demangle ? await this.postProcessAsm(result, filters) : result;
            if (this.compiler.supportsCfg && backendOptions.produceCfg && backendOptions.produceCfg.asm) {
                const isLlvmIr =
                    this.compiler.instructionSet === 'llvm' ||
                    (options && options.includes('-emit-llvm')) ||
                    this.llvmIr.isLlvmIr(result.asm);
                result.cfg = cfg.generateStructure(this.compiler, result.asm, isLlvmIr);
            }
        }

        if (!backendOptions.skipPopArgs) result.popularArguments = this.possibleArguments.getPopularArguments(options);

        result = this.postCompilationPreCacheHook(result);

        if (this.compiler.license?.invasive) {
            result.asm = [
                {text: `# License: ${this.compiler.license.name}`},
                {text: `# ${this.compiler.license.preamble}`},
                {text: `# See ${this.compiler.license.link}`},
                ...result.asm,
            ];
        }

        if (result.okToCache) {
            await this.env.cachePut(key, result, undefined);
        }

        if (doExecute && result.code === 0) {
            result.execResult = await execPromise;

            if (result.execResult.buildResult) {
                this.doTempfolderCleanup(result.execResult.buildResult);
            }
        }

        this.cleanupResult(result);

        return result;
    }

    cleanupResult(result: CompilationResult) {
        if (result.compilationOptions) {
            result.compilationOptions = this.maskPathsInArgumentsForUser(result.compilationOptions);
        }

        if (result.inputFilename) {
            result.inputFilename = utils.maskRootdir(result.inputFilename);
        }
    }

    postCompilationPreCacheHook(result: CompilationResult): CompilationResult {
        return result;
    }

    async processAsm(result, filters, options) {
        if ((options && options.includes('-emit-llvm')) || this.llvmIr.isLlvmIr(result.asm)) {
            return await this.llvmIr.processFromFilters(result.asm, filters);
        }

        return this.asm.process(result.asm, filters);
    }

    async postProcessAsm(result, filters?: ParseFiltersAndOutputOptions) {
        if (!result.okToCache || !this.demanglerClass || !result.asm) return result;
        const demangler = new this.demanglerClass(this.compiler.demangler, this, this.optionsForDemangler(filters));

        return await demangler.process(result);
    }

    async processOptOutput(optPath: string) {
        const optRemarksRaw = await fs.readFile(optPath, 'utf8');
        const output: LLVMOptInfo[] = processRawOptRemarks(optRemarksRaw, this.compileFilename);

        if (this.compiler.demangler) {
            const result = JSON.stringify(output, null, 4);
            const demangleResult: UnprocessedExecResult = await this.exec(
                this.compiler.demangler,
                [...this.compiler.demanglerArgs, '-n'],
                {input: result},
            );
            if (demangleResult.stdout.length > 0 && !demangleResult.truncated) {
                try {
                    return JSON.parse(demangleResult.stdout);
                } catch (exception) {
                    // swallow exception and return non-demangled output
                    logger.warn(`Caught exception ${exception} during opt demangle parsing`);
                }
            }
        }

        return output;
    }

    async processStackUsageOutput(suPath): Promise<StackUsageTransformer.StackUsageInfo[]> {
        const output = StackUsageTransformer.parse(await fs.readFile(suPath, 'utf8'));

        if (this.compiler.demangler) {
            const result = JSON.stringify(output, null, 4);
            try {
                const demangleResult = await this.exec(
                    this.compiler.demangler,
                    [...this.compiler.demanglerArgs, '-n'],
                    {input: result},
                );
                return JSON.parse(demangleResult.stdout);
            } catch (exception) {
                // swallow exception and return non-demangled output
                logger.warn(`Caught exception ${exception} during stack usage demangle parsing`);
            }
        }

        return output;
    }

    couldSupportASTDump(version: string) {
        const versionRegex = /version (\d+.\d+)/;
        const versionMatch = versionRegex.exec(version);

        if (versionMatch) {
            const versionNum = parseFloat(versionMatch[1]);
            return version.toLowerCase().includes('clang') && versionNum >= 3.3;
        }

        return false;
    }

    isCfgCompiler() {
        return (
            this.compiler.version.includes('clang') ||
            this.compiler.version.includes('icc (ICC)') ||
            ['amd64', 'arm32', 'aarch64', 'llvm'].includes(this.compiler.instructionSet ?? '') ||
            /^([\w-]*-)?g((\+\+)|(cc)|(dc))/.test(this.compiler.version) !== null
        );
    }

    async processGccDumpOutput(opts, result, removeEmptyPasses, outputFilename) {
        const rootDir = path.dirname(result.inputFilename);

        if (opts.treeDump === false && opts.rtlDump === false && opts.ipaDump === false) {
            return {
                all: [],
                selectedPass: null,
                currentPassOutput: 'Nothing selected for dump:\nselect at least one of Tree/IPA/RTL filter',
                syntaxHighlight: false,
            };
        }

        const output = {
            all: [] as any[],
            selectedPass: opts.pass,
            currentPassOutput: '<No pass selected>',
            syntaxHighlight: false,
        };
        const treeDumpsNotInPasses: any[] = [];

        const selectedPasses: string[] = [];

        if (opts.treeDump) {
            selectedPasses.push('tree');

            // Fake 2 lines as coming from -fdump-passes
            // This allows the insertion of 'gimple' and 'original'
            // tree dumps that are not really part of a tree pass.
            treeDumpsNotInPasses.push(
                [
                    {text: 'tree-original:  ON'},
                    {
                        filename_suffix: 't.original',
                        name: 'original (tree)',
                        command_prefix: '-fdump-tree-original',
                    },
                ],
                [
                    {text: 'tree-gimple:  ON'},
                    {
                        filename_suffix: 't.gimple',
                        name: 'gimple (tree)',
                        command_prefix: '-fdump-tree-gimple',
                    },
                ],
            );
        }

        if (opts.ipaDump) selectedPasses.push('ipa');
        if (opts.rtlDump) selectedPasses.push('rtl');

        // Defaults to a custom file derived from output file name. Works when
        // using the -fdump-tree-foo=FILE variant (!removeEmptyPasses).
        // Will be overriden later if not.
        let dumpFileName = this.getGccDumpFileName(outputFilename);
        let passFound = false;

        const filtered_stderr: any[] = [];
        const toRemoveFromStderr = /^\s*((ipa|tree|rtl)-)|(\*)([\w-]+).*(ON|OFF)$/;

        const dumpPassesLines = treeDumpsNotInPasses.concat(
            (Object.values(result.stderr) as ResultLine[]).map(x => [
                x,
                this.fromInternalGccDumpName(x.text, selectedPasses),
            ]),
        );

        for (const [obj, selectizeObject] of dumpPassesLines) {
            if (selectizeObject) {
                if (opts.pass && opts.pass.name === selectizeObject.name) passFound = true;

                if (removeEmptyPasses) {
                    const f = fs.readdirSync(rootDir).filter(fn => fn.endsWith(selectizeObject.filename_suffix));

                    // pass is enabled, but the dump hasn't produced anything:
                    // don't add it to the drop down menu
                    if (f.length === 0) continue;

                    if (opts.pass && opts.pass.name === selectizeObject.name) dumpFileName = path.join(rootDir, f[0]);
                }

                output.all.push(selectizeObject);
            }

            if (!toRemoveFromStderr.test(obj.text)) {
                filtered_stderr.push(obj);
            }
        }
        result.stderr = filtered_stderr;

        if (opts.pass && passFound) {
            output.currentPassOutput = '';

            if (dumpFileName && (await fs.pathExists(dumpFileName)))
                output.currentPassOutput = await fs.readFile(dumpFileName, 'utf8');
            // else leave the currentPassOutput empty. Can happen when some
            // UI options are changed and a now disabled pass is still
            // requested.

            if (/^\s*$/.test(output.currentPassOutput)) {
                output.currentPassOutput = `Pass '${opts.pass.name}' was requested
but nothing was dumped. Possible causes are:
 - pass is not valid in this (maybe you changed the compiler options);
 - pass is valid but did not emit anything (eg. it was not executed).`;
            } else {
                output.syntaxHighlight = true;
            }
        }
        return output;
    }

    // eslint-disable-next-line no-unused-vars
    async extractDeviceCode(result, filters, compilationInfo) {
        return result;
    }

    async execPostProcess(result, postProcesses, outputFilename, maxSize) {
        const postCommand = `cat "${outputFilename}" | ${postProcesses.join(' | ')}`;
        return this.handlePostProcessResult(result, await this.exec('bash', ['-c', postCommand], {maxOutput: maxSize}));
    }

    preProcess(source: string, filters: CompilerOutputOptions): string {
        if (filters.binary && !this.stubRe.test(source)) {
            source += `\n${this.stubText}\n`;
        }
        return source;
    }

    async postProcess(result, outputFilename: string, filters: ParseFiltersAndOutputOptions) {
        const postProcess = _.compact(this.compiler.postProcess);
        const maxSize = this.env.ceProps('max-asm-size', 64 * 1024 * 1024);
        const optPromise = result.optPath ? this.processOptOutput(unwrap(result.optPath)) : '';
        const stackUsagePromise = result.stackUsagePath ? this.processStackUsageOutput(result.stackUsagePath) : '';
        const asmPromise =
            (filters.binary || filters.binaryObject) && this.supportsObjdump()
                ? this.objdump(
                      outputFilename,
                      result,
                      maxSize,
                      !!filters.intel,
                      !!filters.demangle,
                      filters.binaryObject,
                      false,
                      filters,
                  )
                : (async () => {
                      if (result.asmSize === undefined) {
                          result.asm = '<No output file>';
                          return result;
                      }
                      if (result.asmSize >= maxSize) {
                          result.asm =
                              '<No output: generated assembly was too large' +
                              ` (${result.asmSize} > ${maxSize} bytes)>`;
                          return result;
                      }
                      if (postProcess.length > 0) {
                          return await this.execPostProcess(result, postProcess, outputFilename, maxSize);
                      } else {
                          const contents = await fs.readFile(outputFilename);
                          result.asm = contents.toString();
                          return result;
                      }
                  })();
        return Promise.all([asmPromise, optPromise, stackUsagePromise]);
    }

    handlePostProcessResult(result, postResult): CompilationResult {
        result.asm = postResult.stdout;
        if (postResult.code !== 0) {
            result.asm = `<Error during post processing: ${postResult.code}>`;
            logger.error('Error during post-processing: ', result);
        }
        return result;
    }

    checkOptions(options: string[]) {
        const error = this.env.findBadOptions(options);
        if (error.length > 0) return `Bad options: ${error.join(', ')}`;
        return null;
    }

    // This check for arbitrary user-controlled preprocessor inclusions
    // can be circumvented in more than one way. The goal here is to respond
    // to simple attempts with a clear diagnostic; the service still needs to
    // assume that malicious actors can make the compiler open arbitrary files.
    checkSource(source) {
        const re = /^\s*#\s*i(nclude|mport)(_next)?\s+["<]((\.{1,2}|\/)[^">]*)[">]/;
        const failed: string[] = [];
        for (const [index, line] of utils.splitLines(source).entries()) {
            if (re.test(line)) {
                failed.push(`<stdin>:${index + 1}:1: no absolute or relative includes please`);
            }
        }
        if (failed.length > 0) return failed.join('\n');
        return null;
    }

    protected getArgumentParser(): any {
        const exe = this.compiler.exe.toLowerCase();
        const exeFilename = path.basename(exe);
        if (exeFilename.includes('icc')) {
            return ICCParser;
        } else if (exeFilename.includes('clang++') || exeFilename.includes('icpx')) {
            // check this first as "clang++" matches "g++"
            return ClangParser;
        } else if (exeFilename.includes('clang') || exeFilename.includes('icx')) {
            return ClangCParser;
        } else if (exeFilename.includes('gcc')) {
            return GCCCParser;
        } else if (exeFilename.includes('g++')) {
            return GCCParser;
        }
        //there is a lot of code around that makes this assumption.
        //probably not the best thing to do :D
        return GCCParser;
    }

    async getVersion() {
        logger.info(`Gathering ${this.compiler.id} version information on ${this.compiler.exe}...`);
        if (this.compiler.explicitVersion) {
            logger.debug(`${this.compiler.id} has forced version output: ${this.compiler.explicitVersion}`);
            return {stdout: [this.compiler.explicitVersion], stderr: [], code: 0};
        }
        const execOptions = this.getDefaultExecOptions();
        const versionFlag = this.compiler.versionFlag || ['--version'];
        execOptions.timeoutMs = 0; // No timeout for --version. A sort of workaround for slow EFS/NFS on the prod site
        execOptions.ldPath = this.getSharedLibraryPathsAsLdLibraryPaths([]);

        try {
            return await this.execCompilerCached(this.compiler.exe, versionFlag, execOptions);
        } catch (err) {
            logger.error(`Unable to get version for compiler '${this.compiler.exe}' - ${err}`);
            return null;
        }
    }

    initialiseLibraries(clientOptions: ClientOptionsType) {
        this.supportedLibraries = this.getSupportedLibraries(
            this.compiler.libsArr,
            clientOptions.libs[this.lang.id] || [],
        );
    }

    async getTargetsAsOverrideValues(): Promise<CompilerOverrideOption[]> {
        if (!this.buildenvsetup || !this.buildenvsetup.getCompilerArch()) {
            const parser = this.getArgumentParser();
            const targets = await parser.getPossibleTargets(this);

            return targets.map(target => {
                return {
                    name: target,
                    value: target,
                };
            });
        } else {
            return [];
        }
    }

    async getPossibleStdversAsOverrideValues(): Promise<CompilerOverrideOption[]> {
        const parser = this.getArgumentParser();
        return await parser.getPossibleStdvers(this);
    }

    async populatePossibleRuntimeTools() {
        this.compiler.possibleRuntimeTools = [];

        if (HeaptrackWrapper.isSupported(this.env)) {
            this.compiler.possibleRuntimeTools.push({
                name: RuntimeToolType.heaptrack,
                description:
                    'Heaptrack gets loaded into your code and collects the heap allocations, ' +
                    "we'll display them in a flamegraph.",
                possibleOptions: [
                    {
                        name: 'graph',
                        possibleValues: ['yes'],
                    },
                    {
                        name: 'summary',
                        possibleValues: ['stderr'],
                    },
                    {
                        name: 'details',
                        possibleValues: ['stderr'],
                    },
                ],
            });
        }

        if (LibSegFaultHelper.isSupported(this.env)) {
            this.compiler.possibleRuntimeTools.push({
                name: RuntimeToolType.libsegfault,
                description: 'libSegFault will display tracing information in case of segfaults.',
                possibleOptions: [
                    {
                        name: 'enable',
                        possibleValues: ['yes'],
                    },
                    {
                        name: 'registers',
                        possibleValues: ['yes'],
                    },
                    {
                        name: 'memory',
                        possibleValues: ['yes'],
                    },
                ],
            });
        }
    }

    async populatePossibleOverrides() {
        const targets = await this.getTargetsAsOverrideValues();
        if (targets.length > 0) {
            this.compiler.possibleOverrides?.push({
                name: CompilerOverrideType.arch,
                display_title: 'Target architecture',
                description: c_default_target_description,
                flags: this.getTargetFlags(),
                values: targets,
            });
        }

        const compilerOptions = utils.splitArguments(this.compiler.options);
        if (hasToolchainArg(compilerOptions)) {
            const possibleToolchains: CompilerOverrideOptions = await this.getPossibleToolchains();

            if (possibleToolchains.length > 0) {
                const flag = getToolchainFlagFromOptions(compilerOptions);
                this.compiler.possibleOverrides?.push({
                    name: CompilerOverrideType.toolchain,
                    display_title: 'Toolchain',
                    description: c_default_toolchain_description,
                    flags: [flag + '<value>'],
                    values: possibleToolchains,
                });
            }
        }

        const stdVersions = await this.getPossibleStdversAsOverrideValues();
        if (stdVersions.length > 0) {
            this.compiler.possibleOverrides?.push({
                name: CompilerOverrideType.stdver,
                display_title: 'Std version',
                description: this.getStdVerOverrideDescription(),
                flags: this.getStdverFlags(),
                values: stdVersions,
            });
        }
    }

    getStdVerOverrideDescription(): string {
        return 'Change the C/C++ standard version of the compiler.';
    }

    getStdverFlags(): string[] {
        return ['-std=<value>'];
    }

    getTargetFlags(): string[] {
        if (this.compiler.supportsMarch) return [`-march=${c_value_placeholder}`];
        if (this.compiler.supportsTargetIs) return [`--target=${c_value_placeholder}`];
        if (this.compiler.supportsTarget) return ['--target', c_value_placeholder];

        return [];
    }

    getAllPossibleTargetFlags(): string[][] {
        const all: string[][] = [];
        if (this.compiler.supportsMarch) all.push([`-march=${c_value_placeholder}`]);
        if (this.compiler.supportsTargetIs) all.push([`--target=${c_value_placeholder}`]);
        if (this.compiler.supportsTarget) all.push(['--target', c_value_placeholder]);

        return all;
    }

    async getPossibleToolchains(): Promise<CompilerOverrideOptions> {
        return this.env.getPossibleToolchains();
    }

    async initialise(mtime: Date, clientOptions: ClientOptionsType, isPrediscovered = false) {
        this.mtime = mtime;

        if (this.buildenvsetup) {
            await this.buildenvsetup.initialise(async (compiler, args, options) => {
                return this.execCompilerCached(compiler, args, options);
            });
        }

        if (this.getRemote()) return this;

        const compiler = this.compiler.exe;
        let version = this.compiler.version || '';
        if (!isPrediscovered) {
            const versionRe = new RegExp(this.compiler.versionRe || '.*', 'i');
            const result = await this.getVersion();
            if (!result) return null;
            if (result.code !== 0) {
                logger.warn(`Compiler '${compiler}' - non-zero result ${result.code}`);
            }
            const fullVersion = result.stdout + result.stderr;
            _.each(utils.splitLines(fullVersion), line => {
                if (version) return;
                const match = line.match(versionRe);
                if (match) version = match[0];
            });
            if (!version) {
                logger.error(`Unable to find compiler version for '${compiler}' with re ${versionRe}:`, result);
                return null;
            }
            logger.debug(`${compiler} is version '${version}'`);
            this.compiler.version = version;
            this.compiler.fullVersion = fullVersion;
            this.compiler.supportsCfg = this.isCfgCompiler();
            // all C/C++ compilers support -E
            this.compiler.supportsPpView = this.compiler.lang === 'c' || this.compiler.lang === 'c++';
            this.compiler.supportsAstView = this.couldSupportASTDump(version);
        }

        try {
            this.cmakeBaseEnv = await this.getCmakeBaseEnv();
        } catch (e) {
            logger.error(e);
        }

        this.initialiseLibraries(clientOptions);

        if (isPrediscovered) {
            logger.info(`${compiler} ${version} is ready`);
            if (this.compiler.cachedPossibleArguments) {
                this.possibleArguments.populateOptions(this.compiler.cachedPossibleArguments);
                delete this.compiler.cachedPossibleArguments;
            }
            return this;
        } else {
            const initResult = await this.getArgumentParser().parse(this);

            await this.populatePossibleOverrides();
            await this.populatePossibleRuntimeTools();

            logger.info(`${compiler} ${version} is ready`);
            return initResult;
        }
    }

    getModificationTime(): number | undefined {
        return this.mtime ? this.mtime.getTime() : undefined;
    }

    getInfo() {
        return this.compiler;
    }

    getDefaultFilters(): ParseFiltersAndOutputOptions {
        return {
            binary: false,
            execute: false,
            demangle: true,
            intel: true,
            commentOnly: true,
            directives: true,
            labels: true,
            optOutput: false,
            libraryCode: false,
            trim: false,
            binaryObject: false,
            debugCalls: false,
        };
    }
}<|MERGE_RESOLUTION|>--- conflicted
+++ resolved
@@ -1593,11 +1593,7 @@
         }
     }
 
-<<<<<<< HEAD
     getExecutableFilename(dirPath: string, outputFilebase: string, key?: CacheKey | CompilationCacheKey) {
-=======
-    getExecutableFilename(dirPath: string, outputFilebase: string, key?: CacheKey) {
->>>>>>> 36520c83
         return this.getOutputFilename(dirPath, outputFilebase, key);
     }
 
@@ -2140,11 +2136,7 @@
         return cacheKey;
     }
 
-<<<<<<< HEAD
-    getCompilationInfo(key, result: CompilationResult, customBuildPath?: string): CompilationInfo {
-=======
     getCompilationInfo(key: CacheKey, result: CompilationResult, customBuildPath?: string): CompilationInfo {
->>>>>>> 36520c83
         return {
             outputFilename: this.getOutputFilename(customBuildPath || result.dirPath || '', this.outputFilebase, key),
             executableFilename: this.getExecutableFilename(
