// Copyright (c) 2020, Compiler Explorer Authors
// All rights reserved.
//
// Redistribution and use in source and binary forms, with or without
// modification, are permitted provided that the following conditions are met:
//
//     * Redistributions of source code must retain the above copyright notice,
//       this list of conditions and the following disclaimer.
//     * Redistributions in binary form must reproduce the above copyright
//       notice, this list of conditions and the following disclaimer in the
//       documentation and/or other materials provided with the distribution.
//
// THIS SOFTWARE IS PROVIDED BY THE COPYRIGHT HOLDERS AND CONTRIBUTORS "AS IS"
// AND ANY EXPRESS OR IMPLIED WARRANTIES, INCLUDING, BUT NOT LIMITED TO, THE
// IMPLIED WARRANTIES OF MERCHANTABILITY AND FITNESS FOR A PARTICULAR PURPOSE
// ARE DISCLAIMED. IN NO EVENT SHALL THE COPYRIGHT HOLDER OR CONTRIBUTORS BE
// LIABLE FOR ANY DIRECT, INDIRECT, INCIDENTAL, SPECIAL, EXEMPLARY, OR
// CONSEQUENTIAL DAMAGES (INCLUDING, BUT NOT LIMITED TO, PROCUREMENT OF
// SUBSTITUTE GOODS OR SERVICES; LOSS OF USE, DATA, OR PROFITS; OR BUSINESS
// INTERRUPTION) HOWEVER CAUSED AND ON ANY THEORY OF LIABILITY, WHETHER IN
// CONTRACT, STRICT LIABILITY, OR TORT (INCLUDING NEGLIGENCE OR OTHERWISE)
// ARISING IN ANY WAY OUT OF THE USE OF THIS SOFTWARE, EVEN IF ADVISED OF THE
// POSSIBILITY OF SUCH DAMAGE.

<<<<<<< HEAD
import path from 'path';
import {Readable} from 'stream';
import zlib from 'zlib';

import fs, {mkdirp} from 'fs-extra';
=======
import path from 'node:path';
import zlib from 'node:zlib';

import fs from 'node:fs';
import request from 'request';
>>>>>>> a66cf13f
import tar from 'tar-stream';
import _ from 'underscore';

import {CacheKey} from '../../types/compilation/compilation.interfaces.js';
import {CompilerInfo} from '../../types/compiler.interfaces.js';
import {CompilationEnvironment} from '../compilation-env.js';
import {logger} from '../logger.js';
import {VersionInfo} from '../options-handler.js';
import * as utils from '../utils.js';

import {BuildEnvSetupBase} from './base.js';
import type {BuildEnvDownloadInfo} from './buildenv.interfaces.js';

export type ConanBuildProperties = {
    os: string;
    build_type: string;
    compiler: string;
    'compiler.version': string;
    'compiler.libcxx': string;
    arch: string;
    stdver: string;
    flagcollection: string;
};

type LibVerBuild = {
    id: string;
    version: string;
    lookupname: string;
    lookupversion: string;
    possibleBuilds: any;
};

export class BuildEnvSetupCeConanDirect extends BuildEnvSetupBase {
    protected host: any;
    protected onlyonstaticliblink: any;
    protected extractAllToRoot: boolean;

    static get key() {
        return 'ceconan';
    }

    constructor(compilerInfo: CompilerInfo, env: CompilationEnvironment) {
        super(compilerInfo, env);

        this.host = compilerInfo.buildenvsetup!.props('host', '');
        this.onlyonstaticliblink = compilerInfo.buildenvsetup!.props('onlyonstaticliblink', '');
        this.extractAllToRoot = false;
    }

<<<<<<< HEAD
    async getAllPossibleBuilds(libid, version): Promise<any> {
=======
    async getAllPossibleBuilds(libid: string, version: string) {
>>>>>>> a66cf13f
        return new Promise((resolve, reject) => {
            const encLibid = encodeURIComponent(libid);
            const encVersion = encodeURIComponent(version);
            const url = `${this.host}/v1/conans/${encLibid}/${encVersion}/${encLibid}/${encVersion}/search`;

            const settings: RequestInit = {
                method: 'GET',
                headers: {
                    'Content-Type': 'application/json',
                },
            };

            fetch(url, settings)
                .then(response => {
                    if (response.status === 404) {
                        reject(`Not found (${url})`);
                    }
                    resolve(response.json());
                })
                .catch(err => {
                    logger.error(`Unexpected error during getAllPossibleBuilds(${libid}, ${version}): `, err);
                    reject(err);
                });
        });
    }

<<<<<<< HEAD
    async getPackageUrl(libid, version, hash): Promise<string> {
        const encLibid = encodeURIComponent(libid);
        const encVersion = encodeURIComponent(version);
        const libUrl = `${this.host}/v1/conans/${encLibid}/${encVersion}/${encLibid}/${encVersion}`;
        const url = `${libUrl}/packages/${hash}/download_urls`;

        const settings: RequestInit = {
            method: 'GET',
            headers: {
                'Content-Type': 'application/json',
            },
        };
=======
    async getPackageUrl(libid: string, version: string, hash: string): Promise<string> {
        return new Promise((resolve, reject) => {
            const encLibid = encodeURIComponent(libid);
            const encVersion = encodeURIComponent(version);
            const libUrl = `${this.host}/v1/conans/${encLibid}/${encVersion}/${encLibid}/${encVersion}`;
            const url = `${libUrl}/packages/${hash}/download_urls`;

            const settings = {
                method: 'GET',
                json: true,
            };

            request(url, settings, (err, res: request.Response, body) => {
                if (err) {
                    reject(err);
                    return;
                }
>>>>>>> a66cf13f

        const response = await fetch(url, settings);
        const body = (await response.json()) as Promise<any>;
        const packageURL = body['conan_package.tgz'];
        if (!packageURL) {
            throw new Error(`Unable to get package download URL from conan.`);
        }
        return packageURL;
    }

    getDestinationFilepath(downloadPath: string, zippedPath: string, libId: string): string {
        if (this.extractAllToRoot) {
            const filename = path.basename(zippedPath);
            return path.join(downloadPath, filename);
        }
        return path.join(downloadPath, libId, zippedPath);
    }

    async downloadAndExtractPackage(
        libId: string,
        version: string,
        downloadPath: string,
        packageUrl: string,
    ): Promise<BuildEnvDownloadInfo> {
        return new Promise((resolve, reject) => {
            const startTime = process.hrtime.bigint();
            const extract = tar.extract();
            const gunzip = zlib.createGunzip();

            extract.on('entry', async (header, stream, next) => {
                try {
                    const filepath = this.getDestinationFilepath(downloadPath, header.name, libId);

                    const resolved = path.resolve(path.dirname(filepath));
                    if (!resolved.startsWith(downloadPath)) {
                        logger.error(`Library ${libId}/${version} is using a zip-slip, skipping file`);
                        stream.resume();
                        next();
                        return;
                    }

                    if (!this.extractAllToRoot) {
                        await fs.promises.mkdir(path.dirname(filepath), {recursive: true});
                    }

                    const filestream = fs.createWriteStream(filepath);
                    if (header.size === 0) {
                        // See https://github.com/mafintosh/tar-stream/issues/145
                        stream.resume();
                        next();
                    } else {
                        stream
                            .on('error', (error: any) => {
                                logger.error(`Error in stream handling: ${error}`);
                                reject(error);
                            })
                            .on('end', next)
                            .pipe(filestream);
                        stream.resume();
                    }
                } catch (error) {
                    logger.error(`Error in entry handling: ${error}`);
                    reject(error);
                }
            });

            extract
                .on('error', (error: any) => {
                    logger.error(`Error in tar handling: ${error}`);
                    reject(error);
                })
                .on('finish', () => {
                    const endTime = process.hrtime.bigint();
                    resolve({
                        step: `Download of ${libId} ${version}`,
                        packageUrl: packageUrl,
                        time: utils.deltaTimeNanoToMili(startTime, endTime),
                    });
                });

            gunzip
                .on('error', error => {
                    logger.error(`Error in gunzip handling: ${error}`);
                    reject(error);
                })
                .pipe(extract);

            const settings: RequestInit = {
                method: 'GET',
                headers: {
                    'Content-Type': 'application/json',
                },
            };

<<<<<<< HEAD
            fetch(packageUrl, settings)
                .then(res => {
                    if (res.ok && res.body) {
                        const reader = res.body.getReader();
                        const responseBodyAsNodeReadableStream = new Readable({
                            async read() {
                                const {done, value} = await reader.read();
                                this.push(done ? null : value);
                            },
                        });
                        responseBodyAsNodeReadableStream.pipe(gunzip);
=======
            // https://stackoverflow.com/questions/49277790/how-to-pipe-npm-request-only-if-http-200-is-received
            const req = request(packageUrl, settings)
                .on('error', (error: any) => {
                    logger.error(`Error in request handling: ${error}`);
                    reject(error);
                })
                .on('response', (res: request.Response) => {
                    if (res.statusCode === 200) {
                        req.pipe(gunzip);
>>>>>>> a66cf13f
                    } else {
                        logger.error(`Error requesting package from conan: ${res.status} for ${packageUrl}`);
                        reject(new Error(`Unable to request library from conan: ${res.status}`));
                    }
                })
                .catch(error => {
                    logger.error(`Error in request handling: ${error}`);
                    reject(error);
                });
        });
    }

    async getConanBuildProperties(key: CacheKey): Promise<ConanBuildProperties> {
        const arch = this.getTarget(key);
        const libcxx = this.getLibcxx(key);
        const stdver = '';
        const flagcollection = '';

        return {
            os: 'Linux',
            build_type: 'Debug',
            compiler: this.compilerTypeOrGCC,
            'compiler.version': this.compiler.id,
            'compiler.libcxx': libcxx,
            arch: arch,
            stdver: stdver,
            flagcollection: flagcollection,
        };
    }

    async findMatchingHash(buildProperties: ConanBuildProperties, possibleBuilds: any) {
        return _.findKey(possibleBuilds, elem => {
            return _.all(buildProperties, (val, key) => {
                if ((key === 'compiler' || key === 'compiler.version') && elem.settings[key] === 'cshared') {
                    return true;
                }
                if (key === 'compiler.libcxx' && elem.settings['compiler'] === 'cshared') {
                    return true;
                }
                return val === elem.settings[key];
            });
        });
    }

    async download(
        key: CacheKey,
        dirPath: string,
        libraryDetails: Record<string, VersionInfo>,
    ): Promise<BuildEnvDownloadInfo[]> {
        const allDownloads: Promise<BuildEnvDownloadInfo>[] = [];
        const allLibraryBuilds: LibVerBuild[] = [];

        _.each(libraryDetails, (details: VersionInfo, libId: string) => {
            if (details.packagedheaders || this.hasBinariesToLink(details)) {
                const lookupname = details.lookupname || libId;
                const lookupversion = details.lookupversion || details.version;
                allLibraryBuilds.push({
                    id: libId,
                    version: details.version,
                    lookupname: details.lookupname as string,
                    lookupversion: details.lookupversion as string,
                    possibleBuilds: this.getAllPossibleBuilds(lookupname as string, lookupversion as string).catch(
                        () => false,
                    ),
                });
            }
        });

        const buildProperties = await this.getConanBuildProperties(key);

        for (const libVerBuilds of allLibraryBuilds) {
            const lookupname = libVerBuilds.lookupname || libVerBuilds.id;
            const lookupversion = libVerBuilds.lookupversion || libVerBuilds.version;
            const libVer = `${lookupname}/${lookupversion}`;
            const possibleBuilds = await libVerBuilds.possibleBuilds;
            if (possibleBuilds) {
                const hash = await this.findMatchingHash(buildProperties, possibleBuilds);
                if (hash) {
                    logger.debug(`Found conan hash ${hash} for ${libVer}`);
                    allDownloads.push(
                        this.getPackageUrl(lookupname, lookupversion, hash).then(downloadUrl => {
                            return this.downloadAndExtractPackage(libVerBuilds.id, lookupversion, dirPath, downloadUrl);
                        }),
                    );
                } else {
                    logger.warn(`No build found for ${libVer} matching ${JSON.stringify(buildProperties)}`);
                }
            } else {
                logger.warn(`Library ${libVer} not available`);
            }
        }

        return Promise.all(allDownloads);
    }

    override async setup(
        key: CacheKey,
        dirPath: string,
        libraryDetails: Record<string, VersionInfo>,
        binary: boolean,
    ): Promise<BuildEnvDownloadInfo[]> {
        if (!this.host) return [];

        if (this.onlyonstaticliblink && !binary) return [];

        const librariesToDownload = _.pick(libraryDetails, (details: VersionInfo) => {
            return this.shouldDownloadPackage(details);
        }) as Record<string, VersionInfo>;

        return this.download(key, dirPath, librariesToDownload);
    }
}<|MERGE_RESOLUTION|>--- conflicted
+++ resolved
@@ -22,19 +22,11 @@
 // ARISING IN ANY WAY OUT OF THE USE OF THIS SOFTWARE, EVEN IF ADVISED OF THE
 // POSSIBILITY OF SUCH DAMAGE.
 
-<<<<<<< HEAD
-import path from 'path';
-import {Readable} from 'stream';
-import zlib from 'zlib';
-
-import fs, {mkdirp} from 'fs-extra';
-=======
 import path from 'node:path';
+import {Readable} from 'node:stream';
 import zlib from 'node:zlib';
 
 import fs from 'node:fs';
-import request from 'request';
->>>>>>> a66cf13f
 import tar from 'tar-stream';
 import _ from 'underscore';
 
@@ -84,11 +76,7 @@
         this.extractAllToRoot = false;
     }
 
-<<<<<<< HEAD
-    async getAllPossibleBuilds(libid, version): Promise<any> {
-=======
-    async getAllPossibleBuilds(libid: string, version: string) {
->>>>>>> a66cf13f
+    async getAllPossibleBuilds(libid: string, version: string): Promise<any> {
         return new Promise((resolve, reject) => {
             const encLibid = encodeURIComponent(libid);
             const encVersion = encodeURIComponent(version);
@@ -115,8 +103,7 @@
         });
     }
 
-<<<<<<< HEAD
-    async getPackageUrl(libid, version, hash): Promise<string> {
+    async getPackageUrl(libid: string, version: string, hash: string): Promise<string> {
         const encLibid = encodeURIComponent(libid);
         const encVersion = encodeURIComponent(version);
         const libUrl = `${this.host}/v1/conans/${encLibid}/${encVersion}/${encLibid}/${encVersion}`;
@@ -128,31 +115,12 @@
                 'Content-Type': 'application/json',
             },
         };
-=======
-    async getPackageUrl(libid: string, version: string, hash: string): Promise<string> {
-        return new Promise((resolve, reject) => {
-            const encLibid = encodeURIComponent(libid);
-            const encVersion = encodeURIComponent(version);
-            const libUrl = `${this.host}/v1/conans/${encLibid}/${encVersion}/${encLibid}/${encVersion}`;
-            const url = `${libUrl}/packages/${hash}/download_urls`;
-
-            const settings = {
-                method: 'GET',
-                json: true,
-            };
-
-            request(url, settings, (err, res: request.Response, body) => {
-                if (err) {
-                    reject(err);
-                    return;
-                }
->>>>>>> a66cf13f
 
         const response = await fetch(url, settings);
         const body = (await response.json()) as Promise<any>;
         const packageURL = body['conan_package.tgz'];
         if (!packageURL) {
-            throw new Error(`Unable to get package download URL from conan.`);
+            throw new Error('Unable to get package download URL from conan.');
         }
         return packageURL;
     }
@@ -241,7 +209,6 @@
                 },
             };
 
-<<<<<<< HEAD
             fetch(packageUrl, settings)
                 .then(res => {
                     if (res.ok && res.body) {
@@ -253,23 +220,12 @@
                             },
                         });
                         responseBodyAsNodeReadableStream.pipe(gunzip);
-=======
-            // https://stackoverflow.com/questions/49277790/how-to-pipe-npm-request-only-if-http-200-is-received
-            const req = request(packageUrl, settings)
-                .on('error', (error: any) => {
-                    logger.error(`Error in request handling: ${error}`);
-                    reject(error);
-                })
-                .on('response', (res: request.Response) => {
-                    if (res.statusCode === 200) {
-                        req.pipe(gunzip);
->>>>>>> a66cf13f
                     } else {
                         logger.error(`Error requesting package from conan: ${res.status} for ${packageUrl}`);
                         reject(new Error(`Unable to request library from conan: ${res.status}`));
                     }
                 })
-                .catch(error => {
+                .catch((error: any) => {
                     logger.error(`Error in request handling: ${error}`);
                     reject(error);
                 });
