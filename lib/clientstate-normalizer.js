// Copyright (c) 2018, Compiler Explorer Authors
// All rights reserved.
//
// Redistribution and use in source and binary forms, with or without
// modification, are permitted provided that the following conditions are met:
//
//     * Redistributions of source code must retain the above copyright notice,
//       this list of conditions and the following disclaimer.
//     * Redistributions in binary form must reproduce the above copyright
//       notice, this list of conditions and the following disclaimer in the
//       documentation and/or other materials provided with the distribution.
//
// THIS SOFTWARE IS PROVIDED BY THE COPYRIGHT HOLDERS AND CONTRIBUTORS "AS IS"
// AND ANY EXPRESS OR IMPLIED WARRANTIES, INCLUDING, BUT NOT LIMITED TO, THE
// IMPLIED WARRANTIES OF MERCHANTABILITY AND FITNESS FOR A PARTICULAR PURPOSE
// ARE DISCLAIMED. IN NO EVENT SHALL THE COPYRIGHT HOLDER OR CONTRIBUTORS BE
// LIABLE FOR ANY DIRECT, INDIRECT, INCIDENTAL, SPECIAL, EXEMPLARY, OR
// CONSEQUENTIAL DAMAGES (INCLUDING, BUT NOT LIMITED TO, PROCUREMENT OF
// SUBSTITUTE GOODS OR SERVICES; LOSS OF USE, DATA, OR PROFITS; OR BUSINESS
// INTERRUPTION) HOWEVER CAUSED AND ON ANY THEORY OF LIABILITY, WHETHER IN
// CONTRACT, STRICT LIABILITY, OR TORT (INCLUDING NEGLIGENCE OR OTHERWISE)
// ARISING IN ANY WAY OUT OF THE USE OF THIS SOFTWARE, EVEN IF ADVISED OF THE
// POSSIBILITY OF SUCH DAMAGE.

import {
    ClientState,
    ClientStateCompiler,
    ClientStateConformanceView,
    ClientStateExecutor,
} from './clientstate';

export class ClientStateNormalizer {
    constructor() {
        this.normalized = new ClientState();
        this.rootContent = null;
    }

    fromGoldenLayoutContent(content) {
        if (!this.rootContent) this.rootContent = content;

        for (const component of content) {
            this.fromGoldenLayoutComponent(component);
        }
    }

    setFilterSettingsFromComponent(compiler, component) {
        compiler.filters.binary = component.componentState.filters.binary;
        compiler.filters.labels = component.componentState.filters.labels;
        compiler.filters.directives = component.componentState.filters.directives;
        compiler.filters.commentOnly = component.componentState.filters.commentOnly;
        compiler.filters.trim = component.componentState.filters.trim;
        compiler.filters.intel = component.componentState.filters.intel;
        compiler.filters.demangle = component.componentState.filters.demangle;
    }

    findCompilerInGoldenLayout(content, id) {
        let result;

        for (const component of content) {
            if (component.componentName === 'compiler') {
                if (component.componentState.id === id) {
                    return component;
                }
            } else if (component.content && component.content.length > 0) {
                result = this.findCompilerInGoldenLayout(component.content, id);
                if (result) break;
            }
        }

        return result;
    }

    findOrCreateSessionFromEditorOrCompiler(editorId, compilerId) {
        let session;
        if (editorId) {
            session = this.normalized.findOrCreateSession(editorId);
        } else {
            const glCompiler = this.findCompilerInGoldenLayout(this.rootContent, compilerId);
            if (glCompiler) {
                session = this.normalized.findOrCreateSession(glCompiler.componentState.source);
            }
        }
        return session;
    }

    fromGoldenLayoutComponent(component) {
        if (component.componentName === 'filelisting') {
            const tree = this.normalized.findOrCreateTree(component.componentState.id);
            tree.fromJsonData(component.componentState);
        } else if (component.componentName === 'codeEditor') {
            const session = this.normalized.findOrCreateSession(component.componentState.id);
            session.language = component.componentState.lang;
            session.source = component.componentState.source;
            if (component.componentState.customPaneName)
                session.filename = component.componentState.customPaneName;
        } else if (component.componentName === 'compiler') {
            const compiler = new ClientStateCompiler();
            if (component.componentState.id) compiler._internalid = component.componentState.id;
            compiler.id = component.componentState.compiler;
            compiler.options = component.componentState.options;
            compiler.libs = component.componentState.libs;
            this.setFilterSettingsFromComponent(compiler, component);

<<<<<<< HEAD
            if (component.componentState.source) {
                const session = this.normalized.findOrCreateSession(component.componentState.source);
    
                session.compilers.push(compiler);
            } else if (component.componentState.tree) {
                const tree = this.normalized.findOrCreateTree(component.componentState.tree);
=======
            session.compilers.push(compiler);
            if (!component.componentState.id) {
                this.normalized.numberCompilersIfNeeded(session, this.normalized.getNextCompilerId());
            }
        } else if (component.componentName === 'executor') {
            const session = this.normalized.findOrCreateSession(component.componentState.source);
>>>>>>> 11c84c48

                tree.compilers.push(compiler);
            }
        } else if (component.componentName === 'executor') {
            const executor = new ClientStateExecutor();
            executor.compiler.id = component.componentState.compiler;
            executor.compiler.options = component.componentState.options;
            executor.compiler.libs = component.componentState.libs;
            executor.compilerVisible = component.componentState.compilationPanelShown;
            executor.compilerOutputVisible = component.componentState.compilerOutShown;
            executor.arguments = component.componentState.execArgs;
            executor.argumentsVisible = component.componentState.argsPanelShown;
            executor.stdin = component.componentState.execStdin;
            executor.stdinVisible = component.componentState.stdinPanelShown;
            if (component.componentState.wrap)
                executor.wrap = true;

            if (component.componentState.source) {
                const session = this.normalized.findOrCreateSession(component.componentState.source);

                session.executors.push(executor);
            } else if (component.componentState.tree) {
                const tree = this.normalized.findOrCreateTree(component.componentState.tree);

                tree.executors.push(executor);
            }
        } else if (component.componentName === 'ast') {
            const session = this.findOrCreateSessionFromEditorOrCompiler(component.componentState.editorid, component.componentState.id);
            const compiler = session.findOrCreateCompiler(component.componentState.id);

            compiler.specialoutputs.push('ast');
        } else if (component.componentName === 'opt') {
            const session = this.findOrCreateSessionFromEditorOrCompiler(component.componentState.editorid, component.componentState.id);
            const compiler = session.findOrCreateCompiler(component.componentState.id);

            compiler.specialoutputs.push('opt');
        } else if (component.componentName === 'cfg') {
            const session = this.findOrCreateSessionFromEditorOrCompiler(component.componentState.editorid, component.componentState.id);
            const compiler = session.findOrCreateCompiler(component.componentState.id);

            compiler.specialoutputs.push('cfg');
        } else if (component.componentName === 'gccdump') {
            const session = this.findOrCreateSessionFromEditorOrCompiler(component.componentState._editorid, component.componentState._compilerid);
            const compiler = session.findOrCreateCompiler(component.componentState._compilerid);

            compiler.specialoutputs.push('gccdump');
        } else if (component.componentName === 'output') {
            const session = this.findOrCreateSessionFromEditorOrCompiler(component.componentState.editor, component.componentState.compiler);
            const compiler = session.findOrCreateCompiler(component.componentState.compiler);
            compiler.specialoutputs.push('compilerOutput');
        } else if (component.componentName === 'conformance') {
            const session = this.normalized.findOrCreateSession(component.componentState.editorid);
            session.conformanceview = new ClientStateConformanceView(component.componentState);
        } else if (component.componentName === 'tool') {
            const session = this.findOrCreateSessionFromEditorOrCompiler(component.componentState.editor, component.componentState.compiler);
            const compiler = session.findOrCreateCompiler(component.componentState.compiler);

            compiler.tools.push({
                id: component.componentState.toolId,
                args: component.componentState.args,
            });
        } else if (component.content) {
            this.fromGoldenLayoutContent(component.content);
        }

        this.fixFilesInTrees();
    }

    fixFilesInTrees() {
        for (const tree of this.normalized.trees) {
            tree.files = tree.files.filter((file) => file.isIncluded);

            for (const file of tree.files) {
                if (file.editorId) {
                    const session = this.normalized.findSessionById(file.editorId);
                    if (session) {
                        file.content = session.source;
                        file.filename = session.filename;
                    }
                }
            }
        }
    }

    fromGoldenLayout(globj) {
        this.rootContent = globj.content;

        if (globj.content) {
            this.fromGoldenLayoutContent(globj.content);
        }
    }
}

class GoldenLayoutComponents {
    createSourceComponent(session, customSessionId) {
        const editor = {
            type: 'component',
            componentName: 'codeEditor',
            componentState: {
                id: customSessionId ? customSessionId : session.id,
                source: session.source,
                lang: session.language,
            },
            isClosable: true,
            reorderEnabled: true,
        };

        if (session.filename) {
            editor.title = session.filename;
            editor.componentState.customPaneName = session.filename;
        }

        return editor;
    }

    createTreeComponent(tree, customTreeId) {
        const treeComponent = {
            type: 'component',
            componentName: 'filelisting',
            componentState: {
                id: tree.id,
                cmakeArgs: tree.cmakeArgs,
                customOutputFilename: tree.customOutputFilename,
                isCMakeProject: tree.isCMakeProject,
                compilerLanguageId: tree.compilerLanguageId,
                files: tree.files,
                newFileId: tree.newFileid,
            },
            isClosable: true,
            reorderEnabled: true,
        };

        if (customTreeId) {
            treeComponent.componentState.id = customTreeId;
        }

        return treeComponent;
    }

    createAstComponent(session, compilerIndex, customSessionId) {
        return {
            type: 'component',
            componentName: 'ast',
            componentState: {
                id: compilerIndex,
                editorid: customSessionId ? customSessionId : session.id,
            },
            isClosable: true,
            reorderEnabled: true,
        };
    }

    createOptComponent(session, compilerIndex, customSessionId) {
        return {
            type: 'component',
            componentName: 'opt',
            componentState: {
                id: compilerIndex,
                editorid: customSessionId ? customSessionId : session.id,
            },
            isClosable: true,
            reorderEnabled: true,
        };
    }

    createCfgComponent(session, compilerIndex, customSessionId) {
        return {
            type: 'component',
            componentName: 'opt',
            componentState: {
                id: compilerIndex,
                editorid: customSessionId ? customSessionId : session.id,
                options: {
                    navigation: false,
                    physics: false,
                },
            },
            isClosable: true,
            reorderEnabled: true,
        };
    }

    createGccDumpComponent(session, compilerIndex, customSessionId) {
        return {
            type: 'component',
            componentName: 'gccdump',
            componentState: {
                _compilerid: compilerIndex,
                _editorid: customSessionId ? customSessionId : session.id,
            },
            isClosable: true,
            reorderEnabled: true,
        };
    }

    createCompilerOutComponent(session, compilerIndex, customSessionId) {
        return {
            type: 'component',
            componentName: 'output',
            componentState: {
                compiler: compilerIndex,
                editor: customSessionId ? customSessionId : session.id,
                wrap: false,
                fontScale: 14,
            },
            isClosable: true,
            reorderEnabled: true,
        };
    }

    createToolComponent(session, compilerIndex, toolId, args, customSessionId) {
        return {
            type: 'component',
            componentName: 'tool',
            componentState: {
                editor: customSessionId ? customSessionId : session.id,
                compiler: compilerIndex,
                toolId: toolId,
                args: args,
            },
            isClosable: true,
            reorderEnabled: true,
        };
    }

    createConformanceViewComponent(session, conformanceview, customSessionId) {
        return {
            type: 'component',
            componentName: 'conformance',
            componentState: {
                editorid: customSessionId ? customSessionId : session.id,
                langId: session.language,
                compilers: [],
                libs: conformanceview.libs,
            },
            isClosable: true,
            reorderEnabled: true,
        };
    }

    createCompilerComponent(session, compiler, customSessionId) {
        return {
            type: 'component',
            componentName: 'compiler',
            componentState: {
                compiler: compiler.id,
                source: customSessionId ? customSessionId : session.id,
                options: compiler.options,
                filters: {
                    binary: compiler.filters.binary,
                    execute: compiler.filters.execute,
                    labels: compiler.filters.labels,
                    directives: compiler.filters.directives,
                    commentOnly: compiler.filters.commentOnly,
                    trim: compiler.filters.trim,
                    intel: compiler.filters.intel,
                    demangle: compiler.filters.demangle,
                },
                libs: compiler.libs,
                lang: session.language,
            },
            isClosable: true,
            reorderEnabled: true,
        };
    }

    createExecutorComponent(session, executor, customSessionId) {
        return {
            type: 'component',
            componentName: 'executor',
            componentState: {
                compiler: executor.compiler.id,
                source: customSessionId ? customSessionId : session.id,
                options: executor.compiler.options,
                execArgs: executor.arguments,
                execStdin: executor.stdin,
                libs: executor.compiler.libs,
                lang: session.language,
                compilationPanelShown: executor.compilerVisible,
                compilerOutShown: executor.compilerOutputVisible,
                argsPanelShown: executor.argumentsVisible,
                stdinPanelShown: executor.stdinVisible,
                wrap: executor.wrap,
            },
            isClosable: true,
            reorderEnabled: true,
        };
    }

    createDiffComponent(left, right) {
        return {
            type: 'component',
            componentName: 'diff',
            componentState: {
                lhs: left,
                rhs: right,
                lhsdifftype: 0,
                rhsdifftype: 0,
                fontScale: 14,
            },
        };
    }

    createSpecialOutputComponent(viewtype, session, idxCompiler, customSessionId) {
        let component = null;
        if (viewtype === 'ast') {
            component = this.createAstComponent(session, idxCompiler + 1, customSessionId);
        } else if (viewtype === 'opt') {
            component = this.createOptComponent(session, idxCompiler + 1, customSessionId);
        } else if (viewtype === 'cfg') {
            component = this.createCfgComponent(session, idxCompiler + 1, customSessionId);
        } else if (viewtype === 'gccdump') {
            component = this.createGccDumpComponent(session, idxCompiler + 1, customSessionId);
        } else if (viewtype === 'compilerOutput') {
            component = this.createCompilerOutComponent(session, idxCompiler + 1, customSessionId);
        }

        return component;
    }
}

export class ClientStateGoldenifier extends GoldenLayoutComponents {
    constructor() {
        super();
        this.golden = {};
    }

    newEmptyStack(width) {
        return {
            type: 'stack',
            width: width,
            content: [],
        };
    }

    newStackWithOneComponent(width, component) {
        return {
            type: 'stack',
            width: width,
            content: [component],
        };
    }

    newTreeFromTree(tree, width) {
        return this.newStackWithOneComponent(width,
            this.createTreeComponent(tree),
        );
    }

    newSourceStackFromSession(session, width) {
        return this.newStackWithOneComponent(width,
            this.createSourceComponent(session),
        );
    }

    newAstStackFromCompiler(session, compilerIndex, width) {
        return this.newStackWithOneComponent(width,
            this.createAstComponent(session, compilerIndex),
        );
    }

    newOptStackFromCompiler(session, compilerIndex, width) {
        return this.newStackWithOneComponent(width,
            this.createOptComponent(session, compilerIndex),
        );
    }

    newCfgStackFromCompiler(session, compilerIndex, width) {
        return this.newStackWithOneComponent(width,
            this.createCfgComponent(session, compilerIndex),
        );
    }

    newGccDumpStackFromCompiler(session, compilerIndex, width) {
        return this.newStackWithOneComponent(width,
            this.createGccDumpComponent(session, compilerIndex),
        );
    }

    newCompilerOutStackFromCompiler(session, compilerIndex, width) {
        return this.newStackWithOneComponent(width,
            this.createCompilerOutComponent(session, compilerIndex),
        );
    }

    newToolStackFromCompiler(session, compilerIndex, toolId, args, width) {
        return this.newStackWithOneComponent(width,
            this.createToolComponent(session, compilerIndex, toolId, args),
        );
    }

    newConformanceViewStack(session, width, conformanceview) {
        const stack = this.newStackWithOneComponent(width,
            this.createConformanceViewComponent(session, conformanceview),
        );

        for (const compiler of conformanceview.compilers) {
            const compjson = {
                compilerId: compiler.id,
                options: compiler.options,
            };

            stack.content[0].componentState.compilers.push(compjson);
        }

        return stack;
    }

    newCompilerStackFromSession(session, compiler, width) {
        return this.newStackWithOneComponent(width,
            this.createCompilerComponent(session, compiler),
        );
    }

    newExecutorStackFromSession(session, executor, width) {
        return this.newStackWithOneComponent(width,
            this.createExecutorComponent(session, executor),
        );
    }

    createSourceContentArray(state, left, right) {
        if (left.session === right.session) {
            return [this.createPresentationModeComponents(state.sessions[left.session], 1, 100)];
        } else {
            return [
                this.createPresentationModeComponents(state.sessions[left.session], 1),
                this.createPresentationModeComponents(state.sessions[right.session], 2),
            ];
        }
    }

    getPresentationModeEmptyLayout() {
        return {
            settings: {
                hasHeaders: true,
                constrainDragToContainer: false,
                reorderEnabled: true,
                selectionEnabled: false,
                popoutWholeStack: false,
                blockedPopoutsThrowError: true,
                closePopoutsOnUnload: true,
                showPopoutIcon: false,
                showMaximiseIcon: true,
                showCloseIcon: false,
                responsiveMode: 'onload',
                tabOverlapAllowance: 0,
                reorderOnTabMenuClick: true,
                tabControlOffset: 10,
            },
            dimensions: {
                borderWidth: 5,
                borderGrabWidth: 15,
                minItemHeight: 10,
                minItemWidth: 10,
                headerHeight: 20,
                dragProxyWidth: 300,
                dragProxyHeight: 200,
            },
            labels: {
                close: 'close',
                maximise: 'maximise',
                minimise: 'minimise',
                popout: 'open in new window',
                popin: 'pop in',
                tabDropdown: 'additional tabs',
            },
            content: [
                {
                    type: 'column',
                    content: [],
                },
            ],
        };
    }

    getPresentationModeLayoutForSource(state, left) {
        const gl = this.getPresentationModeEmptyLayout();
        gl.content[0].content = [
            {
                type: 'column',
                width: 100,
                content: this.createSourceContentArray(state, left, left),
            }];

        return gl;
    }

    getPresentationModeLayoutForComparisonSlide(state, left, right) {
        const gl = this.getPresentationModeEmptyLayout();
        gl.content[0].content = [
            {
                type: 'row',
                height: 50,
                content: this.createSourceContentArray(state, left, right),
            },
            {
                type: 'row',
                height: 50,
                content: [
                    {
                        type: 'stack',
                        width: 100,
                        content: [
                            this.createDiffComponent(left.compiler + 1, right.compiler + 1),
                        ],
                    },
                ],
            },
        ];

        return gl;
    }

    createPresentationModeComponents(session, customSessionId, customWidth) {
        const stack = {
            type: 'stack',
            width: customWidth ? customWidth : 50,
            activeItemIndex: 0,
            content: [
                this.createSourceComponent(session, customSessionId),
            ],
        };

        for (let idxCompiler = 0; idxCompiler < session.compilers.length; idxCompiler++) {
            const compiler = session.compilers[idxCompiler];
            stack.content.push(
                this.createCompilerComponent(session, compiler, customSessionId),
            );

            for (const viewtype of compiler.specialoutputs) {
                stack.content.push(
                    this.createSpecialOutputComponent(viewtype, session, idxCompiler, customSessionId),
                );
            }

            for (const tool of compiler.tools) {
                stack.content.push(
                    this.createToolComponent(session, idxCompiler + 1, tool.id, tool.args, customSessionId),
                );
            }
        }

        for (let idxExecutor = 0; idxExecutor < session.executors.length; idxExecutor++) {
            stack.content.push(
                this.createExecutorComponent(session, session.executors[idxExecutor], customSessionId),
            );
        }

        return stack;
    }

    generatePresentationModeMobileViewerSlides(state) {
        const slides = [];

        for (var idxSession = 0; idxSession < state.sessions.length; idxSession++) {
            const gl = this.getPresentationModeLayoutForSource(state, {
                session: idxSession,
                compiler: 0,
            });
            slides.push(gl);
        }

        return slides;
    }

    treeLayoutFromClientstate(state) {
        const leftSide = this.newTreeFromTree(state.trees[0], 25);
        const middle = this.newEmptyStack(40);
        for (var idxSession = 0; idxSession < state.sessions.length; idxSession++) {
            const editor = this.createSourceComponent(state.sessions[idxSession]);
            middle.content.push(editor);
        }
        //const rightSide = {};

        this.golden.content[0].content.push(leftSide, middle);
    }

    fromClientState(state) {
        this.golden = {
            settings: {
                hasHeaders: true,
                constrainDragToContainer: false,
                reorderEnabled: true,
                selectionEnabled: false,
                popoutWholeStack: false,
                blockedPopoutsThrowError: true,
                closePopoutsOnUnload: true,
                showPopoutIcon: false,
                showMaximiseIcon: true,
                showCloseIcon: true,
                responsiveMode: 'onload',
                tabOverlapAllowance: 0,
                reorderOnTabMenuClick: true,
                tabControlOffset: 10,
            },
            dimensions: {
                borderWidth: 5,
                borderGrabWidth: 15,
                minItemHeight: 10,
                minItemWidth: 10,
                headerHeight: 20,
                dragProxyWidth: 300,
                dragProxyHeight: 200,
            },
            labels: {
                close: 'close',
                maximise: 'maximise',
                minimise: 'minimise',
                popout: 'open in new window',
                popin: 'pop in',
                tabDropdown: 'additional tabs',
            },
            content: [
                {
                    type: 'row',
                    content: [],
                },
            ],
        };

        if (state.trees.length > 0) {
            this.treeLayoutFromClientstate(state);
            return;
        }

        if (state.sessions.length > 1) {
            const sessionWidth = 100 / state.sessions.length;

            for (let idxSession = 0; idxSession < state.sessions.length; idxSession++) {
                const session = state.sessions[idxSession];

                this.golden.content[0].content[idxSession] = {
                    type: 'column',
                    isClosable: true,
                    reorderEnabled: true,
                    width: sessionWidth,
                    content: [
                        {
                            type: 'row',
                            content: [],
                        },
                        {
                            type: 'row',
                            content: [],
                        },
                    ],
                };

                let stack = this.newSourceStackFromSession(session, 100);
                this.golden.content[0].content[idxSession].content[0].content.push(stack);

                const compilerWidth = 100 /
                    (1 + session.compilers.length + session.executors.length +
                        session.countNumberOfSpecialOutputsAndTools());

                if (session.conformanceview) {
                    const stack = this.newConformanceViewStack(session, compilerWidth, session.conformanceview);
                    this.golden.content[0].content[idxSession].content[1].content.push(stack);
                }

                for (let idxCompiler = 0; idxCompiler < session.compilers.length; idxCompiler++) {
                    const compiler = session.compilers[idxCompiler];
                    let stack = this.newCompilerStackFromSession(session, compiler, compilerWidth);
                    this.golden.content[0].content[idxSession].content[1].content.push(stack);

                    for (const viewtype of compiler.specialoutputs) {
                        let stack = this.newStackWithOneComponent(compilerWidth,
                            this.createSpecialOutputComponent(viewtype, session, idxCompiler));

                        if (stack) {
                            this.golden.content[0].content[idxSession].content[1].content.push(stack);
                        }
                    }

                    for (const tool of compiler.tools) {
                        let stack = this.newToolStackFromCompiler(session, idxCompiler + 1,
                            tool.id, tool.args, compilerWidth);
                        this.golden.content[0].content[idxSession].content[1].content.push(stack);
                    }
                }

                for (let idxExecutor = 0; idxExecutor < session.executors.length; idxExecutor++) {
                    const executor = session.executors[idxExecutor];
                    let stack = this.newExecutorStackFromSession(session, executor, compilerWidth);
                    this.golden.content[0].content[idxSession].content[1].content.push(stack);
                }
            }
        } else if (state.sessions.length === 1) {
            const session = state.sessions[0];
            this.golden.content[0] = {
                type: 'row',
                content: [],
            };

            const width = 100 / (1 + session.compilers.length + session.executors.length +
                session.countNumberOfSpecialOutputsAndTools());
            this.golden.content[0].content.push(this.newSourceStackFromSession(session, width));

            if (session.conformanceview) {
                const stack = this.newConformanceViewStack(session, width, session.conformanceview);
                this.golden.content[0].content.push(stack);
            }

            for (let idxCompiler = 0; idxCompiler < session.compilers.length; idxCompiler++) {
                const compiler = session.compilers[idxCompiler];
                let stack = this.newCompilerStackFromSession(session, compiler, width);
                this.golden.content[0].content.push(stack);

                for (const viewtype of compiler.specialoutputs) {
                    let stack = this.newStackWithOneComponent(width,
                        this.createSpecialOutputComponent(viewtype, session, idxCompiler));

                    if (stack) {
                        this.golden.content[0].content.push(stack);
                    }
                }

                for (const tool of compiler.tools) {
                    let stack = this.newToolStackFromCompiler(session, compiler, idxCompiler + 1,
                        tool.id, tool.args, width);
                    this.golden.content[0].content.push(stack);
                }
            }

            for (const executor of session.executors) {
                let stack = this.newExecutorStackFromSession(session, executor, width);
                this.golden.content[0].content.push(stack);
            }
        }
    }
}<|MERGE_RESOLUTION|>--- conflicted
+++ resolved
@@ -101,23 +101,20 @@
             compiler.libs = component.componentState.libs;
             this.setFilterSettingsFromComponent(compiler, component);
 
-<<<<<<< HEAD
             if (component.componentState.source) {
                 const session = this.normalized.findOrCreateSession(component.componentState.source);
-    
                 session.compilers.push(compiler);
+
+                if (!component.componentState.id) {
+                    this.normalized.numberCompilersIfNeeded(session, this.normalized.getNextCompilerId());
+                }    
             } else if (component.componentState.tree) {
                 const tree = this.normalized.findOrCreateTree(component.componentState.tree);
-=======
-            session.compilers.push(compiler);
-            if (!component.componentState.id) {
-                this.normalized.numberCompilersIfNeeded(session, this.normalized.getNextCompilerId());
-            }
-        } else if (component.componentName === 'executor') {
-            const session = this.normalized.findOrCreateSession(component.componentState.source);
->>>>>>> 11c84c48
-
                 tree.compilers.push(compiler);
+
+                // if (!component.componentState.id) {
+                //     this.normalized.numberCompilersIfNeeded(tree, this.normalized.getNextCompilerId());
+                // }
             }
         } else if (component.componentName === 'executor') {
             const executor = new ClientStateExecutor();
