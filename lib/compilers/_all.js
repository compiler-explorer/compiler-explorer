--- conflicted
+++ resolved
@@ -64,8 +64,5 @@
 export { WslVcCompiler } from './wsl-vc';
 export { ZigCompiler } from './zig';
 export { TinyCCompiler } from './tinyc';
-<<<<<<< HEAD
 export { CSharpCompiler } from './csharp';
-=======
-export { ZigCC } from './zigcc';
->>>>>>> ab5e1df5
+export { ZigCC } from './zigcc';