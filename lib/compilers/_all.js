--- conflicted
+++ resolved
@@ -22,70 +22,10 @@
 // ARISING IN ANY WAY OUT OF THE USE OF THIS SOFTWARE, EVEN IF ADVISED OF THE
 // POSSIBILITY OF SUCH DAMAGE.
 
-<<<<<<< HEAD
-export { AdaCompiler } from './ada';
-export { AnalysisTool } from './analysis-tool';
-export { AssemblyCompiler } from './assembly';
-export { NasmCompiler } from './nasm';
-export { BeebAsmCompiler } from './beebasm';
-export { Cc65Compiler } from './cc65';
-export { CircleCompiler } from './circle';
-export { ClangCompiler } from './clang';
-export { ClangCudaCompiler } from './clang';
-export { ClangHipCompiler } from './clang';
-export { CleanCompiler } from './clean';
-export { CprocCompiler } from './cproc';
-export { CrystalCompiler } from './crystal';
-export { DefaultCompiler } from './default';
-export { DMDCompiler } from './dmd';
-export { EllccCompiler } from './ellcc';
-export { ErlangCompiler } from './erlang';
-export { EWARMCompiler } from './ewarm';
-export { EWAVRCompiler } from './ewavr';
-export { FakeCompiler } from './fake-for-test';
-export { FortranCompiler } from './fortran';
-export { GCCCompiler } from './gcc';
-export { GCCRSCompiler } from './gccrs';
-export { GolangCompiler } from './golang';
-export { HaskellCompiler } from './haskell';
-export { ISPCCompiler } from './ispc';
-export { JavaCompiler } from './java';
-export { KotlinCompiler } from './kotlin';
-export { LDCCompiler } from './ldc';
-export { LLCCompiler } from './llc';
-export { LLVMmcaTool } from './llvm-mca';
-export { NimCompiler } from './nim';
-export { NvccCompiler } from './nvcc';
-export { OCamlCompiler } from './ocaml';
-export { OptCompiler } from './opt';
-export { OSACATool } from './osaca';
-export { FPCCompiler } from './pascal';
-export { PascalWinCompiler } from './pascal-win';
-export { PPCICompiler } from './ppci';
-export { PtxAssembler } from './ptxas';
-export { PythonCompiler } from './python';
-export { RubyCompiler } from './ruby';
-export { RustCompiler } from './rust';
-export { RustcCgGCCCompiler } from './rustc-cg-gcc';
-export { MrustcCompiler } from './mrustc';
-export { ScalaCompiler } from './scala';
-export { SdccCompiler } from './sdcc';
-export { SPIRVCompiler } from './spirv';
-export { SwiftCompiler } from './swift';
-export { TenDRACompiler } from './tendra';
-export { Win32Compiler } from './win32';
-export { Win32VcCompiler } from './win32-vc';
-export { Win32Vc6Compiler } from './win32-vc6';
-export { WineVcCompiler } from './wine-vc';
-export { WslVcCompiler } from './wsl-vc';
-export { ZigCompiler } from './zig';
-export { TinyCCompiler } from './tinyc';
-export { ZigCC } from './zigcc';
-export { ZigCXX } from './zigcxx';
-=======
 export {AdaCompiler} from './ada';
 export {AnalysisTool} from './analysis-tool';
 export {AssemblyCompiler} from './assembly';
+export {BeebAsmCompiler} from './beebasm';
 export {NasmCompiler} from './nasm';
 export {Cc65Compiler} from './cc65';
 export {CircleCompiler} from './circle';
@@ -146,5 +86,4 @@
 export {WslVcCompiler} from './wsl-vc';
 export {ZigCompiler} from './zig';
 export {ZigCC} from './zigcc';
-export {ZigCXX} from './zigcxx';
->>>>>>> 7ee2ab17
+export {ZigCXX} from './zigcxx';