// Copyright (c) 2020, Compiler Explorer Authors
// All rights reserved.
//
// Redistribution and use in source and binary forms, with or without
// modification, are permitted provided that the following conditions are met:
//
//     * Redistributions of source code must retain the above copyright notice,
//       this list of conditions and the following disclaimer.
//     * Redistributions in binary form must reproduce the above copyright
//       notice, this list of conditions and the following disclaimer in the
//       documentation and/or other materials provided with the distribution.
//
// THIS SOFTWARE IS PROVIDED BY THE COPYRIGHT HOLDERS AND CONTRIBUTORS "AS IS"
// AND ANY EXPRESS OR IMPLIED WARRANTIES, INCLUDING, BUT NOT LIMITED TO, THE
// IMPLIED WARRANTIES OF MERCHANTABILITY AND FITNESS FOR A PARTICULAR PURPOSE
// ARE DISCLAIMED. IN NO EVENT SHALL THE COPYRIGHT HOLDER OR CONTRIBUTORS BE
// LIABLE FOR ANY DIRECT, INDIRECT, INCIDENTAL, SPECIAL, EXEMPLARY, OR
// CONSEQUENTIAL DAMAGES (INCLUDING, BUT NOT LIMITED TO, PROCUREMENT OF
// SUBSTITUTE GOODS OR SERVICES; LOSS OF USE, DATA, OR PROFITS; OR BUSINESS
// INTERRUPTION) HOWEVER CAUSED AND ON ANY THEORY OF LIABILITY, WHETHER IN
// CONTRACT, STRICT LIABILITY, OR TORT (INCLUDING NEGLIGENCE OR OTHERWISE)
// ARISING IN ANY WAY OUT OF THE USE OF THIS SOFTWARE, EVEN IF ADVISED OF THE
// POSSIBILITY OF SUCH DAMAGE.

export { AdaCompiler } from './ada';
export { AnalysisTool } from './analysis-tool';
export { AssemblyCompiler } from './assembly';
export { NasmCompiler } from './nasm';
export { Cc65Compiler } from './cc65';
export { ClangCompiler } from './clang';
export { ClangCudaCompiler } from './clang';
export { CleanCompiler } from './clean';
export { DefaultCompiler } from './default';
export { DMDCompiler } from './dmd';
export { EllccCompiler } from './ellcc';
export { EWARMCompiler } from './ewarm';
export { EWAVRCompiler } from './ewavr';
export { FakeCompiler } from './fake-for-test';
export { FortranCompiler } from './fortran';
export { GCCCompiler } from './gcc';
export { GCCRSCompiler } from './gccrs';
export { GolangCompiler } from './golang';
export { HaskellCompiler } from './haskell';
export { ISPCCompiler } from './ispc';
export { JavaCompiler } from './java';
export { KotlinCompiler } from './kotlin';
export { LDCCompiler } from './ldc';
export { LLCCompiler } from './llc';
export { LLVMmcaTool } from './llvm-mca';
export { NimCompiler } from './nim';
export { NvccCompiler } from './nvcc';
export { OCamlCompiler } from './ocaml';
export { OptCompiler } from './opt';
export { OSACATool } from './osaca';
export { FPCCompiler } from './pascal';
export { PascalWinCompiler } from './pascal-win';
export { PPCICompiler } from './ppci';
export { PtxAssembler } from './ptxas';
export { PythonCompiler } from './python';
export { RustCompiler } from './rust';
export { MrustcCompiler } from './mrustc';
export { ScalaCompiler } from './scala';
export { SdccCompiler } from './sdcc';
export { SwiftCompiler } from './swift';
export { TenDRACompiler } from './tendra';
export { Win32Compiler } from './win32';
export { Win32VcCompiler } from './win32-vc';
export { WineVcCompiler } from './wine-vc';
export { WslVcCompiler } from './wsl-vc';
export { ZigCompiler } from './zig';
export { TinyCCompiler } from './tinyc';
<<<<<<< HEAD
export { CSharpCompiler } from './csharp';
export { ZigCC } from './zigcc';
=======
export { ZigCC } from './zigcc';
export { ZigCXX } from './zigcxx';
>>>>>>> dcbb8c86
<|MERGE_RESOLUTION|>--- conflicted
+++ resolved
@@ -69,10 +69,6 @@
 export { WslVcCompiler } from './wsl-vc';
 export { ZigCompiler } from './zig';
 export { TinyCCompiler } from './tinyc';
-<<<<<<< HEAD
 export { CSharpCompiler } from './csharp';
 export { ZigCC } from './zigcc';
-=======
-export { ZigCC } from './zigcc';
-export { ZigCXX } from './zigcxx';
->>>>>>> dcbb8c86
+export { ZigCXX } from './zigcxx';