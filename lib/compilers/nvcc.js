// Copyright (c) 2018, Compiler Explorer Authors
// All rights reserved.
//
// Redistribution and use in source and binary forms, with or without
// modification, are permitted provided that the following conditions are met:
//
//     * Redistributions of source code must retain the above copyright notice,
//       this list of conditions and the following disclaimer.
//     * Redistributions in binary form must reproduce the above copyright
//       notice, this list of conditions and the following disclaimer in the
//       documentation and/or other materials provided with the distribution.
//
// THIS SOFTWARE IS PROVIDED BY THE COPYRIGHT HOLDERS AND CONTRIBUTORS "AS IS"
// AND ANY EXPRESS OR IMPLIED WARRANTIES, INCLUDING, BUT NOT LIMITED TO, THE
// IMPLIED WARRANTIES OF MERCHANTABILITY AND FITNESS FOR A PARTICULAR PURPOSE
// ARE DISCLAIMED. IN NO EVENT SHALL THE COPYRIGHT HOLDER OR CONTRIBUTORS BE
// LIABLE FOR ANY DIRECT, INDIRECT, INCIDENTAL, SPECIAL, EXEMPLARY, OR
// CONSEQUENTIAL DAMAGES (INCLUDING, BUT NOT LIMITED TO, PROCUREMENT OF
// SUBSTITUTE GOODS OR SERVICES; LOSS OF USE, DATA, OR PROFITS; OR BUSINESS
// INTERRUPTION) HOWEVER CAUSED AND ON ANY THEORY OF LIABILITY, WHETHER IN
// CONTRACT, STRICT LIABILITY, OR TORT (INCLUDING NEGLIGENCE OR OTHERWISE)
// ARISING IN ANY WAY OUT OF THE USE OF THIS SOFTWARE, EVEN IF ADVISED OF THE
// POSSIBILITY OF SUCH DAMAGE.

import path from 'path';
import * as fs from 'fs/promises';

import Semver from 'semver';

import {BaseCompiler} from '../base-compiler';
import {SassAsmParser} from '../parsers/asm-parser-sass';
import {asSafeVer} from '../utils';

import {ClangParser} from './argument-parsers';

export class NvccCompiler extends BaseCompiler {
    static get key() {
        return 'nvcc';
    }

    constructor(info, env) {
        super(info, env);

        this.compiler.supportsDeviceAsmView = true;
        this.asm = new SassAsmParser(this.compilerProps);
    }

    // TODO: (for all of CUDA)
    // * lots of whitespace from nvcc
    // * would be nice to teach demangler to support _MANGLED_param_0 e.g. _Z6squarePii_param_0
    // * select CPU code vs GPU code
    // * would be nice to try and filter unused `.func`s from e.g. clang output

    optionsForFilter(filters, outputFilename) {
<<<<<<< HEAD
        return ['-o', this.filename(outputFilename), '-lineinfo', filters.binary ? '-cubin' : '-Xcompiler=-S'];
=======
        if (filters.execute) {
            return ['-o', this.filename(outputFilename), '-lineinfo'];
        } else {
            return ['-o', this.filename(outputFilename), '-lineinfo', filters.binary ? '-cubin' : '-ptx'];
        }
>>>>>>> f1fa016b
    }

    getArgumentParser() {
        return ClangParser;
    }

    prepareArguments(userOptions, filters, backendOptions, inputFilename, outputFilename, libraries) {
        const options = super.prepareArguments(
            userOptions, filters, backendOptions, inputFilename, outputFilename, libraries,
        );
        if (!filters.binary) {
            const inputFilenameIndex = options.indexOf(this.filename(inputFilename));
            if (inputFilenameIndex !== -1) {
                const {dir} = path.parse(outputFilename);
                options.splice(inputFilenameIndex, 0, '-lineinfo', '-c', '-keep', '-keep-dir', dir);
            }
        }
        return options;
    }

    async objdump(outputFilename, result, maxSize) {
        let args = [outputFilename, '-c', '-g', '-hex'];

        if (Semver.lt(asSafeVer(this.compiler.semver), '11.0.0', true)) {
            args = [outputFilename, '-c', '-g'];
        }

        const execOptions = {maxOutput: maxSize, customCwd: path.dirname(outputFilename)};
        const objResult = await this.exec(this.compiler.objdumper, args, execOptions);
        result.asm = objResult.stdout;
        if (objResult.code !== 0) {
            result.asm = `<No output: nvdisasm returned ${objResult.code}>`;
        } else {
            result.objdumpTime = objResult.execTime;
        }
        return result;
    }

    async extractDeviceCode(result, filters) {
        const {dir, name} = path.parse(result.inputFilename);
        const ptxPath = path.join(dir, `${name}.ptx`);
        const ptx = (await fs.readFile(ptxPath)).toString();
        let gpu = this.asm.process(ptx, filters);
        gpu = filters.demangle ? await this.postProcessAsm(gpu, filters) : gpu;
        result.devices = { gpu };
        return result;
    }
}<|MERGE_RESOLUTION|>--- conflicted
+++ resolved
@@ -22,8 +22,8 @@
 // ARISING IN ANY WAY OUT OF THE USE OF THIS SOFTWARE, EVEN IF ADVISED OF THE
 // POSSIBILITY OF SUCH DAMAGE.
 
+import * as fs from 'fs/promises';
 import path from 'path';
-import * as fs from 'fs/promises';
 
 import Semver from 'semver';
 
@@ -52,15 +52,11 @@
     // * would be nice to try and filter unused `.func`s from e.g. clang output
 
     optionsForFilter(filters, outputFilename) {
-<<<<<<< HEAD
-        return ['-o', this.filename(outputFilename), '-lineinfo', filters.binary ? '-cubin' : '-Xcompiler=-S'];
-=======
         if (filters.execute) {
             return ['-o', this.filename(outputFilename), '-lineinfo'];
         } else {
-            return ['-o', this.filename(outputFilename), '-lineinfo', filters.binary ? '-cubin' : '-ptx'];
+            return ['-o', this.filename(outputFilename), '-lineinfo', filters.binary ? '-cubin' : '-Xcompiler=-S'];
         }
->>>>>>> f1fa016b
     }
 
     getArgumentParser() {
@@ -69,7 +65,12 @@
 
     prepareArguments(userOptions, filters, backendOptions, inputFilename, outputFilename, libraries) {
         const options = super.prepareArguments(
-            userOptions, filters, backendOptions, inputFilename, outputFilename, libraries,
+            userOptions,
+            filters,
+            backendOptions,
+            inputFilename,
+            outputFilename,
+            libraries,
         );
         if (!filters.binary) {
             const inputFilenameIndex = options.indexOf(this.filename(inputFilename));
@@ -102,10 +103,10 @@
     async extractDeviceCode(result, filters) {
         const {dir, name} = path.parse(result.inputFilename);
         const ptxPath = path.join(dir, `${name}.ptx`);
-        const ptx = (await fs.readFile(ptxPath)).toString();
+        const ptx = '' + (await fs.readFile(ptxPath));
         let gpu = this.asm.process(ptx, filters);
         gpu = filters.demangle ? await this.postProcessAsm(gpu, filters) : gpu;
-        result.devices = { gpu };
+        result.devices = {gpu};
         return result;
     }
 }