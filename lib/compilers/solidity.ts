// Copyright (c) 2022, Compiler Explorer Authors
// All rights reserved.
//
// Redistribution and use in source and binary forms, with or without
// modification, are permitted provided that the following conditions are met:
//
//     * Redistributions of source code must retain the above copyright notice,
//       this list of conditions and the following disclaimer.
//     * Redistributions in binary form must reproduce the above copyright
//       notice, this list of conditions and the following disclaimer in the
//       documentation and/or other materials provided with the distribution.
//
// THIS SOFTWARE IS PROVIDED BY THE COPYRIGHT HOLDERS AND CONTRIBUTORS "AS IS"
// AND ANY EXPRESS OR IMPLIED WARRANTIES, INCLUDING, BUT NOT LIMITED TO, THE
// IMPLIED WARRANTIES OF MERCHANTABILITY AND FITNESS FOR A PARTICULAR PURPOSE
// ARE DISCLAIMED. IN NO EVENT SHALL THE COPYRIGHT HOLDER OR CONTRIBUTORS BE
// LIABLE FOR ANY DIRECT, INDIRECT, INCIDENTAL, SPECIAL, EXEMPLARY, OR
// CONSEQUENTIAL DAMAGES (INCLUDING, BUT NOT LIMITED TO, PROCUREMENT OF
// SUBSTITUTE GOODS OR SERVICES; LOSS OF USE, DATA, OR PROFITS; OR BUSINESS
// INTERRUPTION) HOWEVER CAUSED AND ON ANY THEORY OF LIABILITY, WHETHER IN
// CONTRACT, STRICT LIABILITY, OR TORT (INCLUDING NEGLIGENCE OR OTHERWISE)
// ARISING IN ANY WAY OUT OF THE USE OF THIS SOFTWARE, EVEN IF ADVISED OF THE
// POSSIBILITY OF SUCH DAMAGE.

import * as fs from 'fs';
import path from 'path';

import Semver from 'semver';

import {SelectedLibraryVersion} from '../../types/libraries/libraries.interfaces.js';
import {BaseCompiler} from '../base-compiler.js';
import {asSafeVer} from '../utils.js';

import {ClangParser} from './argument-parsers.js';

export class SolidityCompiler extends BaseCompiler {
    static get key() {
        return 'solidity';
    }

    override getSharedLibraryPathsAsArguments() {
        return [];
    }

    override getArgumentParserClass() {
        return ClangParser;
    }

    override optionsForFilter() {
        return [
            // We use --combined-json instead of `--asm-json` to have compacted json
            '--combined-json',
            Semver.lt(asSafeVer(this.compiler.semver), '0.8.0', true)
                ? 'asm,ast'
                : 'asm,ast,generated-sources,generated-sources-runtime',
            '-o',
            'contracts',
        ];
    }

    override isCfgCompiler() {
        return false;
    }

    override getOutputFilename(dirPath: string) {
        return path.join(dirPath, 'contracts/combined.json');
    }

    override getIncludeArguments(libraries: SelectedLibraryVersion[], dirPath: string): string[] {
        if (libraries.length > 0 && (!this.compiler.includePath || !this.compiler.includeFlag)) {
            throw new Error(
                'Both includePath and includeFlag must be set in the compiler when libraries are included.',
            );
        }
        const includeFlag = this.compiler.includeFlag;
        let includePaths = libraries.flatMap(selectedLib => {
            const foundVersion = this.findLibVersion(selectedLib);
            if (!foundVersion) return [];

            const paths = foundVersion.path.flatMap(path => [includeFlag, path]);

            if (foundVersion.packagedheaders) {
                const includePath = path.join(dirPath, selectedLib.id, 'include');
                paths.push(includeFlag + includePath);
            }
            return paths;
        });

        includePaths = includePaths.concat(['--base-path', this.compiler.includePath]);

        return includePaths;
    }

    private handleCurrentJSONLayout(asm: any, sourceName: string, contractName: string) {
        return asm.sources[sourceName].AST.nodes
            .find(node => {
                return node.nodeType === 'ContractDefinition' && node.name === contractName;
            })!
            .nodes.filter(node => {
                return node.nodeType === 'FunctionDefinition';
            })
            .map(node => {
                const [begin, length] = node.src.split(':').map(x => parseInt(x));

                let name = node.kind === 'constructor' ? 'constructor' : node.name;

                // encode the args into the name so we can
                // differentiate between overloads
                if (node.parameters.parameters.length > 0) {
                    name +=
                        '_' +
                        node.parameters.parameters
                            .map(paramNode => {
                                return paramNode.typeName.name;
                            })
                            .join('_');
                }

                return {
                    name: name,
                    begin: begin,
                    end: begin + length,
                    tagCount: 0,
                };
            });
    }

    private handleOldJSONLayout(asm: any, sourceName: string, contractName: string) {
        return (
            asm.sources[sourceName].AST.children.find(node => {
                return node.name === 'ContractDefinition' && node.attributes.name === contractName;
            }).children ?? []
        )
            .filter(node => {
                return node.name === 'FunctionDefinition';
            })
            .map(node => {
                const [begin, length] = node.src.split(':').map(x => parseInt(x));

                let name = node.attributes.isConstructor ? 'constructor' : node.attributes.name;

                // encode the args into the name so we can
                // differentiate between overloads
                if (node.children[0].children.length > 0) {
                    name +=
                        '_' +
                        node.children[0].children
                            .map(paramNode => {
                                return paramNode.attributes.type;
                            })
                            .join('_');
                }

                return {
                    name: name,
                    begin: begin,
                    end: begin + length,
                    tagCount: 0,
                };
            });
    }

    override async processAsm(result) {
        // Handle "error" documents.
        if (!result.asm.includes('\n') && result.asm[0] === '<') {
            return {asm: [{text: result.asm}]};
        }

        // solc gives us a character range for each asm instruction,
        // so open the input file and figure out what line each
        // character is on
        const inputFile = fs.readFileSync(result.inputFilename);
        let currentLine = 1;
        const charToLine = inputFile.map(c => {
            const line = currentLine;
            if (c === '\n'.codePointAt(0)) {
                ++currentLine;
            }
            return line;
        });
        const hasOldJSONLayout: boolean = Semver.lt(asSafeVer(this.compiler.semver), '0.8.0', true);
        const hasGeneratedSources: boolean = Semver.gte(asSafeVer(this.compiler.semver), '0.8.0', true);

        const asm = JSON.parse(result.asm);
        if (!asm.contracts) {
            return {asm: [{text: result.asm}]};
        }

        return {
            asm: (Object.entries(asm.contracts) as [string, any][])
<<<<<<< HEAD
                // filter out all results for files that contain only interfaces
                .filter(([_name, data]) => data?.asm?.['.code'] !== undefined)
                .filter(([_name, data]) => 'asm' in data) // ignore external contracts
                .sort(([_name1, data1], [_name2, data2]) => {
                    return data1.asm['.code'][0].begin - data2.asm['.code'][0].begin;
                })
=======
                .filter(([_name, data]) => 'asm' in data) // ignore external contracts
                .sort(([_name1, data1], [_name2, data2]) => data1.asm['.code'][0].begin - data2.asm['.code'][0].begin)
>>>>>>> 794977fc
                .map(([name, data]) => {
                    // name is in the format of file:contract
                    // e.g. MyFile.sol:MyContract
                    const [sourceName, contractName] = name.split(':');

                    // to make the asm more readable, we rename the
                    // tags (jumpdests) to show what function they're
                    // part of. here we parse the AST so we know what
                    // range of characters belongs to each function.
                    // the layout of this JSON has changed between versions...
                    const contractFunctions = hasOldJSONLayout
                        ? this.handleOldJSONLayout(asm, sourceName, contractName)
                        : this.handleCurrentJSONLayout(asm, sourceName, contractName);

                    // solc generates some code, for things like detecting
                    // and reverting if a multiplication results in
                    // integer overflow, etc.
                    const processGeneratedSources = generatedSourcesData => {
                        const generatedSources = {};
                        for (const generatedSource of generatedSourcesData) {
                            generatedSources[generatedSource.id] = generatedSource.ast.statements.map(statement => {
                                const [begin, length] = statement.src.split(':').map(x => parseInt(x));
                                return {
                                    name: statement.name,
                                    begin: begin,
                                    end: begin + length,
                                    tagCount: 0,
                                };
                            });
                        }
                        return generatedSources;
                    };

                    // (0.8.x onwards only!)
                    // there are two sets of generated sources, one for the code which deploys
                    // the contract (i.e. the constructor) 'generated-sources', and the code
                    // which is deployed and stored on-chain 'generated-sources-runtime'

                    const generatedSources = hasGeneratedSources
                        ? processGeneratedSources(data['generated-sources'])
                        : {};
                    const generatedSourcesRuntime = hasGeneratedSources
                        ? processGeneratedSources(data['generated-sources-runtime'])
                        : {};

                    const processOpcodes = (opcodes, indent, generatedSources) => {
                        // first iterate the opcodes to find all the tags,
                        // and assign human-readable names to as many of
                        // them as we can
                        const tagNames = {};
                        const processPossibleTagOpcode = (opcode, funcList) => {
                            if (opcode.name === 'tag') {
                                const func = funcList.find(func => {
                                    return opcode.begin >= func.begin && opcode.end <= func.end;
                                });

                                if (func !== undefined) {
                                    // a function can have multiple tags, so append
                                    // a number to each
                                    const tagName = `${func.name}_${func.tagCount}`;

                                    ++func.tagCount;

                                    tagNames[opcode.value] = tagName;
                                    opcode.value = tagName;
                                }
                            }
                        };

                        for (const opcode of opcodes) {
                            // source 0 is the .sol file the user is
                            // editing, everything else is generated
                            // sources (from version 0.8.x onwards).
                            // if source is undefined, then this is
                            // a compiler version which doesn't
                            // provide one (< 0.6.x), but we can
                            // infer 0 in this case.
                            if (opcode.source === 0 || opcode.source === undefined) {
                                opcode.line = charToLine[opcode.begin];

                                processPossibleTagOpcode(opcode, contractFunctions);
                            } else {
                                processPossibleTagOpcode(opcode, generatedSources[opcode.source] || []);
                            }
                        }

                        return opcodes.map(opcode => {
                            const name = `${opcode.name.startsWith('tag') ? indent : `${indent}\t`}${opcode.name}`;

                            let value = opcode.value || '';
                            if (opcode.name === 'PUSH [tag]') {
                                if (tagNames[value] !== undefined) {
                                    value = tagNames[value];
                                }
                            }

                            return {
                                text: `${name} ${value}`,
                                source: {line: opcode.line, file: null},
                            };
                        });
                    };

                    return [
                        {text: `// ${contractName}`},
                        // .code section is the code only run when deploying - the constructor
                        {text: '.code'},
                        processOpcodes(data.asm['.code'], '', generatedSources),
                        {text: ''},
                        // .data section is deployed bytecode - everything else
                        {text: '.data'},
                        (Object.entries(data.asm['.data']) as [string, any][]).map(([id, {'.code': code}]) => {
                            // some .data sections do not contain embedded .code
                            if (code === undefined) return [];
                            else return [{text: `\t${id}:`}, processOpcodes(code, '\t', generatedSourcesRuntime)];
                        }),
                    ];
                })
                .flat(Infinity),
        };
    }
}<|MERGE_RESOLUTION|>--- conflicted
+++ resolved
@@ -188,17 +188,13 @@
 
         return {
             asm: (Object.entries(asm.contracts) as [string, any][])
-<<<<<<< HEAD
                 // filter out all results for files that contain only interfaces
                 .filter(([_name, data]) => data?.asm?.['.code'] !== undefined)
+                .filter(([_name, data]) => 'asm' in data) // ignore external contracts
                 .filter(([_name, data]) => 'asm' in data) // ignore external contracts
                 .sort(([_name1, data1], [_name2, data2]) => {
                     return data1.asm['.code'][0].begin - data2.asm['.code'][0].begin;
                 })
-=======
-                .filter(([_name, data]) => 'asm' in data) // ignore external contracts
-                .sort(([_name1, data1], [_name2, data2]) => data1.asm['.code'][0].begin - data2.asm['.code'][0].begin)
->>>>>>> 794977fc
                 .map(([name, data]) => {
                     // name is in the format of file:contract
                     // e.g. MyFile.sol:MyContract
