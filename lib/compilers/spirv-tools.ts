// Copyright (c) 2024, Compiler Explorer Authors
// All rights reserved.
//
// Redistribution and use in source and binary forms, with or without
// modification, are permitted provided that the following conditions are met:
//
//     * Redistributions of source code must retain the above copyright notice,
//       this list of conditions and the following disclaimer.
//     * Redistributions in binary form must reproduce the above copyright
//       notice, this list of conditions and the following disclaimer in the
//       documentation and/or other materials provided with the distribution.
//
// THIS SOFTWARE IS PROVIDED BY THE COPYRIGHT HOLDERS AND CONTRIBUTORS "AS IS"
// AND ANY EXPRESS OR IMPLIED WARRANTIES, INCLUDING, BUT NOT LIMITED TO, THE
// IMPLIED WARRANTIES OF MERCHANTABILITY AND FITNESS FOR A PARTICULAR PURPOSE
// ARE DISCLAIMED. IN NO EVENT SHALL THE COPYRIGHT HOLDER OR CONTRIBUTORS BE
// LIABLE FOR ANY DIRECT, INDIRECT, INCIDENTAL, SPECIAL, EXEMPLARY, OR
// CONSEQUENTIAL DAMAGES (INCLUDING, BUT NOT LIMITED TO, PROCUREMENT OF
// SUBSTITUTE GOODS OR SERVICES; LOSS OF USE, DATA, OR PROFITS; OR BUSINESS
// INTERRUPTION) HOWEVER CAUSED AND ON ANY THEORY OF LIABILITY, WHETHER IN
// CONTRACT, STRICT LIABILITY, OR TORT (INCLUDING NEGLIGENCE OR OTHERWISE)
// ARISING IN ANY WAY OUT OF THE USE OF THIS SOFTWARE, EVEN IF ADVISED OF THE
// POSSIBILITY OF SUCH DAMAGE.

import path from 'path';

import type {ExecutionOptionsWithEnv} from '../../types/compilation/compilation.interfaces.js';
import type {PreliminaryCompilerInfo} from '../../types/compiler.interfaces.js';
import type {ParseFiltersAndOutputOptions} from '../../types/features/filters.interfaces.js';
import {BaseCompiler} from '../base-compiler.js';
import {CompilationEnvironment} from '../compilation-env.js';
import {logger} from '../logger.js';
import {SPIRVAsmParser} from '../parsers/asm-parser-spirv.js';
import * as utils from '../utils.js';

// If you want to output SPIR-V, most likely you want SPIRVAsmParser
//
// SPIR-V is an IR that targets heterogeneous (like a GPU) and has a "compute" and "graphics" mode.
// When used for graphics, it inself is not enough info to "compile" down to the GPU's assembly because normally there
// is other graphics // pipeline information that is required (ex. is the depth test enable/disabled)
//
// SPIR-V has a lot of tooling around it to optimize, validate, fuzz, etc. This compiler is only used for tooling.
export class SPIRVToolsCompiler extends BaseCompiler {
    protected assemblerPath: string;
    protected disassemblerPath: string;
    protected spirvAsm: SPIRVAsmParser;

    static get key() {
        return 'spirv-tools';
    }

    constructor(compilerInfo: PreliminaryCompilerInfo, env: CompilationEnvironment) {
        super(compilerInfo, env);

        this.spirvAsm = new SPIRVAsmParser(this.compilerProps);

        // spirv-as
        this.assemblerPath = this.compilerProps<string>('assemblerPath');
        // spirv-dis
        this.disassemblerPath = this.compilerProps<string>('disassemblerPath');
    }

    override optionsForFilter(filters: ParseFiltersAndOutputOptions, outputFilename: string) {
        const sourceDir = path.dirname(outputFilename);
        const spvBinFilename = this.getPrimaryOutputFilename(sourceDir, this.outputFilebase);
        return ['-o', spvBinFilename];
    }

    getPrimaryOutputFilename(dirPath: string, outputFilebase: string) {
        return path.join(dirPath, `${outputFilebase}.spv`);
    }

    override getOutputFilename(dirPath: string, outputFilebase: string) {
        return path.join(dirPath, `${outputFilebase}.spvasm`);
    }

    // Some tools (ex. spirv-opt) needs this as a single argument, so merge with "="
    mergeSpirvTargetEnv(options: string[]) {
        const index = options.indexOf('--target-env');
        if (index !== -1) {
            options.splice(index, 2, `--target-env=${options[index + 1]}`);
        }
        return options;
    }

    // Some tools (ex. spirv-val) needs this as a two argument, so unmerge with "="
    unmergeSpirvTargetEnv(options: string[]) {
        for (let i = 0; i < options.length; i++) {
            if (options[i].indexOf('--target-env=') === 0) {
                const parts = options[i].split('=');
                options.splice(i, 1, parts[0], parts[1]);
                break;
            }
        }
        return options;
    }

    getSpirvTargetEnv(options: string[]) {
        const index = options.indexOf('--target-env');
        if (index !== -1) {
            return [options[index], options[index + 1]];
        }

        for (const i in options) {
            if (options[i].indexOf('--target-env=') === 0) {
                return [options[i]];
            }
        }

        return []; // no target found, use tool's default
    }

    // Most flows follow the same flow:
    // 1. Assemble from spirv disassembly to a spirv binary
    // 2. Run the tool (which will dump out a binary)
    //   a. Most tools let you set the input and out file to the same binary file
    // 3. Disassemble back to disassembly
    override async runCompiler(
        compiler: string,
        options: string[],
        inputFilename: string,
        execOptions: ExecutionOptionsWithEnv,
    ) {
        const sourceDir = path.dirname(inputFilename);
        const spvBinFilename = this.getPrimaryOutputFilename(sourceDir, this.outputFilebase);

        if (!execOptions) {
            execOptions = this.getDefaultExecOptions();
        }
        execOptions.customCwd = sourceDir;

        let assemblerFlags = [inputFilename, '-o', spvBinFilename];
        assemblerFlags = assemblerFlags.concat(this.getSpirvTargetEnv(options));
        // Will fail if input SPIR-V is so bad assembler can't understand, so should let user know
        let spvasmOutput = await this.exec(this.assemblerPath, assemblerFlags, execOptions);
        let result = this.transformToCompilationResult(spvasmOutput, inputFilename);
        if (spvasmOutput.code !== 0 || !(await utils.fileExists(spvBinFilename))) {
            return result;
        }

        const spvasmFilename = path.join(sourceDir, this.outputFilebase + '.spvasm');
        // needs to update options depending on the tool
        const isValidator = compiler.endsWith('spirv-val');
        const isNonSprivOutput = compiler.endsWith('spirv-cross') || compiler.endsWith('spirv-reflect');
        if (isValidator) {
            // there is no output file, so remove what we added in optionsForFilter
            options = options.splice(2);
            options = this.unmergeSpirvTargetEnv(options);
        } else if (isNonSprivOutput) {
            options = options.splice(2);
            options.push('--output', spvasmFilename);
        } else {
            options = this.mergeSpirvTargetEnv(options);
        }

        // have tools input a binary and output it to same binary temp file
        // Unless we don't want to run spirv-dis, we still save to a .spvasm because we don't know the compiler
        // at getOutputFilename() and can just adjust the parsing in processAsm()
        for (const i in options) {
            if (options[i] === inputFilename) {
                options[i] = spvBinFilename;
                break;
            }
        }

        const spvBin = await this.exec(compiler, options, execOptions);
        result = this.transformToCompilationResult(spvBin, inputFilename);
<<<<<<< HEAD
        if (spvBin.code !== 0 || !(await utils.fileExists(spvBinFilename)) || isValidator || isNonSprivOutput) {
            return result;
        }

        const disassemblerFlags = [spvBinFilename, '-o', spvasmFilename];
=======

        if (isValidator) {
            result.validatorTool = true;
        }
        if (spvBin.code !== 0 || !(await utils.fileExists(spvBinFilename)) || isValidator) {
            return result;
        }

        const spvasmFilename = path.join(sourceDir, this.outputFilebase + '.spvasm');
        const disassemblerFlags = [spvBinFilename, '-o', spvasmFilename, '--comment'];
>>>>>>> 7a19db33

        // Will likely never fail
        spvasmOutput = await this.exec(this.disassemblerPath, disassemblerFlags, execOptions);
        if (spvasmOutput.code !== 0) {
            logger.error('spirv-dis failed to disassemble binary', spvasmOutput);
        }

        result = this.transformToCompilationResult(spvasmOutput, spvBinFilename);
        return result;
    }

    override async processAsm(result, filters: ParseFiltersAndOutputOptions, options: string[]) {
        if (result.asm.startsWith('; SPIR-V')) {
            return this.spirvAsm.processAsm(result.asm, filters);
        }
        // If not SPIR-V, just display as plain text to be safe
        return super.processAsm(result, filters, options);
    }
}<|MERGE_RESOLUTION|>--- conflicted
+++ resolved
@@ -165,24 +165,17 @@
 
         const spvBin = await this.exec(compiler, options, execOptions);
         result = this.transformToCompilationResult(spvBin, inputFilename);
-<<<<<<< HEAD
-        if (spvBin.code !== 0 || !(await utils.fileExists(spvBinFilename)) || isValidator || isNonSprivOutput) {
-            return result;
-        }
-
-        const disassemblerFlags = [spvBinFilename, '-o', spvasmFilename];
-=======
 
         if (isValidator) {
             result.validatorTool = true;
         }
-        if (spvBin.code !== 0 || !(await utils.fileExists(spvBinFilename)) || isValidator) {
+
+        if (spvBin.code !== 0 || !(await utils.fileExists(spvBinFilename)) || isValidator || isNonSprivOutput) {
             return result;
         }
 
         const spvasmFilename = path.join(sourceDir, this.outputFilebase + '.spvasm');
         const disassemblerFlags = [spvBinFilename, '-o', spvasmFilename, '--comment'];
->>>>>>> 7a19db33
 
         // Will likely never fail
         spvasmOutput = await this.exec(this.disassemblerPath, disassemblerFlags, execOptions);
