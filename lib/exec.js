--- conflicted
+++ resolved
@@ -177,23 +177,17 @@
         delete options.ldPath;
     }
 
-<<<<<<< HEAD
-    for (const key of Object.keys(options.additionalEnv || {})) {
-        jailingOptions.push(`--env=${key}=${options.additionalEnv[key]}`);
-    }
-    delete options.additionalEnv;
+    for (const key of Object.keys(options.env || {})) {
+        jailingOptions.push(`--env=${key}=${options.env[key]}`);
+    }
+    delete options.env;
+
     return {
         args: jailingOptions.concat(['--', command]).concat(args),
         options,
         filenameTransform,
     };
 }
-=======
-    for (const key of Object.keys(options.env || {})) {
-        jailingOptions.push(`--env=${key}=${options.env[key]}`);
-    }
-    delete options.env;
->>>>>>> aceaae22
 
 function sandboxNsjail(command, args, options) {
     logger.info('Sandbox execution via nsjail', {command, args});
