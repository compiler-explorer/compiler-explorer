// Copyright (c) 2017, Compiler Explorer Authors
// All rights reserved.
//
// Redistribution and use in source and binary forms, with or without
// modification, are permitted provided that the following conditions are met:
//
//     * Redistributions of source code must retain the above copyright notice,
//       this list of conditions and the following disclaimer.
//     * Redistributions in binary form must reproduce the above copyright
//       notice, this list of conditions and the following disclaimer in the
//       documentation and/or other materials provided with the distribution.
//
// THIS SOFTWARE IS PROVIDED BY THE COPYRIGHT HOLDERS AND CONTRIBUTORS "AS IS"
// AND ANY EXPRESS OR IMPLIED WARRANTIES, INCLUDING, BUT NOT LIMITED TO, THE
// IMPLIED WARRANTIES OF MERCHANTABILITY AND FITNESS FOR A PARTICULAR PURPOSE
// ARE DISCLAIMED. IN NO EVENT SHALL THE COPYRIGHT HOLDER OR CONTRIBUTORS BE
// LIABLE FOR ANY DIRECT, INDIRECT, INCIDENTAL, SPECIAL, EXEMPLARY, OR
// CONSEQUENTIAL DAMAGES (INCLUDING, BUT NOT LIMITED TO, PROCUREMENT OF
// SUBSTITUTE GOODS OR SERVICES; LOSS OF USE, DATA, OR PROFITS; OR BUSINESS
// INTERRUPTION) HOWEVER CAUSED AND ON ANY THEORY OF LIABILITY, WHETHER IN
// CONTRACT, STRICT LIABILITY, OR TORT (INCLUDING NEGLIGENCE OR OTHERWISE)
// ARISING IN ANY WAY OUT OF THE USE OF THIS SOFTWARE, EVEN IF ADVISED OF THE
// POSSIBILITY OF SUCH DAMAGE.

import child_process from 'child_process';
import fs from 'fs-extra';
import path from 'path';

import Graceful from 'node-graceful';
import treeKill from 'tree-kill';
import _ from 'underscore';

import {logger} from './logger';
import {propsFor} from './properties';

const execProps = propsFor('execution');

function setupOnError(stream, name) {
    if (stream === undefined) return;
    stream.on('error', err => {
        logger.error(`Error with ${name} stream:`, err);
    });
}

export function executeDirect(command, args, options, filenameTransform) {
    // filename transform is expected to have been pre-applied by the caller.
    // it is passed through here only so clients can see it in the result.
    filenameTransform = filenameTransform || (x => x);
    options = options || {};
    const maxOutput = options.maxOutput || 1024 * 1024;
    const timeoutMs = options.timeoutMs || 0;
    const env = {...process.env, ...options.env};

    if (options.ldPath) {
        env.LD_LIBRARY_PATH = options.ldPath;
    }

    if (options.wrapper) {
        args = args.slice(0); // prevent mutating the caller's arguments
        args.unshift(command);
        command = options.wrapper;

        if (command.startsWith('./')) command = path.join(process.cwd(), command);
    }

    let okToCache = true;
    const cwd = options.customCwd
        ? options.customCwd
        : command.startsWith('/mnt') && process.env.wsl
        ? process.env.winTmp
        : process.env.tmpDir;
    logger.debug('Execution', {type: 'executing', command: command, args: args, env: env, cwd: cwd});
    const startTime = process.hrtime.bigint();

    // AP: Run Windows-volume executables in winTmp. Otherwise, run in tmpDir (which may be undefined).
    // https://nodejs.org/api/child_process.html#child_process_child_process_spawn_command_args_options
    const child = child_process.spawn(command, args, {
        cwd: cwd,
        env: env,
        detached: process.platform === 'linux',
    });
    let running = true;

    const kill =
        options.killChild ||
        (() => {
            if (running) treeKill(child.pid);
        });

    const streams = {
        stderr: '',
        stdout: '',
        truncated: false,
    };
    let timeout;
    if (timeoutMs)
        timeout = setTimeout(() => {
            logger.warn(`Timeout for ${command} ${args} after ${timeoutMs}ms`);
            okToCache = false;
            kill();
            streams.stderr += '\nKilled - processing time exceeded';
        }, timeoutMs);

    function setupStream(stream, name) {
        if (stream === undefined) return;
        stream.on('data', data => {
            if (streams.truncated) return;
            const newLength = streams[name].length + data.length;
            if (maxOutput > 0 && newLength > maxOutput) {
                streams[name] = streams[name] + data.slice(0, maxOutput - streams[name].length);
                streams[name] += '\n[Truncated]';
                streams.truncated = true;
                kill();
                return;
            }
            streams[name] += data;
        });
        setupOnError(stream, name);
    }

    setupOnError(child.stdin, 'stdin');
    setupStream(child.stdout, 'stdout');
    setupStream(child.stderr, 'stderr');
    child.on('exit', code => {
        logger.debug('Execution', {type: 'exited', code: code});
        if (timeout !== undefined) clearTimeout(timeout);
        running = false;
    });
    return new Promise((resolve, reject) => {
        child.on('error', e => {
            logger.debug(`Execution error with ${command} args: ${args}:`, e);
            reject(e);
        });
        child.on('close', code => {
            // Being killed externally gives a NULL error code. Synthesize something different here.
            if (code === null) code = -1;
            if (timeout !== undefined) clearTimeout(timeout);
            const endTime = process.hrtime.bigint();
            const result = {
                code,
                okToCache,
                filenameTransform,
                stdout: streams.stdout,
                stderr: streams.stderr,
                execTime: ((endTime - startTime) / BigInt(1000000)).toString(),
            };
            logger.debug('Execution', {type: 'executed', command: command, args: args, result: result});
            resolve(result);
        });
        if (child.stdin) {
            if (options.input) child.stdin.write(options.input);
            child.stdin.end();
        }
    });
}

export function getNsJailCfgFilePath(configName) {
    const propKey = `nsjail.config.${configName}`;
    const configPath = execProps(propKey);
    if (configPath === undefined) {
        logger.error(`Could not find ${propKey}. Are you missing a definition?`);
        throw new Error(`Missing nsjail execution config property key ${propKey}`);
    }
    return configPath;
}

export function getFirejailProfileFilePath(profileName) {
    const propKey = `firejail.profile.${profileName}`;
    const profilePath = execProps(propKey);
    if (profilePath === undefined) {
        logger.error(`Could not find ${propKey}. Are you missing a definition?`);
        throw new Error(`Missing firejail execution profile property key ${propKey}`);
    }
    return profilePath;
}

export function getNsJailOptions(configName, command, args, options) {
    options = {...options};
    const jailingOptions = ['--config', getNsJailCfgFilePath(configName)];

    if (options.timeoutMs) {
        const ExtraWallClockLeewayMs = 1000;
        jailingOptions.push(`--time_limit=${Math.round((options.timeoutMs + ExtraWallClockLeewayMs) / 1000)}`);
    }

    const homeDir = '/app';
    let filenameTransform;
    if (options.customCwd) {
        if (options.appHome) {
            const relativeCwd = path.join(homeDir, path.relative(options.appHome, options.customCwd));
            jailingOptions.push('--cwd', relativeCwd, '--bindmount', `${options.appHome}:${homeDir}`);
        } else {
            jailingOptions.push('--cwd', homeDir, '--bindmount', `${options.customCwd}:${homeDir}`);
        }

        const replacement = options.customCwd;
        filenameTransform = opt => opt.replace(replacement, '/app');
        args = args.map(filenameTransform);
        delete options.customCwd;
    }

    const env = {...options.env, HOME: homeDir};
    if (options.ldPath) {
        jailingOptions.push(`--env=LD_LIBRARY_PATH=${options.ldPath}`);
        delete options.ldPath;
        delete env.LD_LIBRARY_PATH;
    }

    for (const [key, value] of Object.entries(env)) {
        if (value !== undefined) jailingOptions.push(`--env=${key}=${value}`);
    }
    delete options.env;

    return {
        args: jailingOptions.concat(['--', command]).concat(args),
        options,
        filenameTransform,
    };
}

export function getSandboxNsjailOptions(command, args, options) {
    // If we already had a custom cwd, use that.
    if (options.customCwd) {
        let relativeCommand = command;
        if (command.startsWith(options.customCwd)) {
            relativeCommand = path.relative(options.customCwd, command);
            if (path.dirname(relativeCommand) === '.') {
                relativeCommand = `./${relativeCommand}`;
            }
        }
        return getNsJailOptions('sandbox', relativeCommand, args, options);
    }

    // Else, assume the executable should be run as `./exec` and run it from its directory.
    options = {...options, customCwd: path.dirname(command)};
    return getNsJailOptions('sandbox', `./${path.basename(command)}`, args, options);
}

function sandboxNsjail(command, args, options) {
    logger.info('Sandbox execution via nsjail', {command, args});
    const nsOpts = getSandboxNsjailOptions(command, args, options);
    return executeDirect(execProps('nsjail'), nsOpts.args, nsOpts.options, nsOpts.filenameTransform);
}

function executeNsjail(command, args, options) {
    const nsOpts = getNsJailOptions('execute', command, args, options);
    return executeDirect(execProps('nsjail'), nsOpts.args, nsOpts.options, nsOpts.filenameTransform);
}

function withFirejailTimeout(args, options) {
    if (options && options.timeoutMs) {
        // const ExtraWallClockLeewayMs = 1000;
        const ExtraCpuLeewayMs = 1500;
        return args.concat([`--rlimit-cpu=${Math.round((options.timeoutMs + ExtraCpuLeewayMs) / 1000)}`]);
    }
    return args;
}

function sandboxFirejail(command, args, options) {
    logger.info('Sandbox execution via firejail', {command, args});
    const execPath = path.dirname(command);
    const execName = path.basename(command);
    const jailingOptions = withFirejailTimeout([
        '--quiet',
        '--deterministic-exit-code',
        '--terminate-orphans',
        '--profile=' + getFirejailProfileFilePath('sandbox'),
        `--private=${execPath}`,
        '--private-cwd',
    ]);

    if (options.ldPath) {
        jailingOptions.push(`--env=LD_LIBRARY_PATH=${options.ldPath}`);
        delete options.ldPath;
    }

    for (const key of Object.keys(options.env || {})) {
        jailingOptions.push(`--env=${key}=${options.env[key]}`);
    }
    delete options.env;

    return executeDirect(execProps('firejail'), jailingOptions.concat([`./${execName}`]).concat(args), options);
}

const sandboxDispatchTable = {
    none: (command, args, options) => {
        logger.info('Sandbox execution (sandbox disabled)', {command, args});
        return executeDirect(command, args, options);
    },
    nsjail: sandboxNsjail,
    firejail: sandboxFirejail,
};

export async function sandbox(command, args, options) {
    const type = execProps('sandboxType', 'firejail');
    const dispatchEntry = sandboxDispatchTable[type];
    if (!dispatchEntry) throw new Error(`Bad sandbox type ${type}`);
    return dispatchEntry(command, args, options);
}

const wineSandboxName = 'ce-wineserver';
// WINE takes a while to initialise and very often we don't need to run it at
// all during startup. So, we do just the bare minimum at startup and then make
// a promise that all subsequent WINE calls wait on.
let wineInitPromise = null;

export function startWineInit() {
    const wine = execProps('wine');
    if (!wine) {
        logger.info('WINE not configured');
        return;
    }

    const server = execProps('wineServer');
    const executionType = execProps('executionType', 'none');
    // We need to fire up a firejail wine server even in nsjail world (for now).
    const firejail = executionType === 'firejail' || executionType === 'nsjail' ? execProps('firejail') : null;
    const env = applyWineEnv({PATH: process.env.PATH});
    const prefix = env.WINEPREFIX;

    logger.info(`Initialising WINE in ${prefix}`);

<<<<<<< HEAD
    logger.info(`Killing any pre-existing wine-server`);
    let result = child_process.execSync(`${server} -k || true`, {env: env});
    logger.info(`Result: ${result}`);
    logger.info(`Waiting for any pre-existing server to stop...`);
    result = child_process.execSync(`${server} -w`, {env: env});
    logger.info(`Result: ${result}`);

    // We run a long-lived cmd process, to:
    // * test that WINE works
    // * be something which holds open a working firejail sandbox
    // All future WINE compiles go through the same sandbox.
    // We wait until the process has printed out some known good text, but don't wait
    // for it to exit (it won't, on purpose).

    let wineServer;
    if (firejail) {
        logger.info(`Starting a new, firejailed, long-lived wineserver complex`);
        wineServer = child_process.spawn(
            firejail,
            [
                '--quiet',
                '--profile=' + getFirejailProfileFilePath('wine'),
                '--private',
                `--name=${wineSandboxName}`,
                wine,
                'cmd',
            ],
            {env: env, detached: true},
        );
        logger.info(`firejailed pid=${wineServer.pid}`);
    } else {
        logger.info(`Starting a new, long-lived wineserver complex ${server}`);
        wineServer = child_process.spawn(wine, ['cmd'], {env: env, detached: true});
        logger.info(`wineserver pid=${wineServer.pid}`);
    }
=======
    const asyncSetup = async () => {
        if (!(await fs.pathExists(prefix))) {
            logger.info(`Creating directory ${prefix}`);
            await fs.mkdir(prefix);
        }
>>>>>>> f77dd846

        logger.info(`Killing any pre-existing wine-server`);
        let result = await child_process.exec(`${server} -k || true`, {env: env});
        logger.info(`Result: ${result}`);
        logger.info(`Waiting for any pre-existing server to stop...`);
        result = await child_process.exec(`${server} -w`, {env: env});
        logger.info(`Result: ${result}`);

        // We run a long-lived cmd process, to:
        // * test that WINE works
        // * be something which holds open a working firejail sandbox
        // All future WINE compiles go through the same sandbox.
        // We wait until the process has printed out some known good text, but don't wait
        // for it to exit (it won't, on purpose).

        let wineServer;
        if (firejail) {
            logger.info(`Starting a new, firejailed, long-lived wineserver complex`);
            wineServer = child_process.spawn(
                firejail,
                [
                    '--quiet',
                    '--profile=' + getFirejailProfileFilePath('wine'),
                    '--private',
                    `--name=${wineSandboxName}`,
                    wine,
                    'cmd',
                ],
                {env: env, detached: true}
            );
            logger.info(`firejailed pid=${wineServer.pid}`);
        } else {
            logger.info(`Starting a new, long-lived wineserver complex ${server}`);
            wineServer = child_process.spawn(wine, ['cmd'], {env: env, detached: true});
            logger.info(`wineserver pid=${wineServer.pid}`);
        }

        wineServer.on('close', code => {
            logger.info(`WINE server complex exited with code ${code}`);
        });

        Graceful.on('exit', () => {
            const waitingPromises = [];

            function waitForExit(process, name) {
                return new Promise(resolve => {
                    process.on('close', () => {
                        logger.info(`Process '${name}' closed`);
                        resolve();
                    });
                });
            }

            if (wineServer && !wineServer.killed) {
                logger.info('Shutting down WINE server complex');
                wineServer.kill();
                if (wineServer.killed) {
                    waitingPromises.push(waitForExit(wineServer, 'WINE server'));
                }
                wineServer = null;
            }
            return Promise.all(waitingPromises);
        });
<<<<<<< HEAD
        wineServer.stderr.on('data', data =>
            logger.info(`stderr output from wine server complex: ${data.toString().trim()}`),
        );
        wineServer.on('error', e => {
            logger.error(`WINE server complex exited with error ${e}`);
            reject(e);
        });
        wineServer.on('close', code => {
            logger.info(`WINE server complex exited with code ${code}`);
            reject();
=======

        return new Promise((resolve, reject) => {
            setupOnError(wineServer.stdin, 'stdin');
            setupOnError(wineServer.stdout, 'stdout');
            setupOnError(wineServer.stderr, 'stderr');
            const magicString = '!!EVERYTHING IS WORKING!!';
            wineServer.stdin.write(`echo ${magicString}`);

            let output = '';
            wineServer.stdout.on('data', data => {
                logger.info(`Output from wine server complex: ${data.toString().trim()}`);
                output += data;
                if (output.includes(magicString)) {
                    resolve();
                }
            });
            wineServer.stderr.on('data', data =>
                logger.info(`stderr output from wine server complex: ${data.toString().trim()}`)
            );
            wineServer.on('error', e => {
                logger.error(`WINE server complex exited with error ${e}`);
                reject(e);
            });
            wineServer.on('close', code => {
                logger.info(`WINE server complex exited with code ${code}`);
                reject();
            });
>>>>>>> f77dd846
        });
    };
    wineInitPromise = asyncSetup();
}

function applyWineEnv(env) {
    return {
        ...env,
        // Force use of wine vcruntime (See change 45106c382)
        WINEDLLOVERRIDES: 'vcruntime140=b',
        WINEDEBUG: '-all',
        WINEPREFIX: execProps('winePrefix'),
    };
}

function needsWine(command) {
    return command.match(/\.exe$/i) && process.platform === 'linux' && !process.env.wsl;
}

async function executeWineDirect(command, args, options) {
    options = _.clone(options) || {};
    options.env = applyWineEnv(options.env);
    args = [command, ...args];
    await wineInitPromise;
    return executeDirect(execProps('wine'), args, options);
}

async function executeFirejail(command, args, options) {
    options = _.clone(options) || {};
    const firejail = execProps('firejail');
    const baseOptions = withFirejailTimeout(['--quiet', '--deterministic-exit-code', '--terminate-orphans'], options);
    if (needsWine(command)) {
        logger.debug('WINE execution via firejail', {command, args});
        options.env = applyWineEnv(options.env);
        args = [command, ...args];
        command = execProps('wine');
        baseOptions.push('--profile=' + getFirejailProfileFilePath('wine'), `--join=${wineSandboxName}`);
        delete options.customCwd;
        baseOptions.push(command);
        await wineInitPromise;
        return executeDirect(firejail, baseOptions.concat(args), options);
    }

    logger.debug('Regular execution via firejail', {command, args});
    baseOptions.push('--profile=' + getFirejailProfileFilePath('execute'));

    if (options.ldPath) {
        baseOptions.push(`--env=LD_LIBRARY_PATH=${options.ldPath}`);
        delete options.ldPath;
    }

    let filenameTransform;
    if (options.customCwd) {
        baseOptions.push(`--private=${options.customCwd}`);
        const replacement = options.customCwd;
        filenameTransform = opt => opt.replace(replacement, '.');
        args = args.map(filenameTransform);
        delete options.customCwd;
        // TODO: once it's supported properly in our patched firejail, make this option common to both customCwd and
        // non-customCwd code paths.
        baseOptions.push('--private-cwd');
    } else {
        baseOptions.push('--private');
    }
    baseOptions.push(command);
    return executeDirect(firejail, baseOptions.concat(args), options, filenameTransform);
}

async function executeNone(command, args, options) {
    if (needsWine(command)) {
        return executeWineDirect(command, args, options);
    }
    return executeDirect(command, args, options);
}

const executeDispatchTable = {
    none: executeNone,
    firejail: executeFirejail,
    nsjail: (command, args, options) =>
        needsWine(command) ? executeFirejail(command, args, options) : executeNsjail(command, args, options),
};

export async function execute(command, args, options) {
    const type = execProps('executionType', 'none');
    const dispatchEntry = executeDispatchTable[type];
    if (!dispatchEntry) throw new Error(`Bad sandbox type ${type}`);
    return dispatchEntry(command, args, options);
}<|MERGE_RESOLUTION|>--- conflicted
+++ resolved
@@ -320,49 +320,11 @@
 
     logger.info(`Initialising WINE in ${prefix}`);
 
-<<<<<<< HEAD
-    logger.info(`Killing any pre-existing wine-server`);
-    let result = child_process.execSync(`${server} -k || true`, {env: env});
-    logger.info(`Result: ${result}`);
-    logger.info(`Waiting for any pre-existing server to stop...`);
-    result = child_process.execSync(`${server} -w`, {env: env});
-    logger.info(`Result: ${result}`);
-
-    // We run a long-lived cmd process, to:
-    // * test that WINE works
-    // * be something which holds open a working firejail sandbox
-    // All future WINE compiles go through the same sandbox.
-    // We wait until the process has printed out some known good text, but don't wait
-    // for it to exit (it won't, on purpose).
-
-    let wineServer;
-    if (firejail) {
-        logger.info(`Starting a new, firejailed, long-lived wineserver complex`);
-        wineServer = child_process.spawn(
-            firejail,
-            [
-                '--quiet',
-                '--profile=' + getFirejailProfileFilePath('wine'),
-                '--private',
-                `--name=${wineSandboxName}`,
-                wine,
-                'cmd',
-            ],
-            {env: env, detached: true},
-        );
-        logger.info(`firejailed pid=${wineServer.pid}`);
-    } else {
-        logger.info(`Starting a new, long-lived wineserver complex ${server}`);
-        wineServer = child_process.spawn(wine, ['cmd'], {env: env, detached: true});
-        logger.info(`wineserver pid=${wineServer.pid}`);
-    }
-=======
     const asyncSetup = async () => {
         if (!(await fs.pathExists(prefix))) {
             logger.info(`Creating directory ${prefix}`);
             await fs.mkdir(prefix);
         }
->>>>>>> f77dd846
 
         logger.info(`Killing any pre-existing wine-server`);
         let result = await child_process.exec(`${server} -k || true`, {env: env});
@@ -391,7 +353,7 @@
                     wine,
                     'cmd',
                 ],
-                {env: env, detached: true}
+                {env: env, detached: true},
             );
             logger.info(`firejailed pid=${wineServer.pid}`);
         } else {
@@ -426,18 +388,6 @@
             }
             return Promise.all(waitingPromises);
         });
-<<<<<<< HEAD
-        wineServer.stderr.on('data', data =>
-            logger.info(`stderr output from wine server complex: ${data.toString().trim()}`),
-        );
-        wineServer.on('error', e => {
-            logger.error(`WINE server complex exited with error ${e}`);
-            reject(e);
-        });
-        wineServer.on('close', code => {
-            logger.info(`WINE server complex exited with code ${code}`);
-            reject();
-=======
 
         return new Promise((resolve, reject) => {
             setupOnError(wineServer.stdin, 'stdin');
@@ -455,7 +405,7 @@
                 }
             });
             wineServer.stderr.on('data', data =>
-                logger.info(`stderr output from wine server complex: ${data.toString().trim()}`)
+                logger.info(`stderr output from wine server complex: ${data.toString().trim()}`),
             );
             wineServer.on('error', e => {
                 logger.error(`WINE server complex exited with error ${e}`);
@@ -465,7 +415,6 @@
                 logger.info(`WINE server complex exited with code ${code}`);
                 reject();
             });
->>>>>>> f77dd846
         });
     };
     wineInitPromise = asyncSetup();
