// Copyright (c) 2012-2017, Matt Godbolt
// All rights reserved.
//
// Redistribution and use in source and binary forms, with or without
// modification, are permitted provided that the following conditions are met:
//
//     * Redistributions of source code must retain the above copyright notice,
//       this list of conditions and the following disclaimer.
//     * Redistributions in binary form must reproduce the above copyright
//       notice, this list of conditions and the following disclaimer in the
//       documentation and/or other materials provided with the distribution.
//
// THIS SOFTWARE IS PROVIDED BY THE COPYRIGHT HOLDERS AND CONTRIBUTORS "AS IS"
// AND ANY EXPRESS OR IMPLIED WARRANTIES, INCLUDING, BUT NOT LIMITED TO, THE
// IMPLIED WARRANTIES OF MERCHANTABILITY AND FITNESS FOR A PARTICULAR PURPOSE
// ARE DISCLAIMED. IN NO EVENT SHALL THE COPYRIGHT HOLDER OR CONTRIBUTORS BE
// LIABLE FOR ANY DIRECT, INDIRECT, INCIDENTAL, SPECIAL, EXEMPLARY, OR
// CONSEQUENTIAL DAMAGES (INCLUDING, BUT NOT LIMITED TO, PROCUREMENT OF
// SUBSTITUTE GOODS OR SERVICES; LOSS OF USE, DATA, OR PROFITS; OR BUSINESS
// INTERRUPTION) HOWEVER CAUSED AND ON ANY THEORY OF LIABILITY, WHETHER IN
// CONTRACT, STRICT LIABILITY, OR TORT (INCLUDING NEGLIGENCE OR OTHERWISE)
// ARISING IN ANY WAY OUT OF THE USE OF THIS SOFTWARE, EVEN IF ADVISED OF THE
// POSSIBILITY OF SUCH DAMAGE.

var child_process = require('child_process'),
    path = require('path'),
    logger = require('./logger').logger,
    treeKill = require('tree-kill'),
    execProps = require('./properties').propsFor('execution');

function execute(command, args, options) {
    options = options || {};
    var maxOutput = options.maxOutput || 1024 * 1024;
    var timeoutMs = options.timeoutMs || 0;
    var env = options.env;

    if (options.wrapper) {
        args.unshift(command);
        command = options.wrapper;
    }

    var okToCache = true;
    logger.debug({type: "executing", command: command, args: args});
    var child = child_process.spawn(command, args, {
        env: env,
        detached: process.platform == 'linux'
    });
    var running = true;

    var kill = options.killChild || function () {
        if (running) treeKill(child.pid);
    };

    var streams = {
        stderr: "",
        stdout: "",
        truncated: false
    };
    var timeout;
    if (timeoutMs) timeout = setTimeout(function () {
        logger.warn("Timeout for", command, args, "after", timeoutMs, "ms");
        okToCache = false;
        kill();
        streams.stderr += "\nKilled - processing time exceeded";
    }, timeoutMs);

    function setupOnError(stream, name) {
        stream.on('error', function (err) {
            logger.error('Error with ' + name + ' stream:', err);
        });
    }

    function setupStream(stream, name) {
        stream.on('data', function (data) {
            if (streams.truncated) return;
            if (streams[name].length > maxOutput) {
                streams[name] += "\n[Truncated]";
                streams.truncated = true;
                kill();
                return;
            }
            streams[name] += data;
        });
        setupOnError(stream, name);
    }

    setupOnError(child.stdin, 'stdin');
    setupStream(child.stdout, 'stdout');
    setupStream(child.stderr, 'stderr');
    child.on('exit', function (code) {
        logger.debug({type: 'exited', code: code});
        if (timeout !== undefined) clearTimeout(timeout);
        running = false;
    });
    return new Promise(function (resolve, reject) {
        child.on('error', function (e) {
            logger.debug("Error with " + command + " args", args, ":", e);
            reject(e);
        });
        child.on('close', function (code) {
            if (timeout !== undefined) clearTimeout(timeout);
            var result = {
                code: code,
                stdout: streams.stdout,
                stderr: streams.stderr,
                okToCache: okToCache
            };
            logger.debug({type: "executed", command: command, args: args, result: result});
            resolve(result);
        });
        if (options.input) child.stdin.write(options.input);
        child.stdin.end();
    });
}

function sandbox(command, args, options) {
<<<<<<< HEAD
    // var execPath = path.dirname(command);
    // var execName = path.basename(command);
    logger.info("Sandbox execution", command, args);
=======
    var type = execProps("sandboxType", "docker");
    logger.info(type);
    if (type === "none") {
        logger.info("Sandbox execution (sandbox disabled)", command, args);
        return execute(command, args, options);
    }
    logger.info("Sandbox execution via docker", command, args);
    var execPath = path.dirname(command);
    var execName = path.basename(command);
>>>>>>> 8eb4df59
    return new Promise(function (resolve, reject) {
        logger.debug("Starting sandbox docker container for", command, args);
        var containerId = null;
        var killed = false;
        var timeoutMs = options.timeoutMs || 0;

        function removeContainer() {
            if (containerId) {
                logger.debug("Removing container", containerId);
                execute("docker", ["rm", containerId]);
            } else {
                logger.debug("No container to remove");
            }
        }

        // Start the docker container and detach...
        execute(
            "docker",
            [
                "run",
                "--detach",
                "--cpu-shares=128",
                "--cpu-quota=25000",
<<<<<<< HEAD
                "-v", "temp:/tmp",  // shared temp TODO this is horrible
=======
>>>>>>> 8eb4df59
                "--ulimit", "nofile=20", // needs at least this to function normally it seems
                "--ulimit", "cpu=3", // hopefully 3 seconds' CPU time
                "--ulimit", "rss=" + (128 * 1024), // hopefully RSS size limit
                "--network=none",
                "--memory=128M",
                "--memory-swap=0",
                // "-v" + execPath + ":/home/ce-user:ro",
                "mattgodbolt/compiler-explorer:exec",
                command
                // "./" + execName
            ].concat(args),
            {})
            .then(function (result) {
                containerId = result.stdout.trim();
                logger.debug("Docker container id is", containerId);
                if (result.code !== 0) {
                    logger.error("Failed to start docker", result);
                    result.stdout = [];
                    result.stderr = [];
                    if (containerId !== "") {
                        // If we didn't get a container ID, reject...
                        reject(result);
                        return;
                    }
                }
            })
            .then(function () {
                return execute(
                    "docker",
                    [
                        "wait",
                        containerId
                    ],
                    {
                        timeoutMs: timeoutMs,
                        killChild: function () {
                            logger.debug("Killing docker container", containerId);
                            execute("docker", ["kill", containerId]);
                            killed = true;
                        }
                    });
            })
            .then(function (result) {
                if (result.code !== 0) {
                    logger.error("Failed to wait for", containerId);
                    removeContainer();
                    reject(result);
                    return;
                }
                var returnValue = parseInt(result.stdout);
                return execute(
                    "docker",
                    [
                        "logs",
                        containerId
                    ], options)
                    .then(function (logResult) {
                        if (logResult.code !== 0) {
                            logger.error("Failed to get logs for", containerId);
                            removeContainer();
                            reject(logResult);
                            return;
                        }
                        if (killed)
                            logResult.stdout += "\n### Killed after " + timeoutMs + "ms";
                        logResult.code = returnValue;
                        return logResult;
                    });
            })
            .then(function (result) {
                removeContainer();
                resolve(result);
            })
            .catch(function (err) {
                removeContainer();
                reject(err);
            });
    });
}

module.exports = {
    execute: execute,
    sandbox: sandbox
};<|MERGE_RESOLUTION|>--- conflicted
+++ resolved
@@ -48,8 +48,8 @@
     var running = true;
 
     var kill = options.killChild || function () {
-        if (running) treeKill(child.pid);
-    };
+            if (running) treeKill(child.pid);
+        };
 
     var streams = {
         stderr: "",
@@ -114,11 +114,6 @@
 }
 
 function sandbox(command, args, options) {
-<<<<<<< HEAD
-    // var execPath = path.dirname(command);
-    // var execName = path.basename(command);
-    logger.info("Sandbox execution", command, args);
-=======
     var type = execProps("sandboxType", "docker");
     logger.info(type);
     if (type === "none") {
@@ -126,9 +121,8 @@
         return execute(command, args, options);
     }
     logger.info("Sandbox execution via docker", command, args);
-    var execPath = path.dirname(command);
-    var execName = path.basename(command);
->>>>>>> 8eb4df59
+    // var execPath = path.dirname(command);
+    // var execName = path.basename(command);
     return new Promise(function (resolve, reject) {
         logger.debug("Starting sandbox docker container for", command, args);
         var containerId = null;
@@ -152,10 +146,7 @@
                 "--detach",
                 "--cpu-shares=128",
                 "--cpu-quota=25000",
-<<<<<<< HEAD
                 "-v", "temp:/tmp",  // shared temp TODO this is horrible
-=======
->>>>>>> 8eb4df59
                 "--ulimit", "nofile=20", // needs at least this to function normally it seems
                 "--ulimit", "cpu=3", // hopefully 3 seconds' CPU time
                 "--ulimit", "rss=" + (128 * 1024), // hopefully RSS size limit
