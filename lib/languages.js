// Copyright (c) 2017, Compiler Explorer Authors
// All rights reserved.
//
// Redistribution and use in source and binary forms, with or without
// modification, are permitted provided that the following conditions are met:
//
//     * Redistributions of source code must retain the above copyright notice,
//       this list of conditions and the following disclaimer.
//     * Redistributions in binary form must reproduce the above copyright
//       notice, this list of conditions and the following disclaimer in the
//       documentation and/or other materials provided with the distribution.
//
// THIS SOFTWARE IS PROVIDED BY THE COPYRIGHT HOLDERS AND CONTRIBUTORS "AS IS"
// AND ANY EXPRESS OR IMPLIED WARRANTIES, INCLUDING, BUT NOT LIMITED TO, THE
// IMPLIED WARRANTIES OF MERCHANTABILITY AND FITNESS FOR A PARTICULAR PURPOSE
// ARE DISCLAIMED. IN NO EVENT SHALL THE COPYRIGHT HOLDER OR CONTRIBUTORS BE
// LIABLE FOR ANY DIRECT, INDIRECT, INCIDENTAL, SPECIAL, EXEMPLARY, OR
// CONSEQUENTIAL DAMAGES (INCLUDING, BUT NOT LIMITED TO, PROCUREMENT OF
// SUBSTITUTE GOODS OR SERVICES; LOSS OF USE, DATA, OR PROFITS; OR BUSINESS
// INTERRUPTION) HOWEVER CAUSED AND ON ANY THEORY OF LIABILITY, WHETHER IN
// CONTRACT, STRICT LIABILITY, OR TORT (INCLUDING NEGLIGENCE OR OTHERWISE)
// ARISING IN ANY WAY OUT OF THE USE OF THIS SOFTWARE, EVEN IF ADVISED OF THE
// POSSIBILITY OF SUCH DAMAGE.

import path from 'path';

import fs from 'fs-extra';
import _ from 'underscore';

/***
 * Language object type
 *
 * @typedef {Object} CELanguage
 * @property {string} id - Id of language. Added programmatically based on CELanguages key
 * @property {string} name - UI display name of the language
 * @property {string} monaco - Monaco Editor language ID (Selects which language Monaco will use to highlight the code)
 * @property {string[]} extensions - Usual extensions associated with the language. First one is used as file input etx
 * @property {string[]} alias - Different ways in which we can also refer to this language
 */

/***
 * Currently supported languages on Compiler Explorer
 *
 * @typedef {Object.<string, CELanguage>} CELanguages
 */

/***
 * Current supported languages
 * @type {CELanguages}
 */
export const languages = {
    'c++': {
        name: 'C++',
        monaco: 'cppp',
        extensions: ['.cpp', '.cxx', '.h', '.hpp', '.hxx', '.c', '.cc'],
        alias: ['gcc', 'cpp'],
        previewFilter: /^\s*#include/,
    },
    llvm: {
        name: 'LLVM IR',
        monaco: 'llvm-ir',
        extensions: ['.ll'],
        alias: [],
    },
    cppx: {
        name: 'Cppx',
        monaco: 'cppp',
        extensions: ['.cpp', '.cxx', '.h', '.hpp', '.hxx', '.c'],
        alias: [],
        previewFilter: /^\s*#include/,
    },
    cppx_gold: {
        name: 'Cppx-Gold',
        monaco: 'cppx-gold',
        extensions: ['.usyntax', '.cpp', '.cxx', '.h', '.hpp', '.hxx', '.c'],
        alias: [],
    },
    cppx_blue: {
        name: 'Cppx-Blue',
        monaco: 'cppx-blue',
        extensions: ['.blue', '.cpp', '.cxx', '.h', '.hpp', '.hxx', '.c'],
        alias: [],
    },
    c: {
        name: 'C',
        monaco: 'nc',
        extensions: ['.c', '.h'],
        alias: [],
        previewFilter: /^\s*#include/,
    },
    openclc: {
        name: 'OpenCL C',
        monaco: 'openclc',
        extensions: ['.cl', '.ocl'],
        alias: [],
    },
    cpp_for_opencl: {
        name: 'C++ for OpenCL',
        monaco: 'cpp-for-opencl',
        extensions: ['.clcpp', '.cl', '.ocl'],
        alias: [],
    },
    rust: {
        name: 'Rust',
        monaco: 'rust',
        extensions: ['.rs'],
        alias: [],
    },
    d: {
        name: 'D',
        monaco: 'd',
        extensions: ['.d'],
        alias: [],
    },
    go: {
        name: 'Go',
        monaco: 'go',
        extensions: ['.go'],
        alias: [],
    },
    ispc: {
        name: 'ispc',
        monaco: 'ispc',
        extensions: ['.ispc'],
        alias: [],
    },
    haskell: {
        name: 'Haskell',
        monaco: 'haskell',
        extensions: ['.hs', '.haskell'],
        alias: [],
    },
    java: {
        name: 'Java',
        monaco: 'java',
        extensions: ['.java'],
        alias: [],
    },
    kotlin: {
        name: 'Kotlin',
        monaco: 'kotlin',
        extensions: ['.kt'],
        alias: [],
    },
    scala: {
        name: 'Scala',
        monaco: 'scala',
        extensions: ['.scala'],
        alias: [],
    },
    ocaml: {
        name: 'OCaml',
        monaco: 'ocaml',
        extensions: ['.ml', '.mli'],
        alias: [],
    },
    python: {
        name: 'Python',
        monaco: 'python',
        extensions: ['.py'],
        alias: [],
    },
    swift: {
        name: 'Swift',
        monaco: 'swift',
        extensions: ['.swift'],
        alias: [],
    },
    pascal: {
        name: 'Pascal',
        monaco: 'pascal',
        extensions: ['.pas'],
        alias: [],
    },
    fortran: {
        id: 'fortran',
        name: 'Fortran',
        monaco: 'fortran',
        extensions: ['.f90', '.F90', '.f95', '.F95'],
        alias: [],
    },
    assembly: {
        name: 'Assembly',
        monaco: 'asm',
        extensions: ['.asm'],
        alias: ['asm'],
    },
    analysis: {
        name: 'Analysis',
        monaco: 'asm',
        extensions: ['.asm'],  // maybe add more? Change to a unique one?
        alias: ['tool', 'tools'],
    },
    cuda: {
        name: 'CUDA',
        monaco: 'cuda',
        extensions: ['.cu'],
        alias: ['nvcc'],
        monacoDisassembly: 'ptx',
    },
    zig: {
        name: 'Zig',
        monaco: 'zig',
        extensions: ['.zig'],
        alias: [],
    },
    clean: {
        name: 'Clean',
        monaco: 'clean',
        extensions: ['.icl'],
        alias: [],
    },
    ada: {
        name: 'Ada',
        monaco: 'ada',
        extensions: ['.adb', '.ads'],
        alias: [],
    },
    nim: {
        name: 'Nim',
        monaco: 'nim',
        extensions: ['.nim'],
        alias: [],
    },
    crystal: {
        name: 'Crystal',
        monaco: 'crystal',
        extensions: ['.cr'],
        alias: [],
    },
<<<<<<< HEAD
    cmake: {
        name: 'CMake',
        monaco: 'cmake',
        extensions: ['.txt'],
        alias: [],
=======
    circle: {
        name: 'C++ (Circle)',
        monaco: 'cppcircle',
        extensions: ['.cpp', '.cxx', '.h', '.hpp', '.hxx', '.c'],
        alias: [],
        previewFilter: /^\s*#include/,
>>>>>>> 678adac1
    },
};

_.each(languages, (lang, key) => {
    lang.id = key;
    try {
        lang.example = fs.readFileSync(path.join('examples', lang.id, 'default' + lang.extensions[0]), 'utf8');
    } catch (error) {
        lang.example = 'Oops, something went wrong and we could not get the default code for this language.';
    }
});<|MERGE_RESOLUTION|>--- conflicted
+++ resolved
@@ -228,20 +228,18 @@
         extensions: ['.cr'],
         alias: [],
     },
-<<<<<<< HEAD
+    circle: {
+        name: 'C++ (Circle)',
+        monaco: 'cppcircle',
+        extensions: ['.cpp', '.cxx', '.h', '.hpp', '.hxx', '.c'],
+        alias: [],
+        previewFilter: /^\s*#include/,
+    },
     cmake: {
         name: 'CMake',
         monaco: 'cmake',
         extensions: ['.txt'],
         alias: [],
-=======
-    circle: {
-        name: 'C++ (Circle)',
-        monaco: 'cppcircle',
-        extensions: ['.cpp', '.cxx', '.h', '.hpp', '.hxx', '.c'],
-        alias: [],
-        previewFilter: /^\s*#include/,
->>>>>>> 678adac1
     },
 };
 
