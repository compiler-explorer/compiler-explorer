--- conflicted
+++ resolved
@@ -180,13 +180,10 @@
                         dependencies: this.splitIntoArray(
                             this.compilerProps(lang, libBaseName + '.dependencies'), []),
                         versions: {},
-<<<<<<< HEAD
                         examples: this.splitIntoArray(
                             this.compilerProps(lang, libBaseName + '.examples'), []),
-=======
                         options: splitArguments(
                             this.compilerProps(lang, libBaseName + '.options', '')),
->>>>>>> 697c8e92
                     };
                     const listedVersions = `${this.compilerProps(lang, libBaseName + '.versions')}`;
                     if (listedVersions) {
