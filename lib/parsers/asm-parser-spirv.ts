// Copyright (c) 2022, Compiler Explorer Authors
// All rights reserved.
//
// Redistribution and use in source and binary forms, with or without
// modification, are permitted provided that the following conditions are met:
//
//     * Redistributions of source code must retain the above copyright notice,
//       this list of conditions and the following disclaimer.
//     * Redistributions in binary form must reproduce the above copyright
//       notice, this list of conditions and the following disclaimer in the
//       documentation and/or other materials provided with the distribution.
//
// THIS SOFTWARE IS PROVIDED BY THE COPYRIGHT HOLDERS AND CONTRIBUTORS "AS IS"
// AND ANY EXPRESS OR IMPLIED WARRANTIES, INCLUDING, BUT NOT LIMITED TO, THE
// IMPLIED WARRANTIES OF MERCHANTABILITY AND FITNESS FOR A PARTICULAR PURPOSE
// ARE DISCLAIMED. IN NO EVENT SHALL THE COPYRIGHT HOLDER OR CONTRIBUTORS BE
// LIABLE FOR ANY DIRECT, INDIRECT, INCIDENTAL, SPECIAL, EXEMPLARY, OR
// CONSEQUENTIAL DAMAGES (INCLUDING, BUT NOT LIMITED TO, PROCUREMENT OF
// SUBSTITUTE GOODS OR SERVICES; LOSS OF USE, DATA, OR PROFITS; OR BUSINESS
// INTERRUPTION) HOWEVER CAUSED AND ON ANY THEORY OF LIABILITY, WHETHER IN
// CONTRACT, STRICT LIABILITY, OR TORT (INCLUDING NEGLIGENCE OR OTHERWISE)
// ARISING IN ANY WAY OUT OF THE USE OF THIS SOFTWARE, EVEN IF ADVISED OF THE
// POSSIBILITY OF SUCH DAMAGE.

import {AsmResultLabel, ParsedAsmResultLine} from '../../types/asmresult/asmresult.interfaces.js';
import * as utils from '../utils.js';

import {AsmParser} from './asm-parser.js';

export class SPIRVAsmParser extends AsmParser {
    parseOpString(asmLines) {
        const opString = /^\s*%(\d+)\s+=\s+OpString\s+"([^"]+)"$/;
        const files = {};
        for (const line of asmLines) {
            const match = line.match(opString);
            if (match) {
                const lineNum = parseInt(match[1]);
                files[lineNum] = match[2];
            }
        }
        return files;
    }

    override getUsedLabelsInLine(line): AsmResultLabel[] {
        const labelsInLine: AsmResultLabel[] = [];

        const labelPatterns = [
            /OpFunctionCall\s+%\w+\s+(%\w+)/,
            /OpBranch\s+(%\w+)/,
            /OpBranchConditional\s+%\w+\s+(%\w+)\s+(%\w+)/,
            /OpSelectionMerge\s+(%\w+)/,
            /OpLoopMerge\s+(%\w+)\s+(%\w+)/,
        ];
        let labels: string[] = [];
        for (const pattern of labelPatterns) {
            const labelMatches = line.match(pattern);
            if (labelMatches) {
                labels = labels.concat(labelMatches.slice(1));
            }
        }

        const switchMatches = line.match(/OpSwitch\s+%\w+\s+(%\w+)((?:\s+\d+\s+%\w+)*)/);
        if (switchMatches) {
            // default case
            labels.push(switchMatches[1]);
            const cases = switchMatches[2];
            const caseMatches = cases.matchAll(/\d+\s+(%\w+)/g);
            for (const caseMatch of caseMatches) {
                labels.push(caseMatch[1]);
            }
        }

        for (const label of labels) {
            const startCol = line.indexOf(label) + 1;
            labelsInLine.push({
                name: label,
                range: {
                    startCol: startCol,
                    endCol: startCol + label.length,
                },
            });
        }

        return labelsInLine;
    }

    override processAsm(asmResult, filters) {
        const startTime = process.hrtime.bigint();

        const asm: ParsedAsmResultLine[] = [];
        const labelDefinitions: Record<string, number> = {};

        let asmLines = utils.splitLines(asmResult);
        const startingLineCount = asmLines.length;
        if (filters.preProcessLines !== undefined) {
            asmLines = filters.preProcessLines(asmLines);
        }
        const opStrings = this.parseOpString(asmLines);

        const sourceTag = /^\s*OpLine\s+%(\d+)\s+(\d+)\s+(\d*)$/;
        const endBlock = /OpFunctionEnd/;
        const comment = /^;/;
        const opLine = /OpLine/;
        const opNoLine = /OpNoLine/;
        const opExtDbg = /OpExtInst\s+%void\s+%\d+\s+Debug/;
        const opString = /OpString/;
        const opSource = /OpSource/;
        const opName = /OpName/;

        const labelDef = /^\s*(%\w+)\s*=\s*(?:OpFunction\s+|OpLabel)/;

        const unclosedString = /^[^"]+"(?:[^\\"]|\\.)*$/;
        const closeQuote = /^(?:[^\\"]|\\.)*"/;
        let inString = false;

        let source: any = null;

        for (let line of asmLines) {
            if (inString) {
                if (closeQuote.test(line)) {
                    inString = false;
                }

                continue;
            }

            const match = line.match(sourceTag);
            if (match) {
                source = {
                    file: utils.maskRootdir(opStrings[parseInt(match[1])]),
                    line: parseInt(match[2]),
                    mainsource: true,
                };
                const sourceCol = parseInt(match[3]);
                if (!isNaN(sourceCol) && sourceCol !== 0) {
                    source.column = sourceCol;
                }
            }

            if (endBlock.test(line) || opNoLine.test(line)) {
                source = null;
            }

            if (filters.commentOnly && comment.test(line)) {
                continue;
            }
            if (filters.directives) {
                if (
                    opLine.test(line) ||
                    opExtDbg.test(line) ||
                    opNoLine.test(line) ||
                    opString.test(line) ||
                    opSource.test(line) ||
                    opName.test(line)
                ) {
                    if (unclosedString.test(line)) {
                        inString = true;
                    }
                    continue;
                }
            }

            line = utils.expandTabs(line);

            const labelDefMatch = line.match(labelDef);
            if (labelDefMatch) {
                labelDefinitions[labelDefMatch[1]] = asm.length + 1;
            }

            const labelsInLine = this.getUsedLabelsInLine(line);
            asm.push({
                text: line,
                source: source,
                labels: labelsInLine,
            });
        }

        const endTime = process.hrtime.bigint();
        return {
            asm: asm,
<<<<<<< HEAD
            labelDefinitions,
=======
            languageId: 'spirv',
            labelDefinitions: {},
>>>>>>> effea73b
            parsingTime: ((endTime - startTime) / BigInt(1000000)).toString(),
            filteredCount: startingLineCount - asm.length,
        };
    }
}<|MERGE_RESOLUTION|>--- conflicted
+++ resolved
@@ -178,12 +178,9 @@
         const endTime = process.hrtime.bigint();
         return {
             asm: asm,
-<<<<<<< HEAD
             labelDefinitions,
-=======
             languageId: 'spirv',
             labelDefinitions: {},
->>>>>>> effea73b
             parsingTime: ((endTime - startTime) / BigInt(1000000)).toString(),
             filteredCount: startingLineCount - asm.length,
         };
