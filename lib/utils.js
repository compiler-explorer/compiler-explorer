// Copyright (c) 2016, Compiler Explorer Authors
// All rights reserved.
//
// Redistribution and use in source and binary forms, with or without
// modification, are permitted provided that the following conditions are met:
//
//     * Redistributions of source code must retain the above copyright notice,
//       this list of conditions and the following disclaimer.
//     * Redistributions in binary form must reproduce the above copyright
//       notice, this list of conditions and the following disclaimer in the
//       documentation and/or other materials provided with the distribution.
//
// THIS SOFTWARE IS PROVIDED BY THE COPYRIGHT HOLDERS AND CONTRIBUTORS "AS IS"
// AND ANY EXPRESS OR IMPLIED WARRANTIES, INCLUDING, BUT NOT LIMITED TO, THE
// IMPLIED WARRANTIES OF MERCHANTABILITY AND FITNESS FOR A PARTICULAR PURPOSE
// ARE DISCLAIMED. IN NO EVENT SHALL THE COPYRIGHT HOLDER OR CONTRIBUTORS BE
// LIABLE FOR ANY DIRECT, INDIRECT, INCIDENTAL, SPECIAL, EXEMPLARY, OR
// CONSEQUENTIAL DAMAGES (INCLUDING, BUT NOT LIMITED TO, PROCUREMENT OF
// SUBSTITUTE GOODS OR SERVICES; LOSS OF USE, DATA, OR PROFITS; OR BUSINESS
// INTERRUPTION) HOWEVER CAUSED AND ON ANY THEORY OF LIABILITY, WHETHER IN
// CONTRACT, STRICT LIABILITY, OR TORT (INCLUDING NEGLIGENCE OR OTHERWISE)
// ARISING IN ANY WAY OUT OF THE USE OF THIS SOFTWARE, EVEN IF ADVISED OF THE
// POSSIBILITY OF SUCH DAMAGE.

import crypto from 'crypto';
import path from 'path';
import { fileURLToPath } from 'url';

import fs from 'fs-extra';
import quote from 'shell-quote';
import _ from 'underscore';

const tabsRe = /\t/g;
const lineRe = /\r?\n/;

/***
 *
 * @param {string} text
 * @returns {string[]}
 */
export function splitLines(text) {
    if (!text) return [];
    const result = text.split(lineRe);
    if (result.length > 0 && result[result.length - 1] === '')
        return result.slice(0, -1);
    return result;
}

/***
 * @callback eachLineFunc
 * @param {string} line
 * @returns {*}
 */

/***
 *
 * @param {string} text
 * @param {eachLineFunc} func
 * @param {*} [context]
 */
export function eachLine(text, func, context) {
    return _.each(splitLines(text), func, context);
}

/***
 *
 * @param {string} line
 * @returns {string}
 */
export function expandTabs(line) {
    let extraChars = 0;
    return line.replace(tabsRe, function (match, offset) {
        const total = offset + extraChars;
        const spacesNeeded = (total + 8) & 7;
        extraChars += spacesNeeded - 1;
        return '        '.substr(spacesNeeded);
    });
}

export function maskRootdir(filepath) {
    if (filepath) {
        // todo: make this compatible with local installations and windows etc
        return filepath.replace(/^\/tmp\/compiler-explorer-compiler[\w\d-.]*\//, '/app/').replace(/^\/app\//, '');
    } else {
        return filepath;
    }
}

/***
 * @typedef {Object} lineTag
 * @property {string} text
 * @property {number} line
 * @property {number} text
 */

/***
 * @typedef {Object} lineObj
 * @property {string} text
 * @property {lineTag} [tag]
 * @inner
 */

const ansiColoursRe = /\x1B\[[\d;]*[Km]/g;

function _parseOutputLine(line, inputFilename, pathPrefix) {
    line = line.split('<stdin>').join('<source>');
    if (pathPrefix) line = line.replace(pathPrefix, '');
    if (inputFilename) {
        line = line.split(inputFilename).join('<source>');

        if (inputFilename.indexOf('./') === 0) {
            line = line.split('/home/ubuntu/' + inputFilename.substr(2)).join('<source>');
            line = line.split('/home/ce/' + inputFilename.substr(2)).join('<source>');
        }
    }
    return line;
}

/***
 *
 * @param lines
 * @param inputFilename
 * @param pathPrefix
 * @returns {lineObj[]}
 */
export function parseOutput(lines, inputFilename, pathPrefix) {
    const re = /^\s*<source>[(:](\d+)(:?,?(\d+):?)?[):]*\s*(.*)/;
    const reWithFilename = /^\s*([\w.]*)[(:](\d+)(:?,?(\d+):?)?[):]*\s*(.*)/;
    const result = [];
<<<<<<< HEAD
    eachLine(lines, function (line) {
        line = line.split('<stdin>').join('<source>');
        if (pathPrefix) line = line.replace(pathPrefix, '');
        if (inputFilename) {
            line = line.split(inputFilename).join('<source>');

            if (inputFilename.indexOf('./') === 0) {
                line = line.split('/home/ubuntu/' + inputFilename.substr(2)).join('<source>');
                line = line.split('/home/ce/' + inputFilename.substr(2)).join('<source>');
            }
        } else {
            line = maskRootdir(line);
        }
        if (line !== null) {
            const lineObj = {text: line};
            let match = line.replace(/\x1B\[[\d;]*[Km]/g, '').match(re);
=======
    eachLine(lines, line => {
        line = _parseOutputLine(line, inputFilename, pathPrefix);
        if (line !== null) {
            const lineObj = {text: line};
            const match = line.replace(ansiColoursRe, '').match(re);
>>>>>>> aa431e13
            if (match) {
                lineObj.tag = {
                    line: parseInt(match[1]),
                    column: parseInt(match[3] || '0'),
                    text: match[4].trim(),
                };
            } else {
                match = line.replace(/\x1B\[[\d;]*[Km]/g, '').match(reWithFilename);
                if (match) {
                    lineObj.tag = {
                        file: match[1],
                        line: parseInt(match[2]),
                        column: parseInt(match[4] || '0'),
                        text: match[5].trim(),
                    };
                }
            }
            result.push(lineObj);
        }
    });
    return result;
}

/***
 *
 * @param lines
 * @param inputFilename
 * @param pathPrefix
 * @returns {lineObj[]}
 */
export function parseRustOutput(lines, inputFilename, pathPrefix) {
    const re = /^ --> <source>[(:](\d+)(:?,?(\d+):?)?[):]*\s*(.*)/;
    const result = [];
    eachLine(lines, line => {
        line = _parseOutputLine(line, inputFilename, pathPrefix);
        if (line !== null) {
            const lineObj = {text: line};
            const match = line.replace(ansiColoursRe, '').match(re);

            if (match) {
                const line = parseInt(match[1]);
                const column = parseInt(match[3] || '0');

                const previous = result.pop();
                previous.tag = {
                    line,
                    column,
                    text: previous.text.replace(ansiColoursRe, ''),
                };
                result.push(previous);

                lineObj.tag = {
                    line,
                    column,
                    text: '', // Left empty so that it does not show up in the editor
                };
            }
            result.push(lineObj);
        }
    });
    return result;
}

/***
 *
 * @param {string} name
 * @param {number} len
 * @returns {string}
 */
export function padRight(name, len) {
    while (name.length < len) name = name + ' ';
    return name;
}

/***
 *
 * @param {string} name
 * @returns {string}
 */
export function trimRight(name) {
    let l = name.length;
    while (l > 0 && name[l - 1] === ' ') l -= 1;
    return name.substr(0, l);
}

/***
 * Anonymizes given IP.
 * For IPv4, it removes the last octet
 * For IPv6, it removes the last three hextets
 *
 * @param {string} ip - IP string, of either type (localhost|IPv4|IPv6)
 * @returns {string} Anonymized IP
 */
export function anonymizeIp(ip) {
    if (ip.includes('localhost')) {
        return ip;
    } else if (ip.includes(':')) {
        // IPv6
        return ip.replace(/(?::[\dA-Fa-f]{0,4}){3}$/, ':0:0:0');
    } else {
        // IPv4
        return ip.replace(/\.\d{1,3}$/, '.0');
    }
}

/***
 *
 * @param {*} object
 * @returns {string}
 */
function objectToHashableString(object) {
    // See https://stackoverflow.com/questions/899574/which-is-best-to-use-typeof-or-instanceof/6625960#6625960
    return (typeof (object) === 'string') ? object : JSON.stringify(object);
}

const DefaultHash = 'Compiler Explorer Default Version 1';

/***
 * Gets the hash (as a binary buffer) of the given object
 *
 * Limitation: object shall not have circular references
 * @param {*} object - Object to get hash from
 * @param {string} [HashVersion=DefaultHash] - Hash "version" key
 * @returns {Buffer} - Hash of object
 */
export function getBinaryHash(object, HashVersion = DefaultHash) {
    return crypto.createHmac('sha256', HashVersion)
        .update(objectToHashableString(object))
        .digest();
}

/***
 * Gets the hash (as a hex string) of the given object
 *
 * Limitation: object shall not have circular references
 * @param {*} object - Object to get hash from
 * @param {string} [HashVersion=DefaultHash] - Hash "version" key
 * @returns {string} - Hash of object
 */
export function getHash(object, HashVersion = DefaultHash) {
    return crypto.createHmac('sha256', HashVersion)
        .update(objectToHashableString(object))
        .digest('hex');
}

/***
 * @typedef {Object} glEditorMainContent
 * @property {string} source - Editor content
 * @property {string} language - Editor syntax language
 * @inner
 */

/***
 * @typedef {Object} glCompilerMainContent
 * @property {string} compiler - Compiler id
 * @inner
 */

/***
 * @typedef {Object} glContents
 * @property {glEditorMainContent[]} editors
 * @property {glCompilerMainContent[]} compilers
 * @inner
 */

/***
 * Gets every (source, lang) & (compilerId) available
 * @param {Array} content - GoldenLayout config topmost content field
 * @returns {glContents}
 */
export function glGetMainContents(content) {
    let contents = {editors: [], compilers: []};
    _.each(content, element => {
        if (element.type === 'component') {
            if (element.componentName === 'codeEditor') {
                contents.editors.push({source: element.componentState.source, language: element.componentState.lang});
            } else if (element.componentName === 'compiler') {
                contents.compilers.push({compiler: element.componentState.compiler});
            }
        } else {
            const subComponents = glGetMainContents(element.content);
            contents.editors = contents.editors.concat(subComponents.editors);
            contents.compilers = contents.compilers.concat(subComponents.compilers);
        }
    });
    return contents;
}

/***
 *
 * @param {string} line
 * @param {boolean} [atStart=true]
 * @returns {string}
 */
export function squashHorizontalWhitespace(line, atStart) {
    if (atStart === undefined) atStart = true;
    if (line.trim().length === 0) {
        return '';
    }
    const splat = line.split(/\s+/);
    if (splat[0] === '' && atStart) {
        // An indented line: preserve a two-space indent (max)
        const intent = line[1] !== ' ' ? ' ' : '  ';
        return intent + splat.slice(1).join(' ');
    }
    return splat.join(' ');
}

/***
 *
 * @param {string} prop
 * @returns {boolean|number|string}
 */
export function toProperty(prop) {
    if (prop === 'true' || prop === 'yes') return true;
    if (prop === 'false' || prop === 'no') return false;
    if (/^-?(0|[1-9]\d*)$/.test(prop)) return parseInt(prop);
    if (/^-?\d*\.\d+$/.test(prop)) return parseFloat(prop);
    return prop;
}

/***
 * This function replaces all the "oldValues" in line with "newValue". It handles overlapping string replacement cases,
 * and is careful to return the exact same line object if there's no matches. This turns out to be super important for
 * performance.
 * @param {string} line
 * @param {string} oldValue
 * @param {string} newValue
 * @returns {string}
 */
export function replaceAll(line, oldValue, newValue) {
    if (oldValue.length === 0) return line;
    let startPoint = 0;
    for (; ;) {
        const index = line.indexOf(oldValue, startPoint);
        if (index === -1) break;
        line = line.substr(0, index) + newValue + line.substr(index + oldValue.length);
        startPoint = index + newValue.length;
    }
    return line;
}

// Initially based on http://philzimmermann.com/docs/human-oriented-base-32-encoding.txt
const BASE32_ALPHABET = '13456789EGKMPTWYabcdefhjnoqrsvxz';

/***
 *  A Base32 encoding implementation valid for our needs.
 *  Of importance, note that there's no padding
 * @param {Buffer} buffer
 * @returns {string}
 */
export function base32Encode(buffer) {
    let output = '';
    // This can grow up to 12 bits
    let digest = 0;
    // How many bits are we actually using from digest
    let bits = 0;

    function encodeNewWord() {
        // Get first 5 bits
        const word = digest & 0b11111;
        const character = BASE32_ALPHABET[word];
        output += character;
        bits -= 5;
        // Shift out the newly processed word
        digest = (digest >>> 5);
    }

    for (const byte of buffer) {
        // Append current byte to digest
        digest = (byte << bits) | digest;
        bits += 8;

        // Add characters until we run out of bits
        while (bits >= 5) {
            encodeNewWord();
        }
    }
    // Do we need a last pass?
    if (bits !== 0) {
        encodeNewWord();
    }

    return output;
}

export function splitArguments(options) {
    return _.chain(quote.parse(options || '')
        .map(x => typeof (x) === 'string' ? x : x.pattern))
        .compact()
        .value();
}

/***
 * Absolute path to the root of the application
 */
export const APP_ROOT = path.resolve(path.dirname(fileURLToPath(import.meta.url)), '..');

export function resolvePathFromAppRoot(...args) {
    return path.resolve(APP_ROOT, ...args);
}

export async function fileExists(filename) {
    try {
        const stat = await fs.stat(filename);
        return stat.isFile();
    } catch {
        return false;
    }
}<|MERGE_RESOLUTION|>--- conflicted
+++ resolved
@@ -127,30 +127,14 @@
     const re = /^\s*<source>[(:](\d+)(:?,?(\d+):?)?[):]*\s*(.*)/;
     const reWithFilename = /^\s*([\w.]*)[(:](\d+)(:?,?(\d+):?)?[):]*\s*(.*)/;
     const result = [];
-<<<<<<< HEAD
-    eachLine(lines, function (line) {
-        line = line.split('<stdin>').join('<source>');
-        if (pathPrefix) line = line.replace(pathPrefix, '');
-        if (inputFilename) {
-            line = line.split(inputFilename).join('<source>');
-
-            if (inputFilename.indexOf('./') === 0) {
-                line = line.split('/home/ubuntu/' + inputFilename.substr(2)).join('<source>');
-                line = line.split('/home/ce/' + inputFilename.substr(2)).join('<source>');
-            }
-        } else {
-            line = maskRootdir(line);
-        }
-        if (line !== null) {
-            const lineObj = {text: line};
-            let match = line.replace(/\x1B\[[\d;]*[Km]/g, '').match(re);
-=======
     eachLine(lines, line => {
         line = _parseOutputLine(line, inputFilename, pathPrefix);
+        if (!inputFilename) {
+            line = maskRootdir(line);
+        }
         if (line !== null) {
             const lineObj = {text: line};
             const match = line.replace(ansiColoursRe, '').match(re);
->>>>>>> aa431e13
             if (match) {
                 lineObj.tag = {
                     line: parseInt(match[1]),
