--- conflicted
+++ resolved
@@ -50,11 +50,7 @@
 exports.expandTabs = expandTabs;
 
 function parseOutput(lines, inputFilename) {
-<<<<<<< HEAD
-    var re = /^\s*<source>[:(]([0-9]+)(:[0-9]+:)?[):]*\s*(.*)/;
-=======
     var re = /^\s*<source>[:(]([0-9]+)(:([0-9]+):)?[):]*\s*(.*)/;
->>>>>>> 445a17c9
     var result = [];
     eachLine(lines, function (line) {
         if (inputFilename) line = line.replace(inputFilename, '<source>');
