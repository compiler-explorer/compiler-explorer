--- conflicted
+++ resolved
@@ -164,11 +164,7 @@
         return null;
     }
 
-<<<<<<< HEAD
-    public findCompiler(langId: string, compilerId: string) {
-=======
     private findCompiler(langId: string, compilerId: string): CompilerInfo | null {
->>>>>>> d5e924b1
         if (!compilerId) return null;
         const compilers = this.getCompilersForLang(langId);
         return this.findCompilerInList(compilers, compilerId);
