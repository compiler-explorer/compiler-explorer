// Copyright (c) 2012-2017, Matt Godbolt
//
// All rights reserved.
// 
// Redistribution and use in source and binary forms, with or without 
// modification, are permitted provided that the following conditions are met:
// 
//     * Redistributions of source code must retain the above copyright notice, 
//       this list of conditions and the following disclaimer.
//     * Redistributions in binary form must reproduce the above copyright 
//       notice, this list of conditions and the following disclaimer in the 
//       documentation and/or other materials provided with the distribution.
// 
// THIS SOFTWARE IS PROVIDED BY THE COPYRIGHT HOLDERS AND CONTRIBUTORS "AS IS" 
// AND ANY EXPRESS OR IMPLIED WARRANTIES, INCLUDING, BUT NOT LIMITED TO, THE 
// IMPLIED WARRANTIES OF MERCHANTABILITY AND FITNESS FOR A PARTICULAR PURPOSE 
// ARE DISCLAIMED. IN NO EVENT SHALL THE COPYRIGHT HOLDER OR CONTRIBUTORS BE 
// LIABLE FOR ANY DIRECT, INDIRECT, INCIDENTAL, SPECIAL, EXEMPLARY, OR 
// CONSEQUENTIAL DAMAGES (INCLUDING, BUT NOT LIMITED TO, PROCUREMENT OF 
// SUBSTITUTE GOODS OR SERVICES; LOSS OF USE, DATA, OR PROFITS; OR BUSINESS 
// INTERRUPTION) HOWEVER CAUSED AND ON ANY THEORY OF LIABILITY, WHETHER IN 
// CONTRACT, STRICT LIABILITY, OR TORT (INCLUDING NEGLIGENCE OR OTHERWISE) 
// ARISING IN ANY WAY OUT OF THE USE OF THIS SOFTWARE, EVEN IF ADVISED OF THE 
// POSSIBILITY OF SUCH DAMAGE.

define(function (require) {
    "use strict";
    var $ = require('jquery');
    var _ = require('underscore');
    var ga = require('analytics').ga;
    var colour = require('colour');
    var Toggles = require('toggles');
    var FontScale = require('fontscale');
    var Promise = require('es6-promise').Promise;
    var Components = require('components');
    var LruCache = require('lru-cache');
    var monaco = require('monaco');
    require('asm-mode');

    require('selectize');

    var options = require('options');
    var compilers = options.compilers;
    var compilersById = {};
    _.forEach(compilers, function (compiler) {
        compilersById[compiler.id] = compiler;
        if (compiler.alias) compilersById[compiler.alias] = compiler;
    });
    var Cache = new LruCache({
        max: 200 * 1024,
        length: function (n) {
            return JSON.stringify(n).length;
        }
    });

    function Compiler(hub, container, state) {
        var self = this;
        this.container = container;
        this.eventHub = hub.createEventHub();
        this.domRoot = container.getElement();
        this.domRoot.html($('#compiler').html());

        this.id = state.id || hub.nextCompilerId();
        this.sourceEditorId = state.source || 1;
        this.compiler = compilersById[state.compiler] || compilersById[options.defaultCompiler];
        this.options = state.options || options.compileOptions;
        this.filters = new Toggles(this.domRoot.find(".filters"), state.filters);
        this.source = "";
        this.assembly = [];
        this.colours = [];
        this.lastResult = null;
        this.pendingRequestSentAt = 0;
        this.nextRequest = null;
        this.settings = {};

        this.decorations = [];
        this.rawDecorations = [];
        this.rawDecorations.push({
            range: new monaco.Range(0, 1, 0, 1),
            options: {}
        });

        this.domRoot.find(".compiler-picker").selectize({
            sortField: 'name',
            valueField: 'id',
            labelField: 'name',
            searchField: ['name'],
            options: compilers,
            items: this.compiler ? [this.compiler.id] : []
        }).on('change', function () {
            self.onCompilerChange($(this).val());
        });
        var optionsChange = _.debounce(function () {
            self.onOptionsChange($(this).val());
        }, 800);
        this.domRoot.find(".options")
            .val(this.options)
            .on("change", optionsChange)
            .on("keyup", optionsChange);

        // Hide the binary option if the global options has it disabled.
        this.domRoot.find("[data-bind='binary']").toggle(options.supportsBinary);

        this.outputEditor = monaco.editor.create(this.domRoot.find(".monaco-placeholder")[0], {
            scrollBeyondLastLine: false,
            readOnly: true,
            language: 'asm',
            glyphMargin: true
        });

        this.outputEditor.addAction({
            id: 'viewsource',
            label: 'View source',
            keybindings: [monaco.KeyMod.CtrlCmd | monaco.KeyCode.F10],
            keybindingContext: null,
            contextMenuGroupId: 'navigation',
            contextMenuOrder: 1.5,
            run: function (ed) {
                var desiredLine = ed.getPosition().lineNumber - 1;
                self.eventHub.emit('editorSetDecoration', self.sourceEditorId, self.assembly[desiredLine].source);
            }
        });

        this.outputEditor.onMouseMove(function (e) {
<<<<<<< HEAD
            if (self.settings.hoverShowSource === true && e.target != null && e.target.position != null && self.assembly != null) {
=======
            if (e === null || e.target === null) return;
            if (self.settings.hoverShowSource === true && e.target.position !== null) {
>>>>>>> f51403f2
                var desiredLine = e.target.position.lineNumber - 1;
                if (self.assembly[desiredLine] != null) {
                    // We check that we actually have something to show at this point!
                    self.eventHub.emit('editorSetDecoration', self.sourceEditorId, self.assembly[desiredLine].source);
                }
            }
            if (e.target.element !== null && $.isNumeric(e.target.element.textContent)) {
                var elementContent = e.target.element.textContent;
                self.rawDecorations[0] = {
                    range: e.target.range,
                    options: {
                        isWholeLine: false,
                        hoverMessage: [
                            parseInt(elementContent,16).toString(16) === elementContent.toLowerCase() ? // Is Hex?
                                '0x' + parseInt(elementContent).toString(16)
                            :
                            (parseInt(elementContent,10) === elementContent ? // Is Decimal
                                parseInt(elementContent).toString(10) 
                            : // Else ... Show both
                            ('0x' + parseInt(elementContent, 16).toString() + ' (' + parseInt(elementContent, 10).toString() + ')'))
                            
                        ]
                    }
                };
                self.decorations = self.outputEditor.deltaDecorations(self.decorations, self.rawDecorations);
            }
        });

        this.fontScale = new FontScale(this.domRoot, state, this.outputEditor);
        this.fontScale.on('change', _.bind(function () {
            this.saveState();
            this.updateFontScale();
        }, this));

        this.filters.on('change', _.bind(this.onFilterChange, this));

        container.on('destroy', function () {
            self.eventHub.unsubscribe();
            self.eventHub.emit('compilerClose', self.id);
        }, this);
        container.on('resize', this.resize, this);
        container.on('shown', this.resize, this);
        container.on('open', function () {
            self.eventHub.emit('compilerOpen', self.id, self.sourceEditorId);
            self.updateFontScale();
        });
        this.eventHub.on('editorChange', this.onEditorChange, this);
        this.eventHub.on('editorClose', this.onEditorClose, this);
        this.eventHub.on('colours', this.onColours, this);
        this.eventHub.on('resendCompilation', this.onResendCompilation, this);
        this.eventHub.on('findCompilers', this.sendCompiler, this);
        this.eventHub.on('compilerSetDecorations', this.onCompilerSetDecorations, this);
        this.eventHub.on('settingsChange', this.onSettingsChange, this);
        this.eventHub.emit('requestSettings');
        this.sendCompiler();
        this.updateCompilerName();
        this.updateButtons();

        var outputConfig = _.bind(function () {
            return Components.getOutput(this.id, this.sourceEditorId);
        }, this);
        this.container.layoutManager.createDragSource(this.domRoot.find(".status").parent(), outputConfig);
        this.domRoot.find(".status").parent().click(_.bind(function () {
            var insertPoint = hub.findParentRowOrColumn(this.container) ||
                this.container.layoutManager.root.contentItems[0];
            insertPoint.addChild(outputConfig());
        }, this));

        function cloneComponent() {
            return {
                type: 'component',
                componentName: 'compiler',
                componentState: self.currentState()
            };
        }

        this.container.layoutManager.createDragSource(
            this.domRoot.find('.btn.add-compiler'), cloneComponent);
        this.domRoot.find('.btn.add-compiler').click(_.bind(function () {
            var insertPoint = hub.findParentRowOrColumn(this.container) ||
                this.container.layoutManager.root.contentItems[0];
            insertPoint.addChild(cloneComponent());
        }, this));

        this.saveState();
    }

    // TODO: need to call resize if either .top-bar or .bottom-bar resizes, which needs some work.
    // Issue manifests if you make a window where one compiler is small enough that the buttons spill onto two lines:
    // reload the page and the bottom-bar is off the bottom until you scroll a tiny bit.
    Compiler.prototype.resize = function () {
        var topBarHeight = this.domRoot.find(".top-bar").outerHeight(true);
        var bottomBarHeight = this.domRoot.find(".bottom-bar").outerHeight(true);
        this.outputEditor.layout({
            width: this.domRoot.width(),
            height: this.domRoot.height() - topBarHeight - bottomBarHeight
        });
    };

    // Gets the filters that will actually be used (accounting for issues with binary
    // mode etc).
    Compiler.prototype.getEffectiveFilters = function () {
        if (!this.compiler) return {};
        var filters = this.filters.get();
        if (filters.binary && !this.compiler.supportsBinary) {
            delete filters.binary;
        }
        return filters;
    };

    Compiler.prototype.compile = function () {
        var request = {
            source: this.source || "",
            compiler: this.compiler ? this.compiler.id : "",
            options: this.options,
            filters: this.getEffectiveFilters()
        };

        if (!this.compiler) {
            this.onCompileResponse(request, errorResult("<Please select a compiler>"), false);
            return;
        }

        this.sendCompile(request);
    };

    Compiler.prototype.sendCompile = function (request) {
        if (this.pendingRequestSentAt) {
            // If we have a request pending, then just store this request to do once the
            // previous request completes.
            this.nextRequest = request;
            return;
        }
        this.eventHub.emit('compiling', this.id, this.compiler);
        var jsonRequest = JSON.stringify(request);
        var cachedResult = Cache.get(jsonRequest);
        if (cachedResult) {
            this.onCompileResponse(request, cachedResult, true);
            return;
        }

        this.pendingRequestSentAt = Date.now();
        // After a short delay, give the user some indication that we're working on their
        // compilation.
        var progress = setTimeout(_.bind(function () {
            this.setAssembly(fakeAsm("<Compiling...>"));
        }, this), 500);
        $.ajax({
            type: 'POST',
            url: 'api/compiler/' + encodeURIComponent(request.compiler) + '/compile',
            dataType: 'json',
            contentType: 'application/json',
            data: jsonRequest,
            success: _.bind(function (result) {
                clearTimeout(progress);
                if (result.okToCache) {
                    Cache.set(jsonRequest, result);
                }
                this.onCompileResponse(request, result, false);
            }, this),
            error: _.bind(function (xhr, e_status, error) {
                clearTimeout(progress);
                this.onCompileResponse(request, errorResult("<Remote compilation failed: " + error + ">"), false);
            }, this),
            cache: false
        });
    };

    Compiler.prototype.getBinaryForLine = function (line) {
        var obj = this.assembly[line - 1];
        var address = obj.address ? obj.address.toString(16) : "";
        var opcodes = '<div class="opcodes" title="' + (obj.opcodes || []).join(" ") + '">';
        _.each(obj.opcodes, function (op) {
            opcodes += ('<span class="opcode">' + op + '</span>');
        });
        return '<div class="address">' + address + '</div>' + opcodes + '</div>';
    };

    // TODO: use ContentWidgets? OverlayWidgets?
    // Use highlight providers? hover providers? highlight providers?
    Compiler.prototype.setAssembly = function (assembly) {
        this.assembly = assembly;
        this.outputEditor.getModel().setValue(_.pluck(assembly, 'text').join("\n"));
        var addrToAddrDiv = {};
        var decorations = [];
        _.each(this.assembly, _.bind(function (obj, line) {
            var address = obj.address ? obj.address.toString(16) : "";
            //     var div = $("<div class='address cm-number'>" + address + "</div>");
            addrToAddrDiv[address] = {div: "moo", line: line};
        }, this));

        _.each(this.assembly, _.bind(function (obj, line) {
            if (obj.links) {
                _.each(obj.links, _.bind(function (link) {
                    var address = link.to.toString(16);
                    // var thing = $("<a href='#' class='cm-number'>" + address + "</a>");
                    // this.outputEditor.markText(
                    //     from, to, {replacedWith: thing[0], handleMouseEvents: false});
                    var dest = addrToAddrDiv[address];
                    if (dest) {
                        decorations.push({
                            range: new monaco.Range(line, link.offset, line, link.offset + link.length),
                            options: {}
                        });
                        // var editor = this.outputEditor;
                        // thing.hover(function (e) {
                        //     var entered = e.type == "mouseenter";
                        //     dest.div.toggleClass("highlighted", entered);
                        //     thing.toggleClass("highlighted", entered);
                        // });
                        // thing.on('click', function (e) {
                        //     editor.scrollIntoView({line: dest.line, ch: 0}, 30);
                        //     dest.div.toggleClass("highlighted", false);
                        //     thing.toggleClass("highlighted", false);
                        //     e.preventDefault();
                        // });
                    }
                }, this));
            }
        }, this));
    };

    function errorResult(text) {
        return {asm: fakeAsm(text), code: -1, stdout: "", stderr: ""};
    }

    function fakeAsm(text) {
        return [{text: text, source: null, fake: true}];
    }

    Compiler.prototype.onCompileResponse = function (request, result, cached) {
        this.lastResult = result;
        var timeTaken = Math.max(0, Date.now() - this.pendingRequestSentAt);
        var wasRealReply = this.pendingRequestSentAt > 0;
        this.pendingRequestSentAt = 0;
        ga('send', {
            hitType: 'event',
            eventCategory: 'Compile',
            eventAction: request.compiler,
            eventLabel: request.options,
            eventValue: cached ? 1 : 0
        });
        ga('send', {
            hitType: 'timing',
            timingCategory: 'Compile',
            timingVar: request.compiler,
            timingValue: timeTaken
        });
        this.setAssembly(result.asm || fakeAsm("<No output>"));
        if (request.filters.binary) {
            this.outputEditor.updateOptions({
                lineNumbers: _.bind(this.getBinaryForLine, this),
                lineNumbersMinChars: 18
            });
        } else {
            this.outputEditor.updateOptions({
                lineNumbers: true,
                lineNumbersMinChars: 5
            });
        }
        var status = this.domRoot.find(".status");
        var allText = _.pluck((result.stdout || []).concat(result.stderr | []), 'text').join("\n");
        var failed = result.code !== 0;
        var warns = !failed && !!allText;
        status.toggleClass('error', failed);
        status.toggleClass('warning', warns);
        status.parent().attr('title', allText);
        var compileTime = this.domRoot.find('.compile-time');
        if (cached) {
            compileTime.text("- cached");
        } else if (wasRealReply) {
            compileTime.text("- " + timeTaken + "ms");
        } else {
            compileTime.text("");
        }
        this.eventHub.emit('compileResult', this.id, this.compiler, result);

        if (this.nextRequest) {
            var next = this.nextRequest;
            this.nextRequest = null;
            this.sendCompile(next);
        }
    };

    Compiler.prototype.expand = function (source) {
        var includeFind = /^\s*#include\s*["<](https?:\/\/[^>"]+)[>"]$/;
        var lines = source.split("\n");
        var promises = [];
        _.each(lines, function (line, lineNumZeroBased) {
            var match = line.match(includeFind);
            if (match) {
                promises.push(new Promise(function (resolve, reject) {
                    var req = $.get(match[1], function (data) {
                        data = '# 1 "' + match[1] + '"\n' + data + '\n\n# ' +
                            (lineNumZeroBased + 1) + ' "<stdin>"\n';

                        lines[lineNumZeroBased] = data;
                        resolve();
                    });
                    req.fail(function () {
                        resolve();
                    });
                }));
            }
        });
        return Promise.all(promises).then(function () {
            return lines.join("\n");
        });
    };

    Compiler.prototype.onEditorChange = function (editor, source) {
        if (editor === this.sourceEditorId) {
            this.expand(source).then(_.bind(function (expanded) {
                this.source = expanded;
                this.compile();
            }, this));
        }
    };

    Compiler.prototype.updateButtons = function () {
        if (!this.compiler) return;
        var filters = this.getEffectiveFilters();
        // We can support intel output if the compiler supports it, or if we're compiling
        // to binary (as we can disassemble it however we like).
        var intelAsm = this.compiler.supportsIntel || filters.binary;
        this.domRoot.find("[data-bind='intel']").toggleClass("disabled", !intelAsm);
        // Disable binary support on compilers that don't work with it.
        this.domRoot.find("[data-bind='binary']")
            .toggleClass("disabled", !this.compiler.supportsBinary);
        // Disable any of the options which don't make sense in binary mode.
        var filtersDisabled = !!filters.binary && !this.compiler.supportsFiltersInBinary;
        this.domRoot.find('.nonbinary').toggleClass("disabled", filtersDisabled);
    };

    Compiler.prototype.onOptionsChange = function (options) {
        this.options = options;
        this.saveState();
        this.compile();
        this.updateButtons();
        this.sendCompiler();
    };

    Compiler.prototype.onCompilerChange = function (value) {
        this.compiler = compilersById[value];
        this.saveState();
        this.compile();
        this.updateButtons();
        this.updateCompilerName();
        this.sendCompiler();
    };

    Compiler.prototype.sendCompiler = function () {
        this.eventHub.emit('compiler', this.id, this.compiler, this.options);
    };

    Compiler.prototype.onEditorClose = function (editor) {
        if (editor === this.sourceEditorId) {
            this.container.close();
        }
    };

    Compiler.prototype.onFilterChange = function () {
        this.saveState();
        this.compile();
        this.updateButtons();
    };

    Compiler.prototype.currentState = function () {
        var state = {
            compiler: this.compiler ? this.compiler.id : "",
            source: this.sourceEditorId,
            options: this.options,
            filters: this.filters.get()  // NB must *not* be effective filters
        };
        this.fontScale.addState(state);
        return state;
    };

    Compiler.prototype.saveState = function () {
        this.container.setState(this.currentState());
    };

    Compiler.prototype.updateFontScale = function () {
        this.eventHub.emit('compilerFontScale', this.id, this.fontScale.scale);
    };

    Compiler.prototype.onColours = function (editor, colours, scheme) {
        if (editor == this.sourceEditorId) {
            var asmColours = {};
            _.each(this.assembly, function (x, index) {
                if (x.source) asmColours[index] = colours[x.source - 1];
            });
            this.colours = colour.applyColours(this.outputEditor, asmColours, scheme, this.colours);
        }
    };

    Compiler.prototype.updateCompilerName = function () {
        var compilerName = this.compiler ? this.compiler.name : "no compiler set";
        var compilerVersion = this.compiler ? this.compiler.version : "";
        this.container.setTitle("#" + this.sourceEditorId + " with " + compilerName);
        this.domRoot.find(".full-compiler-name").text(compilerVersion);
    };

    Compiler.prototype.onResendCompilation = function (id) {
        if (id == this.id && this.lastResult) {
            this.eventHub.emit('compileResult', this.id, this.compiler, this.lastResult);
        }
    };

    Compiler.prototype.onCompilerSetDecorations = function (id, lineNums) {
        if (id == this.id) {
            var ranges = [];
            ranges.push(this.rawDecorations[0]);
            _.each(lineNums, function (line) {
                ranges.push({
                    range: new monaco.Range(line, 1, line, 1),
                    options: {
                        linesDecorationsClassName: 'linked-code-decoration'
                    }
                });
            });
            this.decorations = this.outputEditor.deltaDecorations(this.decorations, ranges);
            this.rawDecorations = ranges;
        }
    };

    Compiler.prototype.onSettingsChange = function (newSettings) {
        var lastHoverShowSource = this.settings.hoverShowSource;
        this.settings = _.clone(newSettings);
        if (!lastHoverShowSource && this.settings.hoverShowSource) {
            this.onCompilerSetDecorations(this.id, []);
        }
    };

    return {
        Compiler: Compiler
    };
});<|MERGE_RESOLUTION|>--- conflicted
+++ resolved
@@ -122,14 +122,10 @@
         });
 
         this.outputEditor.onMouseMove(function (e) {
-<<<<<<< HEAD
-            if (self.settings.hoverShowSource === true && e.target != null && e.target.position != null && self.assembly != null) {
-=======
-            if (e === null || e.target === null) return;
-            if (self.settings.hoverShowSource === true && e.target.position !== null) {
->>>>>>> f51403f2
+            if (e === null || e.target === null || e.target.position === null) return;
+            if (self.settings.hoverShowSource === true && !self.assembly) {
                 var desiredLine = e.target.position.lineNumber - 1;
-                if (self.assembly[desiredLine] != null) {
+                if (!self.assembly[desiredLine]) {
                     // We check that we actually have something to show at this point!
                     self.eventHub.emit('editorSetDecoration', self.sourceEditorId, self.assembly[desiredLine].source);
                 }
