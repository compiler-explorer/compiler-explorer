--- conflicted
+++ resolved
@@ -108,11 +108,7 @@
             componentState: {compiler: compiler, editor: editor, tree: tree},
         };
     },
-<<<<<<< HEAD
-    getToolViewWith: function (compiler, editor, toolId, args, tree) {
-=======
-    getToolViewWith: function (compiler, editor, toolId, args, monacoStdin) {
->>>>>>> aa431e13
+    getToolViewWith: function (compiler, editor, toolId, args, monacoStdin, tree) {
         return {
             type: 'component',
             componentName: 'tool',
@@ -121,9 +117,7 @@
                 editor: editor,
                 toolId: toolId,
                 args: args,
-<<<<<<< HEAD
                 tree: tree,
-=======
                 monacoStdin: monacoStdin,
             },
         };
@@ -144,7 +138,6 @@
                 editorId: editorId,
                 toolId: toolId,
                 toolName: toolName,
->>>>>>> aa431e13
             },
         };
     },
