// Copyright (c) 2016, Compiler Explorer Authors
// All rights reserved.
//
// Redistribution and use in source and binary forms, with or without
// modification, are permitted provided that the following conditions are met:
//
//     * Redistributions of source code must retain the above copyright notice,
//       this list of conditions and the following disclaimer.
//     * Redistributions in binary form must reproduce the above copyright
//       notice, this list of conditions and the following disclaimer in the
//       documentation and/or other materials provided with the distribution.
//
// THIS SOFTWARE IS PROVIDED BY THE COPYRIGHT HOLDERS AND CONTRIBUTORS "AS IS"
// AND ANY EXPRESS OR IMPLIED WARRANTIES, INCLUDING, BUT NOT LIMITED TO, THE
// IMPLIED WARRANTIES OF MERCHANTABILITY AND FITNESS FOR A PARTICULAR PURPOSE
// ARE DISCLAIMED. IN NO EVENT SHALL THE COPYRIGHT HOLDER OR CONTRIBUTORS BE
// LIABLE FOR ANY DIRECT, INDIRECT, INCIDENTAL, SPECIAL, EXEMPLARY, OR
// CONSEQUENTIAL DAMAGES (INCLUDING, BUT NOT LIMITED TO, PROCUREMENT OF
// SUBSTITUTE GOODS OR SERVICES; LOSS OF USE, DATA, OR PROFITS; OR BUSINESS
// INTERRUPTION) HOWEVER CAUSED AND ON ANY THEORY OF LIABILITY, WHETHER IN
// CONTRACT, STRICT LIABILITY, OR TORT (INCLUDING NEGLIGENCE OR OTHERWISE)
// ARISING IN ANY WAY OUT OF THE USE OF THIS SOFTWARE, EVEN IF ADVISED OF THE
// POSSIBILITY OF SUCH DAMAGE.

'use strict';
// here instead of in the editor.js and compiler.js etc to prevent circular dependencies.
module.exports = {
    getCompiler: function (editorId, lang) {
        return {
            type: 'component',
            componentName: 'compiler',
            componentState: {source: editorId, lang: lang},
        };
    },
    getCompilerWith: function (editorId, filters, options, compilerId, langId, libs) {
        return {
            type: 'component',
            componentName: 'compiler',
            componentState: {
                source: editorId,
                filters: filters,
                options: options,
                compiler: compilerId,
                lang: langId,
                libs: libs,
            },
        };
    },
    getExecutor: function (editorId, lang) {
        return {
            type: 'component',
            componentName: 'executor',
            componentState: {source: editorId, lang: lang},
        };
    },
    getExecutorWith: function (editorId, lang, compilerId, libraries, compilerArgs) {
        return {
            type: 'component',
            componentName: 'executor',
            componentState: {
                source: editorId,
                lang: lang,
                compiler: compilerId,
                libs: libraries,
                options: compilerArgs,
            },
        };
    },
    getEditor: function (id, langId) {
        return {
            type: 'component',
            componentName: 'codeEditor',
            componentState: {id: id, lang: langId},
        };
    },
    getEditorWith: function (id, source, options) {
        return {
            type: 'component',
            componentName: 'codeEditor',
            componentState: {id: id, source: source, options: options},
        };
    },
    getOutput: function (compiler, editor) {
        return {
            type: 'component',
            componentName: 'output',
            componentState: {compiler: compiler, editor: editor},
        };
    },
    getToolViewWith: function (compiler, editor, toolId, args, monacoStdin) {
        return {
            type: 'component',
            componentName: 'tool',
            componentState: {
                compiler: compiler,
                editor: editor,
                toolId: toolId,
                args: args,
                monacoStdin: monacoStdin,
            },
        };
    },
    getToolInputView: function () {
        return {
            type: 'component',
            componentName: 'toolInputView',
            componentState: {},
        };
    },
    getToolInputViewWith: function (compilerId, toolId, toolName) {
        return {
            type: 'component',
            componentName: 'toolInputView',
            componentState: {
                compilerId: compilerId,
                toolId: toolId,
                toolName: toolName,
            },
        };
    },
    getDiff: function () {
        return {
            type: 'component',
            componentName: 'diff',
            componentState: {},
        };
    },
    getOptView: function () {
        return {
            type: 'component',
            componentName: 'opt',
            componentState: {},
        };
    },
    getOptViewWith: function (id, source, optimization, compilerName, editorid) {
        return {
            type: 'component',
            componentName: 'opt',
            componentState: {
                id: id,
                source: source,
                optOutput: optimization,
                compilerName: compilerName,
                editorid: editorid,
            },
        };
    },
    getFlagsView: function () {
        return {
            type: 'component',
            componentName: 'flags',
            componentState: {},
        };
    },
    getFlagsViewWith: function (id, compilerName, compilerFlags) {
        return {
            type: 'component',
            componentName: 'flags',
            componentState: {
                id: id,
                compilerName: compilerName,
                compilerFlags: compilerFlags,
            },
        };
    },
    getAstView: function () {
        return {
            type: 'component',
            componentName: 'ast',
            componentState: {},
        };
    },
    getAstViewWith: function (id, source, astOutput, compilerName, editorid) {
        return {
            type: 'component',
            componentName: 'ast',
            componentState: {
                id: id,
                source: source,
                astOutput: astOutput,
                compilerName: compilerName,
                editorid: editorid,
            },
        };
    },
    getGccDumpView: function () {
        return {
            type: 'component',
            componentName: 'gccdump',
            componentState: {},
        };
    },
    getGccDumpViewWith: function (id, compilerName, editorid, gccDumpOutput) {
        var ret = {
            type: 'component',
            componentName: 'gccdump',
            componentState: {
                _compilerid: id,
                _compilerName: compilerName,
                _editorid: editorid,
            },
        };
        if (gccDumpOutput) {
            ret.treeDump = gccDumpOutput.treeDump;
            ret.rtlDump = gccDumpOutput.rtlDump;
            ret.ipaDump = gccDumpOutput.ipaDump;
            ret.addressOption = gccDumpOutput.addressOption;
            ret.slimOption = gccDumpOutput.slimOption;
            ret.rawOption = gccDumpOutput.rawOption;
            ret.detailsOption = gccDumpOutput.detailsOption;
            ret.statsOption = gccDumpOutput.statsOption;
            ret.blocksOption = gccDumpOutput.blocksOption;
            ret.vopsOption = gccDumpOutput.vopsOption;
            ret.linenoOption = gccDumpOutput.linenoOption;
            ret.uidOption = gccDumpOutput.uidOption;
            ret.allOption = gccDumpOutput.allOption;
            ret.selectedPass = gccDumpOutput.selectedPass;
        }
        return ret;
    },

    getCfgView: function () {
        return {
            type: 'component',
            componentName: 'cfg',
            componentState: {},
        };
    },
    getCfgViewWith: function (id, editorid) {
        return {
            type: 'component',
            componentName: 'cfg',
            componentState: {
                id: id,
                editorid: editorid,
            },
        };
    },
    getConformanceView: function (editorid, source, langId) {
        return {
            type: 'component',
            componentName: 'conformance',
            componentState: {
                editorid: editorid,
                source: source,
                langId: langId,
            },
        };
    },
    getIrView: function () {
        return {
            type: 'component',
            componentName: 'ir',
            componentState: {},
        };
    },
    getIrViewWith: function (id, source, irOutput, compilerName, editorid) {
        return {
            type: 'component',
            componentName: 'ir',
            componentState: {
                id: id,
                source: source,
                irOutput: irOutput,
                compilerName: compilerName,
                editorid: editorid,
            },
        };
    },
<<<<<<< HEAD
    getRustMirView: function () {
        return {
            type: 'component',
            componentName: 'rustmir',
            componentState: {},
        };
    },
    getRustMirViewWith: function (id, source, rustMirOutput, compilerName, editorid) {
        return {
            type: 'component',
            componentName: 'rustmir',
            componentState: {
                id: id,
                source: source,
                rustMirOutput: rustMirOutput,
=======
    getDeviceView: function () {
        return {
            type: 'component',
            componentName: 'device',
            componentState: {},
        };
    },
    getDeviceViewWith: function (id, source, deviceOutput, compilerName, editorid) {
        return {
            type: 'component',
            componentName: 'device',
            componentState: {
                id: id,
                source: source,
                deviceOutput: deviceOutput,
>>>>>>> 7d88e727
                compilerName: compilerName,
                editorid: editorid,
            },
        };
    },
};<|MERGE_RESOLUTION|>--- conflicted
+++ resolved
@@ -267,7 +267,6 @@
             },
         };
     },
-<<<<<<< HEAD
     getRustMirView: function () {
         return {
             type: 'component',
@@ -283,7 +282,11 @@
                 id: id,
                 source: source,
                 rustMirOutput: rustMirOutput,
-=======
+                compilerName: compilerName,
+                editorid: editorid,
+            },
+        };
+    },
     getDeviceView: function () {
         return {
             type: 'component',
@@ -299,7 +302,6 @@
                 id: id,
                 source: source,
                 deviceOutput: deviceOutput,
->>>>>>> 7d88e727
                 compilerName: compilerName,
                 editorid: editorid,
             },
