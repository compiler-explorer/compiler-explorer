--- conflicted
+++ resolved
@@ -42,36 +42,6 @@
     EDITOR_COMPONENT_NAME,
     EXECUTOR_COMPONENT_NAME,
     EXPLAIN_VIEW_COMPONENT_NAME,
-<<<<<<< HEAD
-    EmptyAstViewState,
-    EmptyCfgViewState,
-    EmptyClangirViewState,
-    EmptyCompilerState,
-    EmptyDeviceViewState,
-    EmptyDiffViewState,
-    EmptyEditorState,
-    EmptyExecutorState,
-    EmptyExplainViewState,
-    EmptyFlagsViewState,
-    EmptyGccDumpViewState,
-    EmptyGnatDebugTreeViewState,
-    EmptyGnatDebugViewState,
-    EmptyHaskellCmmViewState,
-    EmptyHaskellCoreViewState,
-    EmptyHaskellStgViewState,
-    EmptyIrViewState,
-    EmptyOptPipelineViewState,
-    EmptyOptViewState,
-    EmptyPpViewState,
-    EmptyRustHirViewState,
-    EmptyRustMacroExpViewState,
-    EmptyRustMirViewState,
-    EmptyStackUsageViewState,
-    EmptyToolInputViewState,
-    EmptyTreeState,
-    ExecutorForTreeState,
-=======
->>>>>>> d2e61ba7
     FLAGS_VIEW_COMPONENT_NAME,
     GCC_DUMP_VIEW_COMPONENT_NAME,
     GNAT_DEBUG_TREE_VIEW_COMPONENT_NAME,
@@ -88,35 +58,6 @@
     OPT_VIEW_COMPONENT_NAME,
     OUTPUT_COMPONENT_NAME,
     PP_VIEW_COMPONENT_NAME,
-<<<<<<< HEAD
-    PopulatedAstViewState,
-    PopulatedCfgViewState,
-    PopulatedClangirViewState,
-    PopulatedCompilerState,
-    PopulatedConformanceViewState,
-    PopulatedDeviceViewState,
-    PopulatedDiffViewState,
-    PopulatedEditorState,
-    PopulatedExecutorState,
-    PopulatedExplainViewState,
-    PopulatedFlagsViewState,
-    PopulatedGccDumpViewState,
-    PopulatedGnatDebugTreeViewState,
-    PopulatedGnatDebugViewState,
-    PopulatedHaskellCmmViewState,
-    PopulatedHaskellCoreViewState,
-    PopulatedHaskellStgViewState,
-    PopulatedIrViewState,
-    PopulatedOptPipelineViewState,
-    PopulatedOptViewState,
-    PopulatedPpViewState,
-    PopulatedRustHirViewState,
-    PopulatedRustMacroExpViewState,
-    PopulatedRustMirViewState,
-    PopulatedStackUsageViewState,
-    PopulatedToolInputViewState,
-=======
->>>>>>> d2e61ba7
     RUST_HIR_VIEW_COMPONENT_NAME,
     RUST_MACRO_EXP_VIEW_COMPONENT_NAME,
     RUST_MIR_VIEW_COMPONENT_NAME,
@@ -1000,17 +941,8 @@
 }
 
 /** Get an empty explain view component. */
-<<<<<<< HEAD
-export function getExplainView(): ComponentConfig<EmptyExplainViewState> {
-    return {
-        type: 'component',
-        componentName: EXPLAIN_VIEW_COMPONENT_NAME,
-        componentState: {},
-    };
-=======
 export function getExplainView(): ComponentConfig<typeof EXPLAIN_VIEW_COMPONENT_NAME> {
     return createComponentConfig(EXPLAIN_VIEW_COMPONENT_NAME, {});
->>>>>>> d2e61ba7
 }
 
 /** Get an explain view with the given configuration. */
@@ -1019,19 +951,6 @@
     compilerName: string,
     editorid: number,
     treeid: number,
-<<<<<<< HEAD
-): ComponentConfig<PopulatedExplainViewState> {
-    return {
-        type: 'component',
-        componentName: EXPLAIN_VIEW_COMPONENT_NAME,
-        componentState: {
-            id,
-            compilerName,
-            editorid,
-            treeid,
-        },
-    };
-=======
 ): ComponentConfig<typeof EXPLAIN_VIEW_COMPONENT_NAME> {
     return createComponentConfig(EXPLAIN_VIEW_COMPONENT_NAME, {
         id,
@@ -1286,5 +1205,4 @@
             SentryCapture(componentName, `Unknown component name in validateComponentState: ${componentName}`);
             return false;
     }
->>>>>>> d2e61ba7
 }