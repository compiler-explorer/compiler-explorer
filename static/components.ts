--- conflicted
+++ resolved
@@ -41,37 +41,7 @@
     DragSourceFactory,
     EDITOR_COMPONENT_NAME,
     EXECUTOR_COMPONENT_NAME,
-<<<<<<< HEAD
     EXPLAIN_VIEW_COMPONENT_NAME,
-    EmptyAstViewState,
-    EmptyCfgViewState,
-    EmptyClangirViewState,
-    EmptyCompilerState,
-    EmptyDeviceViewState,
-    EmptyDiffViewState,
-    EmptyEditorState,
-    EmptyExecutorState,
-    EmptyExplainViewState,
-    EmptyFlagsViewState,
-    EmptyGccDumpViewState,
-    EmptyGnatDebugTreeViewState,
-    EmptyGnatDebugViewState,
-    EmptyHaskellCmmViewState,
-    EmptyHaskellCoreViewState,
-    EmptyHaskellStgViewState,
-    EmptyIrViewState,
-    EmptyOptPipelineViewState,
-    EmptyOptViewState,
-    EmptyPpViewState,
-    EmptyRustHirViewState,
-    EmptyRustMacroExpViewState,
-    EmptyRustMirViewState,
-    EmptyStackUsageViewState,
-    EmptyToolInputViewState,
-    EmptyTreeState,
-    ExecutorForTreeState,
-=======
->>>>>>> fc8825ce
     FLAGS_VIEW_COMPONENT_NAME,
     GCC_DUMP_VIEW_COMPONENT_NAME,
     GNAT_DEBUG_TREE_VIEW_COMPONENT_NAME,
@@ -88,35 +58,6 @@
     OPT_VIEW_COMPONENT_NAME,
     OUTPUT_COMPONENT_NAME,
     PP_VIEW_COMPONENT_NAME,
-<<<<<<< HEAD
-    PopulatedAstViewState,
-    PopulatedCfgViewState,
-    PopulatedClangirViewState,
-    PopulatedCompilerState,
-    PopulatedConformanceViewState,
-    PopulatedDeviceViewState,
-    PopulatedDiffViewState,
-    PopulatedEditorState,
-    PopulatedExecutorState,
-    PopulatedExplainViewState,
-    PopulatedFlagsViewState,
-    PopulatedGccDumpViewState,
-    PopulatedGnatDebugTreeViewState,
-    PopulatedGnatDebugViewState,
-    PopulatedHaskellCmmViewState,
-    PopulatedHaskellCoreViewState,
-    PopulatedHaskellStgViewState,
-    PopulatedIrViewState,
-    PopulatedOptPipelineViewState,
-    PopulatedOptViewState,
-    PopulatedPpViewState,
-    PopulatedRustHirViewState,
-    PopulatedRustMacroExpViewState,
-    PopulatedRustMirViewState,
-    PopulatedStackUsageViewState,
-    PopulatedToolInputViewState,
-=======
->>>>>>> fc8825ce
     RUST_HIR_VIEW_COMPONENT_NAME,
     RUST_MACRO_EXP_VIEW_COMPONENT_NAME,
     RUST_MIR_VIEW_COMPONENT_NAME,
@@ -999,14 +940,9 @@
     };
 }
 
-<<<<<<< HEAD
 /** Get an empty explain view component. */
-export function getExplainView(): ComponentConfig<EmptyExplainViewState> {
-    return {
-        type: 'component',
-        componentName: EXPLAIN_VIEW_COMPONENT_NAME,
-        componentState: {},
-    };
+export function getExplainView(): ComponentConfig<typeof EXPLAIN_VIEW_COMPONENT_NAME> {
+    return createComponentConfig(EXPLAIN_VIEW_COMPONENT_NAME, {});
 }
 
 /** Get an explain view with the given configuration. */
@@ -1015,18 +951,15 @@
     compilerName: string,
     editorid: number,
     treeid: number,
-): ComponentConfig<PopulatedExplainViewState> {
-    return {
-        type: 'component',
-        componentName: EXPLAIN_VIEW_COMPONENT_NAME,
-        componentState: {
-            id,
-            compilerName,
-            editorid,
-            treeid,
-        },
-    };
-=======
+): ComponentConfig<typeof EXPLAIN_VIEW_COMPONENT_NAME> {
+    return createComponentConfig(EXPLAIN_VIEW_COMPONENT_NAME, {
+        id,
+        compilerName,
+        editorid,
+        treeid,
+    });
+}
+
 /**
  * Helper function to create a typed component configuration
  */
@@ -1272,5 +1205,4 @@
             SentryCapture(componentName, `Unknown component name in validateComponentState: ${componentName}`);
             return false;
     }
->>>>>>> fc8825ce
 }