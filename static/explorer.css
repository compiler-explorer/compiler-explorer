@import url("ext/bootstrap/dist/css/bootstrap.min.css");
@import url("ext/golden-layout/src/css/goldenlayout-base.css");
@import url("ext/selectize/dist/css/selectize.bootstrap2.css");
@import url("ext/seiyria-bootstrap-slider/dist/css/bootstrap-slider.css");
@import url("colours.css");

/* TEMP HACK: https://github.com/Microsoft/monaco-editor/issues/349 */
.quick-open-tree .row {
    margin-left: 0;
}

/*
 * https://github.com/Microsoft/monaco-editor/issues/417
 * Safari 10.1, fails inherit correct visibility from parent when we change the visibility of parent element from hidden to inherit, in this particular case.
 */
.monaco-editor-hover .monaco-scrollable-element {
	visibility: visible;
}

.navbar {
    border-radius: 0;
    margin-bottom: 2px;
}

#lang-dropdown {
    min-width: 5em;
}

.navbar-inverse .navbar-brand {
    font-weight: bold;
}

.float-link {
    z-index: 100;
    position: absolute;
    bottom: 0.5em;
    right: 2.5em;
    display: inline-block;
    padding: 0.25em;
    font-size: x-small;
    font-weight: bold;
    text-align: center;
    border-radius: 5px;
}

.template {
    display: none;
}

.compiler-picker {
    min-width: 14em;
}

li.tweet {
    padding: 3px 20px;
}

.diff-picker {
    max-width: 20em;
    width: 20em;
}

.diff-picker .compiler {
    font-weight: bold;
}

.diff-picker .options {
    padding-left: 0.5em;
    font-size: small;
}

.diff-picker .meta {
    text-align: right;
    list-style: none;
    margin: 0;
    padding: 0;
    font-size: x-small;
}

.diff-picker .meta li {
    padding: 0;
    display: inline;
    margin: 0 10px 0 0;
}

input.options {
    width: 98%;
    margin-left: 0.25em;
    margin-right: 0.25em;
}

#root {
    width: 100%;
    margin: 0;
    padding: 0;
    overflow: hidden;
}

.address {
    width: 5em;
    font-size: smaller;
    text-align: left;
    display: inline-block;
}

.opcodes {
    width: 6em;
    font-size: smaller;
    text-align: left;
    display: inline-block;
}

.opcode {
    margin-right: 0.2em;
}

.highlighted {
    font-weight: bold;
}

.lm_splitter.lm_vertical .lm_drag_handle {
    height: 10px;
    top: -2.5px;
}

.lm_splitter.lm_horizontal .lm_drag_handle {
    width: 10px;
    left: -2.5px;
}

pre.content {
    width: 100%;
    height: 100%;
}

.compile-time {
    font-size: x-small;
    font-style: italic;
}

.url-parse-info {
    font-size: small;
    margin-top: 1em;
    font-style: italic;
}

.linked-code-decoration {
    width: 5px !important;
    left: 3px;
}

.small-v-scrollable {
    max-height: 8em;
    overflow-y: auto;
}

#notifications {
    max-width: 33%;
    position: fixed;
    bottom: 3px;
    right: 5px;
}

.notification {
    padding: 5px;
    border-radius: 5px;
    color: black;
}

.font-size-list {
    min-width: 30px !important;
    width: auto;
}

<<<<<<< HEAD
.font-option {
    text-align: center;
=======
.notification-off {
    background-color: gray;
    color: black;
}


.opt-decoration {
	width: 8px !important;
	left: 3px;
}

.analysis,
.mixed {
    background: #fdfd96;
}

.passed {
    background: #77dd77;
}
.missed {
    background: #ff6961;
>>>>>>> ad3c346a
}<|MERGE_RESOLUTION|>--- conflicted
+++ resolved
@@ -172,13 +172,8 @@
     width: auto;
 }
 
-<<<<<<< HEAD
 .font-option {
     text-align: center;
-=======
-.notification-off {
-    background-color: gray;
-    color: black;
 }
 
 
@@ -197,5 +192,4 @@
 }
 .missed {
     background: #ff6961;
->>>>>>> ad3c346a
 }