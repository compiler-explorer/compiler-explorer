@import "~@fortawesome/fontawesome-free/css/all.min.css";
@import "~vis/dist/vis.css";

/* TEMP HACK: https://github.com/Microsoft/monaco-editor/issues/349 */
.quick-open-tree .row {
    margin-left: 0;
}

/* workaround high DPI issues in monaco. SEE: https://github.com/compiler-explorer/compiler-explorer/issues/1488 */
.monaco-editor .margin-view-overlays .line-numbers {
    cursor: default !important;
}

/*
 * https://github.com/Microsoft/monaco-editor/issues/417
 * Safari 10.1, fails inherit correct visibility from parent when we change the visibility of parent element from hidden to inherit, in this particular case.
 */
.monaco-editor-hover .monaco-scrollable-element {
    visibility: visible;
}

.monaco-editor .asm-label-link {
    text-decoration: underline;
    cursor: pointer;
}

// The :root and .monaco-editor .codelens-decoration are used to set the codelens font
// Official support using the IEditorOptions.codeLensFontFamily property has landed in vscode
// These blocks should be removed once a downstream release of monaco is cut
:root {
    // updated at runtime
    --user-selected-font-stack: Consolas, "Liberation Mono", Courier, monospace; 
}
.monaco-editor .codelens-decoration {
    font-family: var(--user-selected-font-stack);
}

body {
    overflow: hidden;
}

.navbar-godbolt {
    padding: 0;
}

.navbar-brand {
    padding: 0;
}

.navbar-brand img.logo-overlay {
    position: absolute;
    top: 0;
    display: block;
}

.btn-light:focus {
    box-shadow: none !important;
}

.top-bar .btn-light:disabled,
.bottom-bar .btn-light:disabled {
    cursor: not-allowed;
}

.float-link {
    z-index: 100;
    position: absolute;
    bottom: 0.5em;
    right: 2.5em;
    display: inline-block;
    padding: 0.25em;
    font-size: x-small;
    font-weight: bold;
    text-align: center;
    border-radius: 5px;
}

.popover.libs-popover {
    max-width: 800px !important;
    max-height: 615px !important;
}

.template {
    display: none;
}

.compiler-picker {
    min-width: 14em;
}

.compiler-picker .selectize-input {
    text-align: center;
}

.function-picker {
    min-width: 14em;
    width: 99%;
}

.gccdump-pass-picker {
    min-width: 14em;
    width: 99%;
}

li.tweet {
    padding: 3px 20px;
}

.diff-picker {
    max-width: 20em;
    min-width: 14em;
}

.difftype-picker {
    max-width: 10em;
    min-width: 10em;
}

.diff-picker .compiler {
    font-weight: bold;
}

.diff-picker .options {
    padding-left: 0.5em;
    font-size: small;
}

.diff-picker .meta {
    text-align: right;
    list-style: none;
    margin: 0;
    padding: 0;
    font-size: x-small;
}

.diff-picker .meta li {
    padding: 0;
    display: inline;
    margin: 0 10px 0 0;
}

#root {
    width: 100%;
    margin: 0;
    padding: 0;
    overflow: hidden;
}

.lm_splitter.lm_vertical .lm_drag_handle {
    height: 10px;
    top: -2.5px;
}

.lm_splitter.lm_horizontal .lm_drag_handle {
    width: 10px;
    left: -2.5px;
}

pre.content {
    width: 100%;
    padding-top: 3px;
    padding-bottom: 0;
    margin-bottom: 0;
    overflow: auto;
}

pre.content p {
    margin: 0;
}

pre.content.wrap {
    word-break: keep-all;
    overflow-x: hidden;
    white-space: pre-wrap;
}

pre.content.wrap * {
    word-wrap: break-word;
    white-space: pre-wrap; /* Preserve sequences of white space */
}

.compile-info {
    font-size: x-small;
    font-style: italic;
}

.compile-time {
    font-size: x-small;
    font-style: italic;
}

.url-parse-info {
    font-size: small;
    margin-top: 1em;
    font-style: italic;
}

.libs-container ul {
    float: left;
    clear: none;
}

.lib-list {
    margin: 3px;
    padding: 3px;
    text-align: left;
}

.lib-header {
    padding-left: 1px;
}

.lib-item {
    list-style: none;
}

.lib-checkbox {
    display: inline;
}

.lib-label {
    display: inline;
    padding: 5px 0 5px 5px;
}

.lib-separator {
    margin: 3px 0 3px 0;
    padding: 0 2px 0 2px;
}

.small-v-scrollable {
    max-height: 8em;
    overflow-y: auto;
}

.linked-code-decoration-margin {
    width: 5px !important;
    left: 3px;
}

.linked-code-decoration-column {
    font-weight: 600;
}

.modal { /* maximum for all modal dialogs */
    width: 100%;
    height: 100%;
    padding: 1.75rem;
}

.modal-dialog {
    max-width: max-content; /* override bootstrap width */
    margin: 0 auto;
}

.modal-content {
    max-width: max-content; /* modal boxes are at most as wide as their content - smaller width is handled by the browser and flexbox */
    max-height: calc(100vh - 4rem); /* modal box height scales with the viewportheight and leaves space for borders */
}

#history {
    .modal-content {
        min-width: calc(80vw);  /* force min-width on html element containing history editor */
    }
}

.modal-body {
    min-height: 200px;
    overflow-y: auto; /* make body scrollable -> keep Header & Footer onscreen, if possible */
}

.modal-content .well {
    border: 1px solid;
    border-radius: 3px;
}

.navbar-nav.navbar-center {
    float: left; /* by default */
}

@media (min-width: 1300px) {
    .navbar-nav.navbar-center {
        float: none;
        position: absolute;
        left: 50%;
        transform: translatex(-50%);
    }
}

.community-advert {
    display: flex;
    max-width: 500px;
    height: 44px;
    margin-top: 3px;
    margin-bottom: 3px;
    justify-content: center;
    align-items: center;
    text-align: center;
    border: 2px solid;
    border-radius: 8px;
    padding-left: 4px;
    padding-right: 4px;
}

@media (max-width: 1200px) {
    .community-advert {
        display: none;
    }
}

.community-hide {
    padding-left: 5px;
}

.community-hide button {
    font-size: small;
    opacity: 1;
    color: #67c52a;
}

#notifications {
    max-width: 33%;
    position: fixed;
    bottom: 3px;
    right: 5px;
}

.notification {
    padding: 5px;
    border-radius: 5px;
    color: black;
}

.font-size-list {
    min-width: 43px !important;
    max-height: 40% !important;
    overflow-y: scroll;
    width: auto;
}

.font-option {
    text-align: center;
}

.opt-decoration {
    width: 8px !important;
    left: 3px;
}

.compiler-list {
    display: block;
    overflow: auto;
}

.cfg-toolbar table {
    width: 100%;
}

.graph-placeholder {
    width: 100%;
    height: 100%;
}

.clear-cache {
    position: absolute;
    right: 0;
}

.change-language {
    line-height: 14px;
    min-width: 100px !important;
}

.short-compiler-name {
    font-size: 12px;
    padding-left: 3px;
}

.header-fontscale {
    padding-right: 1em;
}

.local-file {
    display: none;
}

.save-file {
    display: none;
}

.save-btn {
    margin-left: 5px;
}

button.dropdown-item.btn.btn-light.btn-sm {
    margin-left: 0 !important;
}

label#vim-label {
    top: 3px;
}

#settings label {
    margin-left: 3px;
}

#settings select, #settings input:not([type=checkbox]), #settings .slider-input {
    display: block;
}

input.vim-check {
    margin-bottom: 4px
}

.opens-new-window {
    width: 16px;
    height: 16px;
    cursor: pointer;
}

.lib-described {
    text-decoration: underline;
    text-decoration-style: dashed;
    cursor: help;
}

.program-exec-output {
    font-family: "Courier New", Courier, monospace;
    padding-left: 2%;
}

.lib-arrow {
    display: inline-table;
    width: 0;
    height: 0;
    border: 7px solid transparent;
    margin-right: 2px;
}

.share-disabled {
    cursor: not-allowed;
}

.share-item {
    display: block;
    overflow: auto;
    padding: 3px;
}

.share-item:last-child {
    border-radius: 0 0 3px 3px;
}

.share-item-logo {
    margin-left: 5px;
    margin-right: 5px;
    width: 20px;
    height: 20px;
}

/* While we find a better solution, lets up this a bit */
.compiler-picker .selectize-dropdown-content {
    max-height: 300px !important;
}

.compiler-picker .selectize-dropdown-content .option {
    padding: 0 10px;
}

.compiler-options-popover {
    font-family: monospace;
}

.navbar-nav a.nav-link {
    font-size: 14px;
    border-radius: 5px;
    margin-left: 1px;
    margin-right: 1px;
}

.navbar-nav a.nav-link:hover {
    border-radius: 5px;
}

kbd {
    display: inline-block;
    border: 1px solid;
    border-radius: 4px;
    padding: 0.1em 0.5em;
    margin: 0 0.2em;
    box-shadow: 0 1px 0px rgba(0, 0, 0, 0.2), 0 0 0 2px #fff inset;
}

#simplecook {
    align-items: center;
    left: 0;
    right: 0;
    bottom: 0;
}

#simplecook .message {
    display: block;
    flex: 1 1 auto;
    max-width: 100%;
}

.new-cookie-msg {
    display: inline;
    margin: 0 2px 0 2px;
}

.dropdown-icon {
    width: 25px;
    text-align: center;
    margin-right: 6px;
}

#socialshare {
    margin-left: -3px;
}

.linked-compiler-output-line {
    cursor: pointer;
}

.lm_content {
    overflow: visible;
}

.lm_header {
    /* Needed to prevent the tab selection dropdown getting stuck behind other elements */
    z-index: 3 !important;
    height: 20px !important;
}

@media (max-width: 768px) {
    .lm_header {
        height: 50px !important;
    }

    .lm_header .lm_tabs {
        height: 100%;
    }

    .lm_header .lm_tabs .lm_tab {
        height: 31px;
        padding-top: 15px;
    }

    .lm_controls li {
        padding-top: 20px;
        transform: scale(1.8);
        padding-right: 15px;
    }

    .lm_controls .lm_tabdropdown {
        padding-top: 8px;
    }

    .lm_header .lm_tabdropdown_list .lm_tab {
        height: 50px;
        display: flex;
        flex-direction: row;
        align-items: center;
    }
}

.open-in-cppinsights *,
.open-in-quickbench * {
    vertical-align: middle;
}

/* Fix the width to allow bootstrap's right-justify to work, else it truncates. See https://github.com/compiler-explorer/compiler-explorer/issues/1863 */
div.populararguments div.dropdown-menu {
    width: 300px;
}

.ces-content-root {
    min-height: 100px;
    max-height: calc(100vh - 306px); /* works on my machine :) - 306px = the height of the footer + borders/margins/paddings - guessed/tried out */
    overflow: auto; /* move scrollbar into sponsor part - keep quickaccess buttons on screen */
}

@media (max-width: 1000px) {
    .ces-content-root {
        font-size: 60%;
    }
}

@media (max-width: 1250px) {
    #ces-banner-text {
        display: none;
    }
}

.ces-item-block:not(:first-child) {
    margin-top: 6em;
}

.ces-top {
    margin-top: 1em;
    display: flex;
    flex-wrap: wrap;
    justify-content: space-around;
    align-items: center;
    font-size: 60%
}

@media (min-height: 700px) {
    /* Scales on the top-level object to try and fit enough in shorter screens */
    .ces-top {
        font-size: 75%;
    }
}

@media (min-height: 1000px) {
    /* Scales on the top-level object to try and fit enough in shorter screens */
    .ces-top {
        font-size: 90%;
    }
}

.ces-item-title {
    font-size: 200%;
    font-weight: bold;
}

.ces-item-title img {
    margin: 0.5em;
}
.ces-level-selectors {
    padding-bottom: 5px;
}

.ces {
    flex-grow: 1;
    margin: 2px;
    font-size: 70%;
}

.ces button {
    padding: 4px;
    height: 100%;
}

.corporate .ces {
    font-size: 165%;
    height: 9em;
}

.legendary .ces {
    font-size: 165%;
    height: 7em;
}

.legendary .ces button {
    padding: 1em;
}

.ces-logo {
    max-height: 1.5em;
}

.ces-logo-large {
    max-height: 3em;
}

.ces-icons {
    float: right;
    height: 1.5em;
}

.ces-icon {
    margin-left: 0.3em;
    height: 1.5em;
}

.ces-item-description {
    margin: auto;
}

#library-selection .modal-body {
    overflow-y: scroll;
}

#library-selection .lib-search-button {
    margin-left: 10px;
}

#library-selection .libs-how-to-use {
    font-size: smaller;
}

#library-selection .libs-selected-col {
    padding: 0 15px 0 0;
    min-width: 250px;
    max-width: 250px;
}

#library-selection .libs-results-col {
    padding: 0 0 0 0;
    min-width: 450px;
    max-width: 450px;
}

#library-selection .lib-results-items .card {
    margin-bottom: 3px;
}

#library-selection.mobile .lib-results-items .card-body {
    display: none;
}

#library-selection.mobile .libs-results-col {
    min-width: 250px;
    max-width: 450px;
}

#library-selection .libs-results-col span.lib-version {
    float: right;
}

#library-selection .libs-results-col span.lib-website {
    float: left;
}

#library-selection .libs-results-col span.lib-fav {
    float: right;
}

#library-selection .libs-favorites-col {
    padding: 0 0 0 15px;
    min-width: 200px;
    max-width: 200px;
}

#library-selection.mobile .libs-favorites-col {
    display: none;
}

#timing-info .modal-content {
    min-width: 500px;
    min-height: 400px;
}

.icon-link > span {
    margin-right: 2pt;
}

span.badge.badge-pill {
    margin-left: 2pt;
}

html[data-theme=default] {
    @import "themes/default-theme";
}

html[data-theme=dark] {
    @import "themes/dark-theme";
    background-color: #333 !important;
}

.socialsharing {
    max-width: 250px;
}

<<<<<<< HEAD
.filelisting-editor-file {
    cursor: pointer;
}
.filelisting-editor-file span {
    font-family: Consolas, "Liberation Mono", Courier, monospace;
=======
.conformance-wrapper .compiler-list .form-row {
    padding-top: 3px;
>>>>>>> 9e2b24ea
}<|MERGE_RESOLUTION|>--- conflicted
+++ resolved
@@ -764,14 +764,13 @@
     max-width: 250px;
 }
 
-<<<<<<< HEAD
+.conformance-wrapper .compiler-list .form-row {
+    padding-top: 3px;
+}
+
 .filelisting-editor-file {
     cursor: pointer;
 }
 .filelisting-editor-file span {
     font-family: Consolas, "Liberation Mono", Courier, monospace;
-=======
-.conformance-wrapper .compiler-list .form-row {
-    padding-top: 3px;
->>>>>>> 9e2b24ea
 }