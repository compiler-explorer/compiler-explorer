--- conflicted
+++ resolved
@@ -798,7 +798,10 @@
     padding-top: 3px;
 }
 
-<<<<<<< HEAD
+.status-icon {
+    border: none;
+}
+
 .tree-editor-file {
     cursor: pointer;
     line-height: 14px;
@@ -819,8 +822,4 @@
 
 .v-scroll {
     overflow-y: scroll;
-=======
-.status-icon {
-    border: none;
->>>>>>> 8f99cae2
 }