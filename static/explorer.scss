@import '~@fortawesome/fontawesome-free/css/all.min.css';
@import '~vis-network/styles/vis-network.css';

/*
 * https://github.com/Microsoft/monaco-editor/issues/417
 * Safari 10.1, fails inherit correct visibility from parent when we change the visibility of parent element from hidden to inherit, in this particular case.
 */
.monaco-editor-hover .monaco-scrollable-element {
    visibility: visible;
}

.monaco-editor .asm-label-link {
    text-decoration: underline;
    cursor: pointer;
}

// The :root and .monaco-editor .codelens-decoration are used to set the codelens font
// Official support using the IEditorOptions.codeLensFontFamily property has landed in vscode
// These blocks should be removed once a downstream release of monaco is cut
:root {
    // updated at runtime
    --user-selected-font-stack: Consolas, 'Liberation Mono', Courier, monospace;
}
.monaco-editor .codelens-decoration {
    font-family: var(--user-selected-font-stack);
}

body {
    overflow: hidden;
}

.navbar-godbolt {
    padding: 0;
}

.navbar-brand {
    padding: 0;
}

.navbar-brand img.logo-overlay {
    position: absolute;
    top: 0;
    display: block;
}

.btn-light:focus {
    box-shadow: none !important;
}

.top-bar .btn-light:disabled,
.bottom-bar .btn-light:disabled {
    cursor: not-allowed;
}

.float-link {
    z-index: 100;
    position: absolute;
    bottom: 0.5em;
    right: 2.5em;
    display: inline-block;
    padding: 0.25em;
    font-size: x-small;
    font-weight: bold;
    text-align: center;
    border-radius: 5px;
}

.popover.libs-popover {
    max-width: 800px !important;
    max-height: 615px !important;
}

.template {
    display: none;
}

.compiler-picker {
    min-width: 14em;
}

.compiler-picker .ts-input {
    text-align: center;
    border-left: none !important;
    border-top-left-radius: 0;
    border-bottom-left-radius: 0;
}

.function-picker {
    min-width: 14em;
    width: 99%;
}

.gccdump-pass-picker {
    min-width: 14em;
    width: 99%;
}

.change-device {
    min-width: 20em;
    width: 99%;
}

li.tweet {
    padding: 3px 20px;
}

.diff-picker {
    max-width: 20em;
    min-width: 14em;
}

.difftype-picker {
    max-width: 10em;
    min-width: 10em;
}

.diff-picker .options {
    padding-left: 0.5em;
    font-size: small;
}

.diff-picker .meta {
    font-style: italic;
    text-align: right;
    list-style: none;
    margin: 0;
    padding: 0;
    font-size: x-small;
}

.diff-picker .meta li {
    padding: 0;
    display: inline;
    margin: 0 10px 0 0;
}

#root {
    width: 100%;
    margin: 0;
    padding: 0;
    overflow: hidden;
}

.lm_splitter.lm_vertical .lm_drag_handle {
    height: 10px;
    top: -2.5px;
}

.lm_splitter.lm_horizontal .lm_drag_handle {
    width: 10px;
    left: -2.5px;
}

pre.content {
    width: 100%;
    padding-top: 3px;
    padding-bottom: 0;
    margin-bottom: 0;
    overflow: auto;
}

pre.content.output-content {
    padding-left: 1rem;
    padding-right: 1rem;
}

pre.content p {
    margin: 0;
}

pre.content.wrap {
    word-break: keep-all;
    overflow-x: hidden;
    white-space: pre-wrap;
}

pre.content.wrap * {
    word-wrap: break-word;
    white-space: pre-wrap; /* Preserve sequences of white space */
}

.compile-info {
    font-size: x-small;
    font-style: italic;
}

.compile-time {
    font-size: x-small;
    font-style: italic;
}

.url-parse-info {
    font-size: small;
    margin-top: 1em;
    font-style: italic;
}

.libs-container ul {
    float: left;
    clear: none;
}

.lib-list {
    margin: 3px;
    padding: 3px;
    text-align: left;
}

.lib-header {
    padding-left: 1px;
}

.lib-item {
    list-style: none;
}

.lib-checkbox {
    display: inline;
}

.lib-label {
    display: inline;
    padding: 5px 0 5px 5px;
}

.lib-separator {
    margin: 3px 0 3px 0;
    padding: 0 2px 0 2px;
}

.small-v-scrollable {
    max-height: 8em;
    overflow-y: auto;
}

.linked-code-decoration-margin {
    width: 5px !important;
    left: 3px;
}

.linked-code-decoration-column {
    font-weight: 600;
}

.modal {
    /* maximum for all modal dialogs */
    width: 100%;
    height: 100%;
    padding: 1.75rem;
}

.modal-dialog {
    max-width: max-content; /* override bootstrap width */
    margin: 0 auto;
}

.modal-content {
    max-width: max-content; /* modal boxes are at most as wide as their content - smaller width is handled by the browser and flexbox */
    max-height: calc(100vh - 4rem); /* modal box height scales with the viewport height and leaves space for borders */
}

#history {
    .modal-content {
        min-width: calc(80vw); /* force min-width on html element containing history editor */
    }
}

.modal-body {
    min-height: 200px;
    overflow-y: auto; /* make body scrollable -> keep Header & Footer onscreen, if possible */
}

#enter-something .modal-body {
    min-height: 90px;
}

#enter-something .modal-body .question {
    margin-bottom: 5px;
}

#enter-something .modal-body .question-answer {
    width: 300px;
}

.modal-content .well {
    border: 1px solid;
    border-radius: 3px;
}

.navbar-nav.navbar-center {
    float: left; /* by default */
}

@media (min-width: 1300px) {
    .navbar-nav.navbar-center {
        float: none;
        position: absolute;
        left: 50%;
        transform: translatex(-50%);
    }
}

.community-advert {
    display: flex;
    max-width: 500px;
    height: 44px;
    margin-top: 3px;
    margin-bottom: 3px;
    justify-content: center;
    align-items: center;
    text-align: center;
    border: 2px solid;
    border-radius: 8px;
    padding-left: 4px;
    padding-right: 4px;
}

@media (max-width: 1200px) {
    .community-advert {
        display: none;
    }
}

.community-hide {
    padding-left: 5px;
}

.community-hide button {
    font-size: small;
    opacity: 1;
    color: #67c52a;
}

#notifications {
    padding: 5px;
    border-radius: 0.5rem;
    position: fixed;
    bottom: 3px;
    right: 5px;
    max-width: 40%;
}

.toast {
    max-width: 100% !important;
}

.toast-header .close {
    float: left;
    margin-right: 5px;
}

.font-size-list {
    min-width: 43px !important;
    max-height: 70% !important;
    overflow-y: scroll;
    width: auto;
    // For my fellow Firefox users
    scrollbar-width: thin;
}

.font-size-list button {
    margin-left: 0 !important;
    border-radius: 0;
}

.font-option {
    text-align: center;
}

.opt-decoration {
    width: 8px !important;
    left: 3px;
}

.compiler-list {
    display: block;
    overflow-y: auto;
    overflow-x: hidden;
    height: 100%;
}

.cfg-toolbar table {
    width: 100%;
}

.graph-placeholder {
    width: 100%;
    height: 100%;
}

.clear-cache {
    position: absolute;
    right: 0;
}

.change-language {
    line-height: 14px;
    min-width: 200px !important;
}

.change-language .ts-input {
    border-bottom: none;
    border-right: none;
    border-radius: 0;
}

.short-compiler-name {
    font-size: 12px;
    padding-left: 3px;
}

.header-fontscale {
    padding-right: 1em;
}

.local-file {
    display: none;
}

.save-file {
    display: none;
}

.save-btn {
    margin-left: 5px;
}

label#vim-label {
    top: 3px;
}

#settings input,
#embedsettings input {
    margin-right: 3px;
}

.checkbox label {
    user-select: none;
}

#settings select,
#settings input:not([type='checkbox']):not([type='range']) {
    display: block;
}

input.vim-check {
    margin-bottom: 4px;
}

.opens-new-window {
    width: 16px;
    height: 16px;
    cursor: pointer;
}

.lib-described {
    text-decoration: underline;
    text-decoration-style: dashed;
    cursor: help;
}

.program-exec-output {
    font-family: 'Courier New', Courier, monospace;
    padding-left: 2%;
}

.lib-arrow {
    display: inline-table;
    width: 0;
    height: 0;
    border: 7px solid transparent;
    margin-right: 2px;
}

.share-disabled {
    cursor: not-allowed;
}

.share-item {
    display: block;
    overflow: auto;
    padding: 3px;
}

.share-item:last-child {
    border-radius: 0 0 3px 3px;
}

.share-item-logo {
    margin-left: 5px;
    margin-right: 5px;
    width: 20px;
    height: 20px;
}

/* While we find a better solution, lets up this a bit */
.compiler-picker .ts-dropdown-content {
    max-height: 300px !important;
}

.compiler-picker .ts-dropdown-content .option {
    padding: 0 10px;
}

.compiler-options-popover {
    font-family: monospace;
    max-width: 460px;
}

.navbar-nav a.nav-link {
    font-size: 14px;
    border-radius: 5px;
    margin-left: 1px;
    margin-right: 1px;
}

.navbar-nav a.nav-link:hover {
    border-radius: 5px;
}

kbd {
    display: inline-block;
    border: 1px solid;
    border-radius: 4px;
    padding: 0.1em 0.5em;
    margin: 0 0.2em;
    box-shadow: 0 1px 0px rgba(0, 0, 0, 0.2), 0 0 0 2px #fff inset;
}

#simplecook {
    align-items: center;
    left: 0;
    right: 0;
    bottom: 0;
}

#simplecook .message {
    display: block;
    flex: 1 1 auto;
    max-width: 100%;
}

.new-cookie-msg {
    display: inline;
    margin: 0 2px 0 2px;
}

.dropdown-icon {
    width: 25px;
    text-align: center;
    margin-right: 6px;
}

.linked-compiler-output-line {
    cursor: pointer;
}

.lm_content {
    overflow: visible;
}

.lm_header {
    /* Needed to prevent the tab selection dropdown getting stuck behind other elements */
    z-index: 3 !important;
    height: 20px !important;
}

@media (max-width: 768px) {
    .lm_header {
        height: 50px !important;
    }

    .lm_header .lm_tabs {
        height: 100%;
    }

    .lm_header .lm_tabs .lm_tab {
        height: 31px;
        padding-top: 15px;
    }

    .lm_controls li {
        padding-top: 20px;
        transform: scale(1.8);
        padding-right: 15px;
    }

    .lm_controls .lm_tabdropdown {
        padding-top: 8px;
    }

    .lm_header .lm_tabdropdown_list .lm_tab {
        height: 50px;
        display: flex;
        flex-direction: row;
        align-items: center;
    }
}

.open-in-cppinsights *,
.open-in-quickbench * {
    vertical-align: middle;
}

/* Fix the width to allow bootstrap's right-justify to work, else it truncates. See https://github.com/compiler-explorer/compiler-explorer/issues/1863 */
div.populararguments div.dropdown-menu {
    width: 300px;
}

.ces-content-root {
    min-height: 100px;
    max-height: calc(
        100vh - 306px
    ); /* works on my machine :) - 306px = the height of the footer + borders/margins/paddings - guessed/tried out */
    overflow: auto; /* move scrollbar into sponsor part - keep quickaccess buttons on screen */
}

@media (max-width: 1000px) {
    .ces-content-root {
        font-size: 60%;
    }
}

@media (max-width: 1250px) {
    #ces-banner-text {
        display: none;
    }
}

.ces-item-block:not(:first-child) {
    margin-top: 6em;
}

.ces-top {
    margin-top: 1em;
    display: flex;
    flex-wrap: wrap;
    justify-content: space-around;
    align-items: center;
    font-size: 60%;
}

@media (min-height: 700px) {
    /* Scales on the top-level object to try and fit enough in shorter screens */
    .ces-top {
        font-size: 75%;
    }
}

@media (min-height: 1000px) {
    /* Scales on the top-level object to try and fit enough in shorter screens */
    .ces-top {
        font-size: 90%;
    }
}

.ces-item-title {
    font-size: 200%;
    font-weight: bold;
}

.ces-item-title img {
    margin: 0.5em;
}
.ces-level-selectors {
    padding-bottom: 5px;
}

.ces {
    flex-grow: 1;
    margin: 2px;
    font-size: 70%;
}

.ces button {
    padding: 4px;
    height: 100%;
}

.corporate .ces {
    font-size: 165%;
    height: 9em;
}

.legendary .ces {
    font-size: 165%;
    height: 7em;
}

.legendary .ces button {
    padding: 1em;
}

.ces-logo {
    max-height: 1.5em;
}

.ces-logo-large {
    max-height: 3em;
}

.ces-icons {
    float: right;
    height: 1.5em;
}

.ces-icon {
    margin-left: 0.3em;
    height: 1.5em;
}

.ces-item-description {
    margin: auto;
}

#library-selection .modal-body {
    overflow-y: scroll;
}

#library-selection .lib-search-button {
    margin-left: 10px;
}

#library-selection .libs-how-to-use {
    font-size: smaller;
}

#library-selection .libs-selected-col {
    padding: 0 15px 0 0;
    min-width: 250px;
    max-width: 250px;
}

#library-selection .libs-results-col {
    padding: 0 0 0 0;
    min-width: 450px;
    max-width: 450px;
}

#library-selection .lib-results-items .card {
    margin-bottom: 3px;
}

#library-selection.mobile .lib-results-items .card-body {
    display: none;
}

#library-selection.mobile .libs-results-col {
    min-width: 250px;
    max-width: 450px;
}

#library-selection .libs-results-col span.lib-version {
    float: right;
}

#library-selection .libs-results-col span.lib-website {
    float: left;
}

#library-selection .libs-results-col span.lib-fav {
    float: right;
}

#library-selection .libs-favorites-col {
    padding: 0 0 0 15px;
    min-width: 200px;
    max-width: 200px;
}

#library-selection.mobile .libs-favorites-col {
    display: none;
}

#timing-info .modal-content {
    min-width: 500px;
    min-height: 400px;
}

.icon-link > span {
    margin-right: 2pt;
}

span.badge.badge-pill {
    margin-left: 2pt;
}

<<<<<<< HEAD
.theme-light-only, .theme-dark-only {
    display: none;
}

html[data-theme=default] {
    @import "themes/default-theme";
    .theme-light-only { display: inline }
=======
.theme-light-only,
.theme-dark-only {
    display: none;
>>>>>>> db60af58
}

html[data-theme='default'] {
    @import 'themes/default-theme';
    .theme-light-only {
        display: inline;
    }
}

html[data-theme='dark'] {
    @import 'themes/dark-theme';
    background-color: #333 !important;
<<<<<<< HEAD
    .theme-dark-only { display: inline }
=======
    .theme-dark-only {
        display: inline;
    }
>>>>>>> db60af58
}

.socialsharing {
    max-width: 250px;
}

.ts-input {
    height: 100%;
}

.ts-input,
.ts-dropdown .option {
    font-family: 'Helvetica Neue', Helvetica, Arial, sans-serif;
    font-size: 14px;
    line-height: 20px;
}

.ts-dropdown .optgroup-header {
    font-size: 11px;
    font-weight: 700;
    text-transform: uppercase;
}

.copy-link-btn {
    padding-top: 0;
}

.conformance-wrapper .compiler-list .form-row {
    padding-top: 3px;
}

.status-icon {
    border: none;
    background-color: transparent;
}

.tree-editor-file {
    cursor: pointer;
    line-height: 14px;
    padding: 0 0 0 5px;
}
.tree-editor-file span {
    font-family: inherit;
    float: left;
    margin-top: 6px;
}
.tree-editor-file button {
    float: right;
    padding: 4px 10px 4px 0;
}
.mainbar .cmake-project {
    margin-top: 2px;
}

.v-scroll {
    overflow-y: scroll;
}

.prepend-options {
    border-top-right-radius: 0;
    border-bottom-right-radius: 0;
}

.popular-arguments-btn {
    border-top-right-radius: 0;
}

.panel-compilation {
    border-top: none !important;
    border-bottom: none !important;
}

.compiler-out {
    cursor: help;
}

.compiler-selector-icon {
    padding: 0 4px 0 4px !important;
}

.load-project-from-file {
    width: 400px;
}

.delay {
    display: inline;
    margin-left: 3px;
    margin-right: 3px;
}

.hideable {
    margin-left: 4px;
}

.checkbox label {
    cursor: pointer;
}

.ctrlSNothing {
    font-size: small;
    border: none;
    user-select: text;
}

.currentCursorPosition {
    position: absolute;
    bottom: 0;
    right: 14px; // width of monaco scrollbar
    font-size: small;
    border-radius: 0.5rem;
    z-index: 1;
    padding: 5px;
}<|MERGE_RESOLUTION|>--- conflicted
+++ resolved
@@ -785,19 +785,9 @@
     margin-left: 2pt;
 }
 
-<<<<<<< HEAD
-.theme-light-only, .theme-dark-only {
-    display: none;
-}
-
-html[data-theme=default] {
-    @import "themes/default-theme";
-    .theme-light-only { display: inline }
-=======
 .theme-light-only,
 .theme-dark-only {
     display: none;
->>>>>>> db60af58
 }
 
 html[data-theme='default'] {
@@ -810,13 +800,9 @@
 html[data-theme='dark'] {
     @import 'themes/dark-theme';
     background-color: #333 !important;
-<<<<<<< HEAD
-    .theme-dark-only { display: inline }
-=======
     .theme-dark-only {
         display: inline;
     }
->>>>>>> db60af58
 }
 
 .socialsharing {
