--- conflicted
+++ resolved
@@ -305,7 +305,6 @@
         for (const node of fn.nodes) {
             const div = document.createElement('div');
             div.classList.add('block');
-<<<<<<< HEAD
             div.innerHTML = (
                 await monaco.editor.colorize(
                     node.label
@@ -316,16 +315,10 @@
                     MonacoConfig.extendConfig({})
                 )
             ).replace(/;;%%%fold%%%/gi, '<div class="fold"></div>');
-            if (node.id in this.bbMap) {
-                throw Error("Duplicate basic block node id's found while drawing cfg");
-            }
-=======
-            div.innerHTML = await monaco.editor.colorize(node.label, 'asm', MonacoConfig.extendConfig({}));
             // So because this is async there's a race condition here if you rapidly switch functions.
             // This can be triggered by loading an example program. Because the fix going to be tricky I'll defer
             // to another PR. TODO(jeremy-rifkin)
             assert(!(node.id in this.bbMap), "Duplicate basic block node id's found while drawing cfg");
->>>>>>> 6207cb2d
             this.bbMap[node.id] = div;
             this.blockContainer.appendChild(div);
         }
