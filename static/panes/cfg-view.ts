// Copyright (c) 2022, Compiler Explorer Authors
// All rights reserved.
//
// Redistribution and use in source and binary forms, with or without
// modification, are permitted provided that the following conditions are met:
//
//     * Redistributions of source code must retain the above copyright notice,
//       this list of conditions and the following disclaimer.
//     * Redistributions in binary form must reproduce the above copyright
//       notice, this list of conditions and the following disclaimer in the
//       documentation and/or other materials provided with the distribution.
//
// THIS SOFTWARE IS PROVIDED BY THE COPYRIGHT HOLDERS AND CONTRIBUTORS "AS IS"
// AND ANY EXPRESS OR IMPLIED WARRANTIES, INCLUDING, BUT NOT LIMITED TO, THE
// IMPLIED WARRANTIES OF MERCHANTABILITY AND FITNESS FOR A PARTICULAR PURPOSE
// ARE DISCLAIMED. IN NO EVENT SHALL THE COPYRIGHT HOLDER OR CONTRIBUTORS BE
// LIABLE FOR ANY DIRECT, INDIRECT, INCIDENTAL, SPECIAL, EXEMPLARY, OR
// CONSEQUENTIAL DAMAGES (INCLUDING, BUT NOT LIMITED TO, PROCUREMENT OF
// SUBSTITUTE GOODS OR SERVICES; LOSS OF USE, DATA, OR PROFITS; OR BUSINESS
// INTERRUPTION) HOWEVER CAUSED AND ON ANY THEORY OF LIABILITY, WHETHER IN
// CONTRACT, STRICT LIABILITY, OR TORT (INCLUDING NEGLIGENCE OR OTHERWISE)
// ARISING IN ANY WAY OUT OF THE USE OF THIS SOFTWARE, EVEN IF ADVISED OF THE
// POSSIBILITY OF SUCH DAMAGE.

import {Pane} from './pane';
import * as monaco from 'monaco-editor';
import $ from 'jquery';
import _ from 'underscore';
import * as fileSaver from 'file-saver';

import {CfgState} from './cfg-view.interfaces';
import {Hub} from '../hub';
import {Container} from 'golden-layout';
import {PaneState} from './pane.interfaces';
import {ga} from '../analytics';
import * as utils from '../utils';

import {
    AnnotatedCfgDescriptor,
    AnnotatedNodeDescriptor,
    CfgDescriptor,
    CFGResult,
} from '../../types/compilation/cfg.interfaces';
import {GraphLayoutCore} from '../graph-layout-core';
import * as MonacoConfig from '../monaco-config';
import TomSelect from 'tom-select';

const ColorTable = {
    red: '#FE5D5D',
    green: '#76E381',
    blue: '#65B7F6',
    grey: '#c5c5c5',
};

type Coordinate = {
    x: number;
    y: number;
};

const DZOOM = 0.1;
const MINZOOM = 0.1;

// https://stackoverflow.com/questions/6234773/can-i-escape-html-special-chars-in-javascript
function escapeSVG(text: string) {
    return text
        .replace(/&/g, '&amp;')
        .replace(/</g, '&lt;')
        .replace(/>/g, '&gt;')
        .replace(/"/g, '&quot;')
        .replace(/'/g, '&#039;');
}

function attrs(attributes: Record<string, string | number | null>) {
    return Object.entries(attributes)
        .map(([k, v]) => `${k}="${v}"`)
        .join(' ');
}

export class Cfg extends Pane<CfgState> {
    graphDiv: HTMLElement;
    svg: SVGElement;
    blockContainer: HTMLElement;
    graphContainer: HTMLElement;
    graphElement: HTMLElement;
    infoElement: HTMLElement;
    exportButton: JQuery;
    currentPosition: Coordinate = {x: 0, y: 0};
    dragging = false;
    dragStart: Coordinate = {x: 0, y: 0};
    dragStartPosition: Coordinate = {x: 0, y: 0};
    graphDimensions = {width: 0, height: 0};
    functionSelector: TomSelect;
    results: CFGResult;
    state: CfgState & PaneState;
    layout: GraphLayoutCore;
    bbMap: Record<string, HTMLDivElement> = {};
    readonly extraTransforms: string;

    constructor(hub: Hub, container: Container, state: CfgState & PaneState) {
        if ((state as any).selectedFn) {
            state = {
                id: state.id,
                compilerName: state.compilerName,
                editorid: state.editorid,
                treeid: state.treeid,
                selectedFunction: (state as any).selectedFn,
                zoom: 1,
            };
        }
        super(hub, container, state);
        this.eventHub.emit('cfgViewOpened', this.compilerInfo.compilerId);
        this.eventHub.emit('requestFilters', this.compilerInfo.compilerId);
        this.eventHub.emit('requestCompiler', this.compilerInfo.compilerId);
        const selector = this.domRoot.get()[0].getElementsByClassName('function-selector')[0];
        if (!(selector instanceof HTMLSelectElement)) {
            throw new Error('.function-selector is not an HTMLSelectElement');
        }
        this.functionSelector = new TomSelect(selector, {
            valueField: 'value',
            labelField: 'title',
            searchField: ['title'],
            placeholder: '🔍 Select a function...',
            dropdownParent: 'body',
            plugins: ['dropdown_input'],
            sortField: 'title',
            onChange: e => {
                this.selectFunction(e as any as string);
            },
        });
        this.state = state;
        // This is a workaround for a chrome render bug that's existed since at least 2013
        // https://github.com/compiler-explorer/compiler-explorer/issues/4421
        this.extraTransforms = navigator.userAgent.indexOf('AppleWebKit') === -1 ? '' : ' translateZ(0)';
    }

    override getInitialHTML() {
        return $('#cfg').html();
    }

    override getDefaultPaneName() {
        return 'CFG';
    }

    override registerOpeningAnalyticsEvent(): void {
        ga.proxy('send', {
            hitType: 'event',
            eventCategory: 'OpenViewPane',
            eventAction: 'CFGViewPane',
        });
    }

    override registerDynamicElements(state: CfgState) {
        this.graphDiv = this.domRoot.find('.graph')[0];
        this.svg = this.domRoot.find('svg')[0] as SVGElement;
        this.blockContainer = this.domRoot.find('.block-container')[0];
        this.graphContainer = this.domRoot.find('.graph-container')[0];
        this.graphElement = this.domRoot.find('.graph')[0];
        this.infoElement = this.domRoot.find('.cfg-info')[0];
        this.exportButton = this.domRoot.find('.export').first();
    }

    override registerCallbacks() {
        this.graphContainer.addEventListener('mousedown', e => {
            const div = (e.target as Element).closest('div');
            if (div && (div.classList.contains('block-container') || div.classList.contains('graph-container'))) {
                this.dragging = true;
                this.dragStart = {x: e.clientX, y: e.clientY};
                this.dragStartPosition = {...this.currentPosition};
            } else {
                // pass, let the user select block contents and other text
            }
        });
        this.graphContainer.addEventListener('mouseup', e => {
            this.dragging = false;
        });
        this.graphContainer.addEventListener('mousemove', e => {
            if (this.dragging) {
                this.currentPosition = {
                    x: e.clientX - this.dragStart.x + this.dragStartPosition.x,
                    y: e.clientY - this.dragStart.y + this.dragStartPosition.y,
                };
                this.graphElement.style.left = this.currentPosition.x + 'px';
                this.graphElement.style.top = this.currentPosition.y + 'px';
            }
        });
        this.graphContainer.addEventListener('wheel', e => {
            const delta = DZOOM * -Math.sign(e.deltaY) * Math.max(1, this.state.zoom - 1);
            const prevZoom = this.state.zoom;
            this.state.zoom += delta;
            if (this.state.zoom >= MINZOOM) {
<<<<<<< HEAD
                this.zoom(this.state.zoom);
=======
                this.graphElement.style.transform = `scale(${this.state.zoom})${this.extraTransforms}`;
>>>>>>> abb943bd
                const mouseX = e.clientX - this.graphElement.getBoundingClientRect().x;
                const mouseY = e.clientY - this.graphElement.getBoundingClientRect().y;
                // Amount that the zoom will offset is mouseX / width before zoom * delta * unzoomed width
                // And same for y. The width / height terms cancel.
                this.currentPosition.x -= (mouseX / prevZoom) * delta;
                this.currentPosition.y -= (mouseY / prevZoom) * delta;
                this.graphElement.style.left = this.currentPosition.x + 'px';
                this.graphElement.style.top = this.currentPosition.y + 'px';
            } else {
                this.state.zoom = MINZOOM;
            }
        });
        this.exportButton.on('click', () => {
            this.exportSVG();
        });
    }

    exportSVG() {
        fileSaver.saveAs(new Blob([this.createSVG()], {type: 'text/plain;charset=utf-8'}), 'cfg.svg');
    }

    override onCompiler(compilerId: number, compiler: any, options: unknown, editorId: number, treeId: number): void {
        if (this.compilerInfo.compilerId !== compilerId) return;
        this.compilerInfo.compilerName = compiler ? compiler.name : '';
        this.compilerInfo.editorId = editorId;
        this.compilerInfo.treeId = treeId;
        this.updateTitle();
        if (compiler && !compiler.supportsLLVMOptPipelineView) {
            //this.editor.setValue('<LLVM IR output is not supported for this compiler>');
        }
    }

    override onCompileResult(compilerId: number, compiler: any, result: any) {
        if (this.compilerInfo.compilerId !== compilerId) return;
        this.functionSelector.clear(true);
        this.functionSelector.clearOptions();
        if (result.cfg) {
            const cfg = result.cfg as CFGResult;
            this.results = cfg;
            let selectedFunction: string | null = this.state.selectedFunction;
            const keys = Object.keys(cfg);
            if (keys.length === 0) {
                this.functionSelector.addOption({
                    title: '<No functions available>',
                    value: '<No functions available>',
                });
            }
            for (const fn of keys) {
                this.functionSelector.addOption({
                    title: fn,
                    value: fn,
                });
            }
            if (keys.length > 0) {
                if (selectedFunction === '' || !(selectedFunction !== null && selectedFunction in cfg)) {
                    selectedFunction = keys[0];
                }
                this.functionSelector.setValue(selectedFunction, true);
                this.state.selectedFunction = selectedFunction;
            } else {
                // this.state.selectedFunction won't change, next time the compilation results aren't errors or empty
                // the selected function will still be the same
                selectedFunction = null;
            }
            this.selectFunction(selectedFunction);
        } else {
            // this case can be fallen into with a blank input file
            this.selectFunction(null);
        }
    }

    async createBasicBlocks(fn: CfgDescriptor) {
        for (const node of fn.nodes) {
            const div = document.createElement('div');
            div.classList.add('block');
            div.innerHTML = await monaco.editor.colorize(node.label, 'asm', MonacoConfig.extendConfig({}));
            if (node.id in this.bbMap) {
                throw Error("Duplicate basic block node id's found while drawing cfg");
            }
            this.bbMap[node.id] = div;
            this.blockContainer.appendChild(div);
        }
        for (const node of fn.nodes) {
            const elem = $(this.bbMap[node.id]);
            void this.bbMap[node.id].offsetHeight;
            (node as AnnotatedNodeDescriptor).width = elem.outerWidth() as number;
            (node as AnnotatedNodeDescriptor).height = elem.outerHeight() as number;
        }
    }

    drawEdges() {
        const width = this.layout.getWidth();
        const height = this.layout.getHeight();
        this.svg.setAttribute('viewBox', `0 0 ${width} ${height}`);
        // We want to assembly everything in a document fragment first, then add it to the dom
        // If we add to the dom every iteration the performance is awful, presumably because of layout computation and
        // rendering and whatnot.
        const documentFragment = document.createDocumentFragment();
        for (const block of this.layout.blocks) {
            for (const edge of block.edges) {
                // Sanity check
                if (edge.path.length === 0) {
                    throw Error('Mal-formed edge: Zero segments');
                }
                const points: [number, number][] = [];
                // -1 offset is to create an overlap between the block's bottom border and start of the path, avoid any
                // visual artifacts
                points.push([edge.path[0].start.x, edge.path[0].start.y - 1]);
                for (const segment of edge.path.slice(0, edge.path.length - 1)) {
                    points.push([segment.end.x, segment.end.y]);
                }
                // Edge arrow is going to be a triangle
                const triangleHeight = 7;
                const triangleWidth = 7;
                const endpoint = edge.path[edge.path.length - 1].end;
                // +1 offset to create an overlap with the triangle
                points.push([endpoint.x, endpoint.y - triangleHeight + 1]);
                // Create the poly line
                const line = document.createElementNS('http://www.w3.org/2000/svg', 'polyline');
                line.setAttribute('points', points.map(coord => coord.join(',')).join(' '));
                line.setAttribute('fill', 'none');
                line.setAttribute('stroke', ColorTable[edge.color]);
                line.setAttribute('stroke-width', '2');
                documentFragment.appendChild(line);
                // Create teh triangle
                const trianglePoints: [number, number][] = [];
                trianglePoints.push([endpoint.x - triangleWidth / 2, endpoint.y - triangleHeight]);
                trianglePoints.push([endpoint.x + triangleWidth / 2, endpoint.y - triangleHeight]);
                trianglePoints.push([endpoint.x, endpoint.y]);
                trianglePoints.push([endpoint.x - triangleWidth / 2, endpoint.y - triangleHeight]);
                trianglePoints.push([endpoint.x + triangleWidth / 2, endpoint.y - triangleHeight]);
                const triangle = document.createElementNS('http://www.w3.org/2000/svg', 'polyline');
                triangle.setAttribute('points', trianglePoints.map(coord => coord.join(',')).join(' '));
                triangle.setAttribute('fill', ColorTable[edge.color]);
                documentFragment.appendChild(triangle);
            }
        }
        this.svg.appendChild(documentFragment);
    }

    applyLayout() {
        const width = this.layout.getWidth();
        const height = this.layout.getHeight();
        this.graphDimensions.width = width;
        this.graphDimensions.height = height;
        this.graphDiv.style.height = height + 'px';
        this.graphDiv.style.width = width + 'px';
        this.svg.style.height = height + 'px';
        this.svg.style.width = width + 'px';
        this.blockContainer.style.height = height + 'px';
        this.blockContainer.style.width = width + 'px';
        for (const block of this.layout.blocks) {
            const elem = this.bbMap[block.data.id];
            elem.style.top = block.coordinates.y + 'px';
            elem.style.left = block.coordinates.x + 'px';
            elem.style.width = block.data.width + 'px';
            elem.style.height = block.data.height + 'px';
        }
    }

    // display the cfg for the specified function if it exists
    // this function does not change or use this.state.selectedFunction
    async selectFunction(name: string | null) {
        this.blockContainer.innerHTML = '';
        this.svg.innerHTML = '';
        if (!name || !(name in this.results)) {
            return;
        }
        const fn = this.results[name];
        this.bbMap = {};
        await this.createBasicBlocks(fn);
        this.layout = new GraphLayoutCore(fn as AnnotatedCfgDescriptor);
        this.applyLayout();
        this.drawEdges();
        this.infoElement.innerHTML = `Layout time: ${Math.round(this.layout.layoutTime)}ms<br/>Basic blocks: ${
            fn.nodes.length
        }`;
    }

    zoom(zoom: number) {
        this.graphElement.style.transform = `scale(${zoom})`;
    }

    createSVG() {
        this.zoom(1);
        let doc = '';
        doc += '<?xml version="1.0"?>';
        doc += '<!DOCTYPE svg PUBLIC "-//W3C//DTD SVG 1.1//EN" "http://www.w3.org/Graphics/SVG/1.1/DTD/svg11.dtd">';
        doc += `<svg ${attrs({
            xmlns: 'http://www.w3.org/2000/svg',
            version: '1.1',
            width: this.svg.style.width,
            height: this.svg.style.height,
            viewBox: this.svg.getAttribute('viewBox'),
        })}>`;
        doc += '<style>.code{font: 16px Consolas;}</style>';
        // insert the background
        const pane = this.graphContainer.parentElement;
        if (!pane || !pane.classList.contains('lm_content')) {
            throw Error('unknown parent');
        }
        const pane_style = window.getComputedStyle(pane);
        doc += `<rect ${attrs({
            x: '0',
            y: '0',
            width: this.svg.style.width,
            height: this.svg.style.height,
            fill: pane_style.background,
        })} />`;
        // just grab the edges/arrows directly
        doc += this.svg.innerHTML;
        // the blocks we'll have to copy over
        for (const block of this.layout.blocks) {
            const block_elem = this.bbMap[block.data.id];
            const block_style = window.getComputedStyle(block_elem);
            const block_bounding_box = block_elem.getBoundingClientRect();
            doc += `<rect ${attrs({
                x: block.coordinates.x,
                y: block.coordinates.y,
                width: block.data.width,
                height: block.data.height,
                fill: block_style.background,
                stroke: block_style.borderColor,
                'stroke-width': block_style.borderWidth,
            })} />`;
            for (const [_, span] of block_elem.querySelectorAll('span[class]').entries()) {
                const text = new DOMParser().parseFromString(span.innerHTML, 'text/html').documentElement.textContent;
                if (!text || text.trim() === '') {
                    continue;
                }
                const span_style = window.getComputedStyle(span);
                const span_box = span.getBoundingClientRect();
                const top = span_box.top - block_bounding_box.top;
                const left = span_box.left - block_bounding_box.left;
                doc += `<text ${attrs({
                    x: block.coordinates.x + left,
                    y: block.coordinates.y + top + span_box.height / 2 + parseInt(block_style.paddingTop),
                    class: 'code',
                    fill: span_style.color,
                })}>${escapeSVG(text)}</text>`;
            }
        }
        doc += '</svg>';
        this.zoom(this.state.zoom);
        return doc;
    }

    override resize() {
        _.defer(() => {
            const topBarHeight = utils.updateAndCalcTopBarHeight(this.domRoot, this.topBar, this.hideable);
            this.graphContainer.style.width = `${this.domRoot.width() as number}px`;
            this.graphContainer.style.height = `${(this.domRoot.height() as number) - topBarHeight}px`;
        });
    }

    override close(): void {
        this.eventHub.unsubscribe();
        this.eventHub.emit('cfgViewClosed', this.compilerInfo.compilerId);
    }
}<|MERGE_RESOLUTION|>--- conflicted
+++ resolved
@@ -188,11 +188,7 @@
             const prevZoom = this.state.zoom;
             this.state.zoom += delta;
             if (this.state.zoom >= MINZOOM) {
-<<<<<<< HEAD
                 this.zoom(this.state.zoom);
-=======
-                this.graphElement.style.transform = `scale(${this.state.zoom})${this.extraTransforms}`;
->>>>>>> abb943bd
                 const mouseX = e.clientX - this.graphElement.getBoundingClientRect().x;
                 const mouseY = e.clientY - this.graphElement.getBoundingClientRect().y;
                 // Amount that the zoom will offset is mouseX / width before zoom * delta * unzoomed width
@@ -373,7 +369,7 @@
     }
 
     zoom(zoom: number) {
-        this.graphElement.style.transform = `scale(${zoom})`;
+        this.graphElement.style.transform = `scale(${zoom})${this.extraTransforms}`;
     }
 
     createSVG() {
