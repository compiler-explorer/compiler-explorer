--- conflicted
+++ resolved
@@ -27,14 +27,9 @@
 import { Toggles } from '../toggles';
 import { ga } from '../analytics';
 import TomSelect from 'tom-select';
-<<<<<<< HEAD
 import { Container } from "golden-layout";
 import { CfgState } from "./cfg-view.interfaces";
 import { PaneRenaming } from "../pane-renaming";
-=======
-import { Container } from 'golden-layout';
-import { CfgState } from './cfg-view.interfaces';
->>>>>>> ed90053a
 
 export class Cfg {
     container: Container;
