--- conflicted
+++ resolved
@@ -1378,11 +1378,7 @@
                 monacoStdin = langTools[toolId].tool.monacoStdin;
             }
         }
-<<<<<<< HEAD
-        return Components.getToolViewWith(this.id, this.sourceEditorId, toolId, args, this.sourceTreeId);
-=======
-        return Components.getToolViewWith(this.id, this.sourceEditorId, toolId, args, monacoStdin);
->>>>>>> aa431e13
+        return Components.getToolViewWith(this.id, this.sourceEditorId, toolId, args, monacoStdin, this.sourceTreeId);
     }, this);
 
     this.container.layoutManager
