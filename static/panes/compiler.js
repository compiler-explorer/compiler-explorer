// Copyright (c) 2012, Compiler Explorer Authors
// All rights reserved.
//
// Redistribution and use in source and binary forms, with or without
// modification, are permitted provided that the following conditions are met:
//
//     * Redistributions of source code must retain the above copyright notice,
//       this list of conditions and the following disclaimer.
//     * Redistributions in binary form must reproduce the above copyright
//       notice, this list of conditions and the following disclaimer in the
//       documentation and/or other materials provided with the distribution.
//
// THIS SOFTWARE IS PROVIDED BY THE COPYRIGHT HOLDERS AND CONTRIBUTORS "AS IS"
// AND ANY EXPRESS OR IMPLIED WARRANTIES, INCLUDING, BUT NOT LIMITED TO, THE
// IMPLIED WARRANTIES OF MERCHANTABILITY AND FITNESS FOR A PARTICULAR PURPOSE
// ARE DISCLAIMED. IN NO EVENT SHALL THE COPYRIGHT HOLDER OR CONTRIBUTORS BE
// LIABLE FOR ANY DIRECT, INDIRECT, INCIDENTAL, SPECIAL, EXEMPLARY, OR
// CONSEQUENTIAL DAMAGES (INCLUDING, BUT NOT LIMITED TO, PROCUREMENT OF
// SUBSTITUTE GOODS OR SERVICES; LOSS OF USE, DATA, OR PROFITS; OR BUSINESS
// INTERRUPTION) HOWEVER CAUSED AND ON ANY THEORY OF LIABILITY, WHETHER IN
// CONTRACT, STRICT LIABILITY, OR TORT (INCLUDING NEGLIGENCE OR OTHERWISE)
// ARISING IN ANY WAY OUT OF THE USE OF THIS SOFTWARE, EVEN IF ADVISED OF THE
// POSSIBILITY OF SUCH DAMAGE.

'use strict';
var $ = require('jquery');
var _ = require('underscore');
var ga = require('../analytics');
var colour = require('../colour');
var Toggles = require('../toggles');
var FontScale = require('../fontscale');
var Promise = require('es6-promise').Promise;
var Components = require('../components');
var LruCache = require('lru-cache');
var options = require('../options');
var monaco = require('monaco-editor');
var Alert = require('../alert').Alert;
var bigInt = require('big-integer');
var Libraries = require('../libs-widget-ext');
var codeLensHandler = require('../codelens-handler');
var monacoConfig = require('../monaco-config');
var TimingWidget = require('../timing-info-widget');
var CompilerPicker = require('../compiler-picker');
var Settings = require('../settings');

require('../modes/asm-mode');
require('../modes/asmruby-mode');
require('../modes/ptx-mode');

var OpcodeCache = new LruCache({
    max: 64 * 1024,
    length: function (n) {
        return JSON.stringify(n).length;
    },
});

function patchOldFilters(filters) {
    if (filters === undefined) return undefined;
    // Filters are of the form {filter: true|false¸ ...}. In older versions, we used
    // to suppress the {filter:false} form. This means we can't distinguish between
    // "filter not on" and "filter not present". In the latter case we want to default
    // the filter. In the former case we want the filter off. Filters now don't suppress
    // but there are plenty of permalinks out there with no filters set at all. Here
    // we manually set any missing filters to 'false' to recover the old behaviour of
    // "if it's not here, it's off".
    _.each(['binary', 'labels', 'directives', 'commentOnly', 'trim', 'intel'], function (oldFilter) {
        if (filters[oldFilter] === undefined) filters[oldFilter] = false;
    });
    return filters;
}

var languages = options.languages;

// Disable max line count only for the constructor. Turns out, it needs to do quite a lot of things
// eslint-disable-next-line max-statements
function Compiler(hub, container, state) {
    this.container = container;
    this.hub = hub;
    this.eventHub = hub.createEventHub();
    this.compilerService = hub.compilerService;
    this.domRoot = container.getElement();
    this.domRoot.html($('#compiler').html());
    this.id = state.id || hub.nextCompilerId();
    this.sourceTreeId = state.tree ? state.tree : false;
    if (this.sourceTreeId) {
        this.sourceEditorId = false;
    } else {
        this.sourceEditorId = state.source || 1;
    }
    this.settings = Settings.getStoredSettings();
    this.originalCompilerId = state.compiler;
    this.initLangAndCompiler(state);
    this.infoByLang = {};
    this.deferCompiles = hub.deferred;
    this.needsCompile = false;
    this.options = state.options || options.compileOptions[this.currentLangId];
    this.source = '';
    this.assembly = [];
    this.colours = [];
    this.lastResult = {};
    this.lastTimeTaken = 0;
    this.pendingRequestSentAt = 0;
    this.pendingCMakeRequestSentAt = 0;
    this.nextRequest = null;
    this.nextCMakeRequest = null;
    this.optViewOpen = false;
    this.flagsViewOpen = state.flagsViewOpen || false;
    this.cfgViewOpen = false;
    this.wantOptInfo = state.wantOptInfo;
    this.decorations = {};
    this.prevDecorations = [];
    this.labelDefinitions = {};
    this.alertSystem = new Alert();
    this.alertSystem.prefixMessage = 'Compiler #' + this.id + ': ';

    this.awaitingInitialResults = false;
    this.selection = state.selection;

    this.linkedFadeTimeoutId = -1;
    this.toolsMenu = null;

    this.revealJumpStack = [];

    this.initButtons(state);

    var monacoDisassembly = 'asm';
    if (languages[this.currentLangId] && languages[this.currentLangId].monacoDisassembly) {
        // TODO: If languages[this.currentLangId] is not valid, something went wrong. Find out what
        monacoDisassembly = languages[this.currentLangId].monacoDisassembly;
    }

    this.outputEditor = monaco.editor.create(this.monacoPlaceholder[0], monacoConfig.extendConfig({
        readOnly: true,
        language: monacoDisassembly,
        glyphMargin: !options.embedded,
        renderIndentGuides: false,
        vimInUse: false,
    }, this.settings));

    this.fontScale = new FontScale(this.domRoot, state, this.outputEditor);
    this.compilerPicker = new CompilerPicker(
        this.domRoot,
        this.hub,
        this.currentLangId,
        this.compiler ? this.compiler.id : null,
        _.bind(this.onCompilerChange, this)
    );

    this.initLibraries(state);

    this.initEditorActions();
    this.initEditorCommands();

    this.initCallbacks();
    // Handle initial settings
    this.onSettingsChange(this.settings);
    this.sendCompiler();
    this.updateCompilerInfo();
    this.updateButtons();
    this.saveState();
    ga.proxy('send', {
        hitType: 'event',
        eventCategory: 'OpenViewPane',
        eventAction: 'Compiler',
    });

    if (this.sourceTreeId) {
        this.compile();
    }
}

Compiler.prototype.getEditorIdBySourcefile = function (sourcefile) {
    if (this.sourceTreeId) {
        var tree = this.hub.getTreeById(this.sourceTreeId);
        if (tree) {
            return tree.multifileService.getEditorIdByFilename(sourcefile.file);
        }
    } else {
        if (sourcefile !== null && (sourcefile.file === null || sourcefile.mainsource)) {
            return this.sourceEditorId;
        }
    }

    return false;
};

Compiler.prototype.initLangAndCompiler = function (state) {
    var langId = state.lang;
    var compilerId = state.compiler;
    var result = this.compilerService.processFromLangAndCompiler(langId, compilerId);
    this.compiler = result.compiler;
    this.currentLangId = result.langId;
    this.updateLibraries();
};

Compiler.prototype.close = function () {
    codeLensHandler.unregister(this.id);
    this.eventHub.unsubscribe();
    this.eventHub.emit('compilerClose', this.id);
    this.outputEditor.dispose();
};

Compiler.prototype.initPanerButtons = function () {
    var outputConfig = _.bind(function () {
        return Components.getOutput(this.id, this.sourceEditorId, this.sourceTreeId);
    }, this);

    this.container.layoutManager.createDragSource(this.outputBtn, outputConfig);
    this.outputBtn.click(_.bind(function () {
        var insertPoint = this.hub.findParentRowOrColumn(this.container) ||
            this.container.layoutManager.root.contentItems[0];
        insertPoint.addChild(outputConfig);
    }, this));

    var cloneComponent = _.bind(function () {
        var currentState = this.currentState();
        // Delete the saved id to force a new one
        delete currentState.id;
        return {
            type: 'component',
            componentName: 'compiler',
            componentState: currentState,
        };
    }, this);
    var createOptView = _.bind(function () {
        return Components.getOptViewWith(this.id, this.source, this.lastResult.optOutput, this.getCompilerName(),
            this.sourceEditorId);
    }, this);

    var createFlagsView = _.bind(function () {
        return Components.getFlagsViewWith(this.id, this.getCompilerName(), this.optionsField.val());
    }, this);

    if (this.flagsViewOpen) {
        createFlagsView();
    }

    var createAstView = _.bind(function () {
        return Components.getAstViewWith(this.id, this.source, this.lastResult.astOutput, this.getCompilerName(),
            this.sourceEditorId);
    }, this);

    var createIrView = _.bind(function () {
        return Components.getIrViewWith(this.id, this.source, this.lastResult.irOutput, this.getCompilerName(),
            this.sourceEditorId);
    }, this);

    var createRustMirView = _.bind(function () {
        return Components.getRustMirViewWith(this.id, this.source, this.lastResult.rustMirOutput,
            this.getCompilerName(), this.sourceEditorId);
    }, this);

    var createGccDumpView = _.bind(function () {
        return Components.getGccDumpViewWith(this.id, this.getCompilerName(), this.sourceEditorId,
            this.lastResult.gccDumpOutput);
    }, this);

    var createCfgView = _.bind(function () {
        return Components.getCfgViewWith(this.id, this.sourceEditorId);
    }, this);

    var createExecutor = _.bind(function () {
        var currentState = this.currentState();
        var editorId = currentState.source;
        var treeId = currentState.tree;
        var langId = currentState.lang;
        var compilerId = currentState.compiler;
        var libs = [];
        _.each(this.libsWidget.getLibsInUse(), function (item) {
            libs.push({
                name: item.libId,
                ver: item.versionId,
            });
        });
        return Components.getExecutorWith(editorId, langId, compilerId, libs, currentState.options, treeId);
    }, this);

    var panerDropdown = this.domRoot.find('.pane-dropdown');
    var togglePannerAdder = function () {
        panerDropdown.dropdown('toggle');
    };

    this.container.layoutManager
        .createDragSource(this.domRoot.find('.btn.add-compiler'), cloneComponent)
        ._dragListener.on('dragStart', togglePannerAdder);

    this.domRoot.find('.btn.add-compiler').click(_.bind(function () {
        var insertPoint = this.hub.findParentRowOrColumn(this.container) ||
            this.container.layoutManager.root.contentItems[0];
        insertPoint.addChild(cloneComponent);
    }, this));

    this.container.layoutManager
        .createDragSource(this.optButton, createOptView)
        ._dragListener.on('dragStart', togglePannerAdder);

    this.optButton.click(_.bind(function () {
        var insertPoint = this.hub.findParentRowOrColumn(this.container) ||
            this.container.layoutManager.root.contentItems[0];
        insertPoint.addChild(createOptView);
    }, this));

    var popularArgumentsMenu = this.domRoot.find('div.populararguments div.dropdown-menu');
    this.container.layoutManager
        .createDragSource(this.flagsButton, createFlagsView)
        ._dragListener.on('dragStart', togglePannerAdder);

    this.flagsButton.click(_.bind(function () {
        var insertPoint = this.hub.findParentRowOrColumn(this.container) ||
            this.container.layoutManager.root.contentItems[0];
        insertPoint.addChild(createFlagsView);
    }, this));

    popularArgumentsMenu.append(this.flagsButton);

    this.container.layoutManager
        .createDragSource(this.astButton, createAstView)
        ._dragListener.on('dragStart', togglePannerAdder);

    this.astButton.click(_.bind(function () {
        var insertPoint = this.hub.findParentRowOrColumn(this.container) ||
            this.container.layoutManager.root.contentItems[0];
        insertPoint.addChild(createAstView);
    }, this));

    this.container.layoutManager
        .createDragSource(this.irButton, createIrView)
        ._dragListener.on('dragStart', togglePannerAdder);

    this.irButton.click(_.bind(function () {
        var insertPoint = this.hub.findParentRowOrColumn(this.container) ||
            this.container.layoutManager.root.contentItems[0];
        insertPoint.addChild(createIrView);
    }, this));

    this.container.layoutManager
        .createDragSource(this.rustMirButton, createRustMirView)
        ._dragListener.on('dragStart', togglePannerAdder);

    this.rustMirButton.click(_.bind(function () {
        var insertPoint = this.hub.findParentRowOrColumn(this.container) ||
            this.container.layoutManager.root.contentItems[0];
        insertPoint.addChild(createRustMirView);
    }, this));

    this.container.layoutManager
        .createDragSource(this.gccDumpButton, createGccDumpView)
        ._dragListener.on('dragStart', togglePannerAdder);

    this.gccDumpButton.click(_.bind(function () {
        var insertPoint = this.hub.findParentRowOrColumn(this.container) ||
            this.container.layoutManager.root.contentItems[0];
        insertPoint.addChild(createGccDumpView);
    }, this));

    this.container.layoutManager
        .createDragSource(this.cfgButton, createCfgView)
        ._dragListener.on('dragStart', togglePannerAdder);

    this.cfgButton.click(_.bind(function () {
        var insertPoint = this.hub.findParentRowOrColumn(this.container) ||
            this.container.layoutManager.root.contentItems[0];
        insertPoint.addChild(createCfgView);
    }, this));

    this.container.layoutManager
        .createDragSource(this.executorButton, createExecutor)
        ._dragListener.on('dragStart', togglePannerAdder);

    this.executorButton.click(_.bind(function () {
        var insertPoint = this.hub.findParentRowOrColumn(this.container) ||
            this.container.layoutManager.root.contentItems[0];
        insertPoint.addChild(createExecutor);
    }, this));

    this.initToolButtons(togglePannerAdder);
};

Compiler.prototype.undefer = function () {
    this.deferCompiles = false;
    if (this.needsCompile) {
        this.compile();
    }
};

Compiler.prototype.updateAndCalcTopBarHeight = function () {
    // If we save vertical space by hiding stuff that's OK to hide
    // when thin, then hide that stuff.
    this.hideable.show();
    var topBarHeightMax = this.topBar.outerHeight(true);
    this.hideable.hide();
    var topBarHeightMin = this.topBar.outerHeight(true);
    var topBarHeight = topBarHeightMin;
    if (topBarHeightMin === topBarHeightMax) {
        this.hideable.show();
    }

    return topBarHeight;
};

Compiler.prototype.resize = function () {
    var topBarHeight = this.updateAndCalcTopBarHeight();
    var bottomBarHeight = this.bottomBar.outerHeight(true);
    this.outputEditor.layout({
        width: this.domRoot.width(),
        height: this.domRoot.height() - topBarHeight - bottomBarHeight,
    });
};

// Returns a label name if it can be found in the given position, otherwise
// returns null.
Compiler.prototype.getLabelAtPosition = function (position) {
    var asmLine = this.assembly[position.lineNumber - 1];
    // Outdated position.lineNumber can happen (Between compilations?) - Check for those and skip
    if (asmLine) {
        var column = position.column;
        var labels = asmLine.labels || [];

        for (var i = 0; i < labels.length; ++i) {
            if (column >= labels[i].range.startCol &&
                column < labels[i].range.endCol
            ) {
                return labels[i];
            }
        }
    }
    return null;
};

// Jumps to a label definition related to a label which was found in the
// given position and highlights the given range. If no label can be found in
// the given positon it do nothing.
Compiler.prototype.jumpToLabel = function (position) {
    var label = this.getLabelAtPosition(position);

    if (!label) {
        return;
    }

    var labelDefLineNum = this.labelDefinitions[label.name];
    if (!labelDefLineNum) {
        return;
    }

    // Highlight the new range.
    var endLineContent = this.outputEditor.getModel().getLineContent(labelDefLineNum);

    this.pushRevealJump();

    this.outputEditor.setSelection(new monaco.Selection(
        labelDefLineNum, 0,
        labelDefLineNum, endLineContent.length + 1));

    // Jump to the given line.
    this.outputEditor.revealLineInCenter(labelDefLineNum);
};

Compiler.prototype.pushRevealJump = function () {
    this.revealJumpStack.push(this.outputEditor.saveViewState());
    this.revealJumpStackHasElementsCtxKey.set(true);
};

Compiler.prototype.popAndRevealJump = function () {
    if (this.revealJumpStack.length > 0) {
        this.outputEditor.restoreViewState(this.revealJumpStack.pop());
        this.revealJumpStackHasElementsCtxKey.set(this.revealJumpStack.length > 0);
    }
};

Compiler.prototype.initEditorActions = function () {
    this.isLabelCtxKey = this.outputEditor.createContextKey('isLabel', true);
    this.revealJumpStackHasElementsCtxKey = this.outputEditor.createContextKey('hasRevealJumpStackElements', false);
    this.isAsmKeywordCtxKey = this.outputEditor.createContextKey('isAsmKeyword', true);

    this.outputEditor.addAction({
        id: 'jumptolabel',
        label: 'Jump to label',
        keybindings: [monaco.KeyMod.CtrlCmd | monaco.KeyCode.Enter],
        precondition: 'isLabel',
        contextMenuGroupId: 'navigation',
        contextMenuOrder: 1.5,
        run: _.bind(function (ed) {
            this.jumpToLabel(ed.getPosition());
        }, this),
    });

    // Hiding the 'Jump to label' context menu option if no label can be found
    // in the clicked position.
    var contextmenu = this.outputEditor.getContribution('editor.contrib.contextmenu');
    var realMethod = contextmenu._onContextMenu;
    contextmenu._onContextMenu = _.bind(function (e) {
        if (this.isLabelCtxKey && e.target.position) {
            var label = this.getLabelAtPosition(e.target.position);
            this.isLabelCtxKey.set(label);
        }

        if (this.isAsmKeywordCtxKey && e.target.position) {
            var currentWord = this.outputEditor.getModel().getWordAtPosition(e.target.position);
            currentWord.range = new monaco.Range(e.target.position.lineNumber, Math.max(currentWord.startColumn, 1),
                e.target.position.lineNumber, currentWord.endColumn);
            if (currentWord && currentWord.word) {
                this.isAsmKeywordCtxKey.set(this.isWordAsmKeyword(currentWord));
            }
        }
        realMethod.apply(contextmenu, arguments);
    }, this);


    this.outputEditor.addAction({
        id: 'returnfromreveal',
        label: 'Return from reveal jump',
        keybindings: [monaco.KeyMod.CtrlCmd | monaco.KeyMod.Shift | monaco.KeyCode.Enter],
        contextMenuGroupId: 'navigation',
        contextMenuOrder: 1.4,
        precondition: 'hasRevealJumpStackElements',
        run: _.bind(function () {
            this.popAndRevealJump();
        }, this),
    });

    this.outputEditor.addAction({
        id: 'viewsource',
        label: 'Scroll to source',
        keybindings: [monaco.KeyMod.CtrlCmd | monaco.KeyCode.F10],
        keybindingContext: null,
        contextMenuGroupId: 'navigation',
        contextMenuOrder: 1.5,
        run: _.bind(function (ed) {
            var desiredLine = ed.getPosition().lineNumber - 1;
            var source = this.assembly[desiredLine].source;
            if (source && source.line > 0) {
                var editorId = this.getEditorIdBySourcefile(source);
                if (editorId) {
                    // a null file means it was the user's source
                    this.eventHub.emit('editorLinkLine', editorId, source.line, -1, -1, true);
                }
            }
        }, this),
    });

    this.outputEditor.addAction({
        id: 'viewasmdoc',
        label: 'View assembly documentation',
        keybindings: [monaco.KeyMod.CtrlCmd | monaco.KeyCode.F8],
        keybindingContext: null,
        precondition: 'isAsmKeyword',
        contextMenuGroupId: 'help',
        contextMenuOrder: 1.5,
        run: _.bind(this.onAsmToolTip, this),
    });

    this.outputEditor.addAction({
        id: 'toggleColourisation',
        label: 'Toggle colourisation',
        keybindings: [monaco.KeyMod.CtrlCmd | monaco.KeyMod.Shift | monaco.KeyCode.F1],
        keybindingContext: null,
        run: _.bind(function () {
            this.eventHub.emit('modifySettings', {
                colouriseAsm: !this.settings.colouriseAsm,
            });
        }, this),
    });

};

Compiler.prototype.initEditorCommands = function () {
    this.outputEditor.addAction({
        id: 'dumpAsm',
        label: 'Developer: Dump asm',
        run: _.bind(function () {
            // eslint-disable-next-line no-console
            console.log(this.assembly);
        }, this),
    });
};

// Gets the filters that will actually be used (accounting for issues with binary
// mode etc).
Compiler.prototype.getEffectiveFilters = function () {
    if (!this.compiler) return {};
    var filters = this.filters.get();
    if (filters.binary && !this.compiler.supportsBinary) {
        delete filters.binary;
    }
    if (filters.execute && !this.compiler.supportsExecute) {
        delete filters.execute;
    }
    if (filters.libraryCode && !this.compiler.supportsLibraryCodeFilter) {
        delete filters.libraryCode;
    }
    _.each(this.compiler.disabledFilters, function (filter) {
        if (filters[filter]) {
            delete filters[filter];
        }
    });
    return filters;
};

Compiler.prototype.findTools = function (content, tools) {
    if (content.componentName === 'tool') {
        if (content.componentState.compiler === this.id) {
            tools.push({
                id: content.componentState.toolId,
                args: content.componentState.args,
                stdin: content.componentState.stdin,
            });
        }
    } else if (content.content) {
        _.each(content.content, function (subcontent) {
            tools = this.findTools(subcontent, tools);
        }, this);
    }

    return tools;
};

Compiler.prototype.getActiveTools = function (newToolSettings) {
    if (!this.compiler) return {};

    var tools = [];
    if (newToolSettings) {
        tools.push({
            id: newToolSettings.toolId,
            args: newToolSettings.args,
            stdin: newToolSettings.stdin,
        });
    }

    if (this.container.layoutManager.isInitialised) {
        var config = this.container.layoutManager.toConfig();
        return this.findTools(config, tools);
    } else {
        return tools;
    }
};

Compiler.prototype.isToolActive = function (activetools, toolId) {
    return _.find(activetools, function (tool) {
        return tool.id === toolId;
    });
};

Compiler.prototype.compile = function (bypassCache, newTools) {
    if (this.deferCompiles) {
        this.needsCompile = true;
        return;
    }
    this.needsCompile = false;
    this.compileInfoLabel.text(' - Compiling...');
    var options = {
        userArguments: this.options,
        compilerOptions: {
            produceAst: this.astViewOpen,
            produceGccDump: {
                opened: this.gccDumpViewOpen,
                pass: this.gccDumpPassSelected,
                treeDump: this.treeDumpEnabled,
                rtlDump: this.rtlDumpEnabled,
                ipaDump: this.ipaDumpEnabled,
                dumpFlags: this.dumpFlags,
            },
            produceOptInfo: this.wantOptInfo,
            produceCfg: this.cfgViewOpen,
            produceIr: this.irViewOpen,
            produceRustMir: this.rustMirViewOpen,
        },
        filters: this.getEffectiveFilters(),
        tools: this.getActiveTools(newTools),
        libraries: [],
    };

    _.each(this.libsWidget.getLibsInUse(), function (item) {
        options.libraries.push({
            id: item.libId,
            version: item.versionId,
        });
    });

    if (this.sourceTreeId) {
        this.compileFromTree(options, bypassCache);
    } else {
        this.compileFromEditorSource(options, bypassCache);
    }
};

Compiler.prototype.compileFromTree = function (options, bypassCache) {
    var tree = this.hub.getTreeById(this.sourceTreeId);

    var mainsource = tree.multifileService.getMainSource();

    var request = {
        source: mainsource,
        compiler: this.compiler ? this.compiler.id : '',
        options: options,
        lang: this.currentLangId,
        files: tree.multifileService.getFiles(),
    };

    var treeState = tree.currentState();
    var cmakeProject = treeState.isCMakeProject;

    if (bypassCache) request.bypassCache = true;
    if (!this.compiler) {
        this.onCompileResponse(request, errorResult('<Please select a compiler>'), false);
    } else if (cmakeProject && request.source === '') {
        this.onCompileResponse(request, errorResult('<Please supply a CMakeLists.txt>'), false);
    } else {
        if (cmakeProject) {
            request.options.compilerOptions.cmakeArgs = treeState.cmakeArgs;
            request.options.compilerOptions.customOutputFilename = treeState.customOutputFilename;
            this.sendCMakeCompile(request);
        } else {
            this.sendCompile(request);
        }
    }
};

Compiler.prototype.compileFromEditorSource = function (options, bypassCache) {
    this.compilerService.expand(this.source).then(_.bind(function (expanded) {
        var request = {
            source: expanded || '',
            compiler: this.compiler ? this.compiler.id : '',
            options: options,
            lang: this.currentLangId,
            files: [],
        };
        if (bypassCache) request.bypassCache = true;
        if (!this.compiler) {
            this.onCompileResponse(request, errorResult('<Please select a compiler>'), false);
        } else {
            this.sendCompile(request);
        }
    }, this));
};

Compiler.prototype.sendCMakeCompile = function (request) {
    var onCompilerResponse = _.bind(this.onCMakeResponse, this);

    if (this.pendingCMakeRequestSentAt) {
        // If we have a request pending, then just store this request to do once the
        // previous request completes.
        this.nextCMakeRequest = request;
        return;
    }
    this.eventHub.emit('compiling', this.id, this.compiler);
    // Display the spinner
    this.handleCompilationStatus({code: 4});
    this.pendingCMakeRequestSentAt = Date.now();
    // After a short delay, give the user some indication that we're working on their
    // compilation.
    var progress = setTimeout(_.bind(function () {
        this.setAssembly({asm: fakeAsm('<Compiling...>')}, 0);
    }, this), 500);
    this.compilerService.submitCMake(request)
        .then(function (x) {
            clearTimeout(progress);
            onCompilerResponse(request, x.result, x.localCacheHit);
        })
        .catch(function (x) {
            clearTimeout(progress);
            var message = 'Unknown error';
            if (_.isString(x)) {
                message = x;
            } else if (x) {
                message = x.error || x.code || message;
            }
            onCompilerResponse(request,
                errorResult('<Compilation failed: ' + message + '>'), false);
        });
};

Compiler.prototype.sendCompile = function (request) {
    var onCompilerResponse = _.bind(this.onCompileResponse, this);

    if (this.pendingRequestSentAt) {
        // If we have a request pending, then just store this request to do once the
        // previous request completes.
        this.nextRequest = request;
        return;
    }
    this.eventHub.emit('compiling', this.id, this.compiler);
    // Display the spinner
    this.handleCompilationStatus({code: 4});
    this.pendingRequestSentAt = Date.now();
    // After a short delay, give the user some indication that we're working on their
    // compilation.
    var progress = setTimeout(_.bind(function () {
        this.setAssembly({asm: fakeAsm('<Compiling...>')}, 0);
    }, this), 500);
    this.compilerService.submit(request)
        .then(function (x) {
            clearTimeout(progress);
            onCompilerResponse(request, x.result, x.localCacheHit);
        })
        .catch(function (e) {
            clearTimeout(progress);
            var message = 'Unknown error';
            if (_.isString(e)) {
                message = e;
            } else if (e) {
                message = e.error || e.code || e.message;
                if (e.stack) console.log(e);
            }
            onCompilerResponse(request, errorResult('<Compilation failed: ' + message + '>'), false);
        });
};

Compiler.prototype.setNormalMargin = function () {
    this.outputEditor.updateOptions({
        lineNumbers: true,
        lineNumbersMinChars: 1,
    });
};

Compiler.prototype.setBinaryMargin = function () {
    this.outputEditor.updateOptions({
        lineNumbersMinChars: 6,
        lineNumbers: _.bind(this.getBinaryForLine, this),
    });
};

Compiler.prototype.getBinaryForLine = function (line) {
    var obj = this.assembly[line - 1];
    if (obj) {
        return obj.address ? obj.address.toString(16) : '';
    } else {
        return '???';
    }
};

Compiler.prototype.setAssembly = function (result, filteredCount) {
    var asm = result.asm || fakeAsm('<No output>');
    this.assembly = asm;
    if (!this.outputEditor || !this.outputEditor.getModel()) return;
    var editorModel = this.outputEditor.getModel();
    var msg = '<No assembly generated>';
    if (asm.length) {
        msg = _.pluck(asm, 'text').join('\n');
    } else if (filteredCount > 0) {
        msg = '<No assembly to display (~' + filteredCount + (filteredCount === 1 ? ' line' : ' lines') + ' filtered)>';
    }

    if (asm.length === 1 && result.code !== 0 && (result.stderr || result.stdout)) {
        msg += '\n\n# For more information see the output window';
        if (!this.isOutputOpened) {
            msg += '\n# To open the output window, click or drag the "Output" icon at the bottom of this window';
        }
    }

    editorModel.setValue(msg);

    if (!this.awaitingInitialResults) {
        if (this.selection) {
            this.outputEditor.setSelection(this.selection);
            this.outputEditor.revealLinesInCenter(
                this.selection.startLineNumber, this.selection.endLineNumber);
        }
        this.awaitingInitialResults = true;
    } else {
        var visibleRanges = this.outputEditor.getVisibleRanges();
        var currentTopLine =
            visibleRanges.length > 0 ? visibleRanges[0].startLineNumber : 1;
        this.outputEditor.revealLine(currentTopLine);
    }

    this.decorations.labelUsages = [];
    _.each(this.assembly, _.bind(function (obj, line) {
        if (!obj.labels || !obj.labels.length) return;

        obj.labels.forEach(function (label) {
            this.decorations.labelUsages.push({
                range: new monaco.Range(line + 1, label.range.startCol,
                    line + 1, label.range.endCol),
                options: {
                    inlineClassName: 'asm-label-link',
                    hoverMessage: [{
                        value: 'Ctrl + Left click to follow the label',
                    }],
                },
            });
        }, this);
    }, this));
    this.updateDecorations();

    var codeLenses = [];
    if (this.getEffectiveFilters().binary) {
        this.setBinaryMargin();
        _.each(this.assembly, _.bind(function (obj, line) {
            if (obj.opcodes) {
                var address = obj.address ? obj.address.toString(16) : '';
                codeLenses.push({
                    range: {
                        startLineNumber: line + 1,
                        startColumn: 1,
                        endLineNumber: line + 2,
                        endColumn: 1,
                    },
                    id: address,
                    command: {
                        title: obj.opcodes.join(' '),
                    },
                });
            }
        }, this));
    } else {
        this.setNormalMargin();
    }

    codeLensHandler.registerLensesForCompiler(this.id, editorModel, codeLenses);

    var currentAsmLang = editorModel.getModeId();
    codeLensHandler.registerProviderForLanguage(currentAsmLang);
};

function errorResult(text) {
    return {asm: fakeAsm(text), code: -1, stdout: '', stderr: ''};
}

function fakeAsm(text) {
    return [{text: text, source: null, fake: true}];
}

Compiler.prototype.doNextCompileRequest = function () {
    if (this.nextRequest) {
        var next = this.nextRequest;
        this.nextRequest = null;
        this.sendCompile(next);
    }
};

Compiler.prototype.doNextCMakeRequest = function () {
    if (this.nextCMakeRequest) {
        var next = this.nextCMakeRequest;
        this.nextCMakeRequest = null;
        this.sendCMakeCompile(next);
    }
};

Compiler.prototype.onCMakeResponse = function (request, result, cached) {
    result.source = this.source;
    this.lastResult = result;
    var timeTaken = Math.max(0, Date.now() - this.pendingCMakeRequestSentAt);
    this.lastTimeTaken = timeTaken;
    var wasRealReply = this.pendingCMakeRequestSentAt > 0;
    this.pendingCMakeRequestSentAt = 0;

    this.handleCompileRequestAndResult(request, result, cached, wasRealReply, timeTaken);

    this.doNextCMakeRequest();
};

Compiler.prototype.handleCompileRequestAndResult = function (request, result, cached, wasRealReply, timeTaken) {
    ga.proxy('send', {
        hitType: 'event',
        eventCategory: 'Compile',
        eventAction: request.compiler,
        eventLabel: request.options.userArguments,
        eventValue: cached ? 1 : 0,
    });
    ga.proxy('send', {
        hitType: 'timing',
        timingCategory: 'Compile',
        timingVar: request.compiler,
        timingValue: timeTaken,
    });

    // Delete trailing empty lines
    if ($.isArray(result.asm)) {
        var indexToDiscard = _.findLastIndex(result.asm, function (line) {
            return !_.isEmpty(line.text);
        });
        result.asm.splice(indexToDiscard + 1, result.asm.length - indexToDiscard);
    }

    this.labelDefinitions = result.labelDefinitions || {};
    if (result.asm) {
        this.setAssembly(result, result.filteredCount || 0);
    } else if (result.result && result.result.asm) {
        this.setAssembly(result.result, result.result.filteredCount || 0);
    }

    var stdout = result.stdout || [];
    var stderr = result.stderr || [];
    var failed = result.code ? result.code !== 0 : false;

    if (result.buildsteps) {
        _.each(result.buildsteps, function (step) {
            stdout = stdout.concat(step.stdout || []);
            stderr = stderr.concat(step.stderr || []);
            failed = failed | (step.code !== 0);
        });
    }

    this.handleCompilationStatus(this.compilerService.calculateStatusIcon(result));
    this.outputTextCount.text(stdout.length);
    this.outputErrorCount.text(stderr.length);
    if (this.isOutputOpened || (stdout.length === 0 && stderr.length === 0)) {
        this.outputBtn.prop('title', '');
    } else {
        this.compilerService.handleOutputButtonTitle(this.outputBtn, result);
    }
    var infoLabelText = '';
    if (cached) {
        infoLabelText = ' - cached';
    } else if (wasRealReply) {
        infoLabelText = ' - ' + timeTaken + 'ms';
    }

    if (result.asmSize !== undefined) {
        infoLabelText += ' (' + result.asmSize + 'B)';
    }

    if (result.filteredCount && result.filteredCount > 0) {
        infoLabelText += ' ~' + result.filteredCount + (result.filteredCount === 1 ? ' line' : ' lines') + ' filtered';
    }

    this.compileInfoLabel.text(infoLabelText);

    if (result.result) {
        this.postCompilationResult(request, result.result);
    } else {
        this.postCompilationResult(request, result);
    }

    this.eventHub.emit('compileResult', this.id, this.compiler, result, languages[this.currentLangId]);
};

Compiler.prototype.onCompileResponse = function (request, result, cached) {
    // Save which source produced this change. It should probably be saved earlier though
    result.source = this.source;
    this.lastResult = result;
    var timeTaken = Math.max(0, Date.now() - this.pendingRequestSentAt);
    this.lastTimeTaken = timeTaken;
    var wasRealReply = this.pendingRequestSentAt > 0;
    this.pendingRequestSentAt = 0;

    this.handleCompileRequestAndResult(request, result, cached, wasRealReply, timeTaken);

    this.doNextCompileRequest();
};

Compiler.prototype.postCompilationResult = function (request, result) {
    if (result.popularArguments) {
        this.handlePopularArgumentsResult(result.popularArguments);
    } else {
        this.compilerService.requestPopularArguments(this.compiler.id, request.options.userArguments).then(
            _.bind(function (result) {
                if (result && result.result) {
                    this.handlePopularArgumentsResult(result.result);
                }
            }, this)
        );
    }

    this.updateButtons();

    this.checkForUnwiseArguments(result.compilationOptions);
    this.setCompilationOptionsPopover(result.compilationOptions ? result.compilationOptions.join(' ') : '');
};

Compiler.prototype.onEditorChange = function (editor, source, langId, compilerId) {
    if (this.sourceTreeId) {
        var tree = this.hub.getTreeById(this.sourceTreeId);
        if (tree) {
            if (tree.multifileService.isEditorPartOfProject(editor)) {
                if (this.settings.compileOnChange) {
                    this.compile();

                    return;
                }
            }
        }
    }

    if (editor === this.sourceEditorId && langId === this.currentLangId &&
        (compilerId === undefined || compilerId === this.id)) {
        this.source = source;
        if (this.settings.compileOnChange) {
            this.compile();
        }
    }
};

Compiler.prototype.onCompilerFlagsChange = function (compilerId, compilerFlags) {
    if (compilerId === this.id) {
        this.onOptionsChange(compilerFlags);
    }
};

Compiler.prototype.onToolOpened = function (compilerId, toolSettings) {
    if (this.id === compilerId) {
        var toolId = toolSettings.toolId;

        var buttons = this.toolsMenu.find('button');
        $(buttons).each(_.bind(function (idx, button) {
            var toolButton = $(button);
            var toolName = toolButton.data('toolname');
            if (toolId === toolName) {
                toolButton.prop('disabled', true);
            }
        }, this));

        this.compile(false, toolSettings);
    }
};

Compiler.prototype.onToolClosed = function (compilerId, toolSettings) {
    if (this.id === compilerId) {
        var toolId = toolSettings.toolId;

        var buttons = this.toolsMenu.find('button');
        $(buttons).each(_.bind(function (idx, button) {
            var toolButton = $(button);
            var toolName = toolButton.data('toolname');
            if (toolId === toolName) {
                toolButton.prop('disabled', !this.supportsTool(toolId));
            }
        }, this));
    }
};

Compiler.prototype.onOutputOpened = function (compilerId) {
    if (this.id === compilerId) {
        this.isOutputOpened = true;
        this.outputBtn.prop('disabled', true);
        this.resendResult();
    }
};

Compiler.prototype.onOutputClosed = function (compilerId) {
    if (this.id === compilerId) {
        this.isOutputOpened = false;
        this.outputBtn.prop('disabled', false);
    }
};

Compiler.prototype.onOptViewClosed = function (id) {
    if (this.id === id) {
        this.wantOptInfo = false;
        this.optViewOpen = false;
        this.optButton.prop('disabled', this.optViewOpen);
    }
};

Compiler.prototype.onFlagsViewClosed = function (id, compilerFlags) {
    if (this.id === id) {
        this.flagsViewOpen = false;
        this.optionsField.val(compilerFlags);
        this.optionsField.prop('disabled', this.flagsViewOpen);
        this.optionsField.prop('placeholder', this.initialOptionsFieldPlacehoder);
        this.flagsButton.prop('disabled', this.flagsViewOpen);

        this.compilerService.requestPopularArguments(this.compiler.id, compilerFlags).then(
            _.bind(function (result) {
                if (result && result.result) {
                    this.handlePopularArgumentsResult(result.result);
                }
            }, this)
        );

        this.saveState();
    }
};

Compiler.prototype.onAstViewOpened = function (id) {
    if (this.id === id) {
        this.astButton.prop('disabled', true);
        this.astViewOpen = true;
        this.compile();
    }
};

Compiler.prototype.onToolSettingsChange = function (id) {
    if (this.id === id) {
        this.compile();
    }
};

Compiler.prototype.onAstViewClosed = function (id) {
    if (this.id === id) {
        this.astButton.prop('disabled', false);
        this.astViewOpen = false;
    }
};

Compiler.prototype.onIrViewOpened = function (id) {
    if (this.id === id) {
        this.irButton.prop('disabled', true);
        this.irViewOpen = true;
        this.compile();
    }
};

Compiler.prototype.onIrViewClosed = function (id) {
    if (this.id === id) {
        this.irButton.prop('disabled', false);
        this.irViewOpen = false;
    }
};

Compiler.prototype.onRustMirViewOpened = function (id) {
    if (this.id === id) {
        this.rustMirButton.prop('disabled', true);
        this.rustMirViewOpen = true;
        this.compile();
    }
};

Compiler.prototype.onRustMirViewClosed = function (id) {
    if (this.id === id) {
        this.rustMirButton.prop('disabled', false);
        this.rustMirViewOpen = false;
    }
};

Compiler.prototype.onGccDumpUIInit = function (id) {
    if (this.id === id) {
        this.compile();
    }
};

Compiler.prototype.onGccDumpFiltersChanged = function (id, filters, reqCompile) {
    if (this.id === id) {
        this.treeDumpEnabled = (filters.treeDump !== false);
        this.rtlDumpEnabled = (filters.rtlDump !== false);
        this.ipaDumpEnabled = (filters.ipaDump !== false);
        this.dumpFlags = {
            address: filters.addressOption !== false,
            slim: filters.slimOption !== false,
            raw: filters.rawOption !== false,
            details: filters.detailsOption !== false,
            stats: filters.statsOption !== false,
            blocks: filters.blocksOption !== false,
            vops: filters.vopsOption !== false,
            lineno: filters.linenoOption !== false,
            uid: filters.uidOption !== false,
            all: filters.allOption !== false,
        };

        if (reqCompile) {
            this.compile();
        }
    }
};

Compiler.prototype.onGccDumpPassSelected = function (id, passId, reqCompile) {
    if (this.id === id) {
        this.gccDumpPassSelected = passId;

        if (reqCompile && passId !== '') {
            this.compile();
        }
    }
};

Compiler.prototype.onGccDumpViewOpened = function (id) {
    if (this.id === id) {
        this.gccDumpButton.prop('disabled', true);
        this.gccDumpViewOpen = true;
    }
};

Compiler.prototype.onGccDumpViewClosed = function (id) {
    if (this.id === id) {
        this.gccDumpButton.prop('disabled', !this.compiler.supportsGccDump);
        this.gccDumpViewOpen = false;

        delete this.gccDumpPassSelected;
        delete this.treeDumpEnabled;
        delete this.rtlDumpEnabled;
        delete this.ipaDumpEnabled;
        delete this.dumpFlags;
    }
};

Compiler.prototype.onOptViewOpened = function (id) {
    if (this.id === id) {
        this.optViewOpen = true;
        this.wantOptInfo = true;
        this.optButton.prop('disabled', this.optViewOpen);
        this.compile();
    }
};

Compiler.prototype.onFlagsViewOpened = function (id) {
    if (this.id === id) {
        this.flagsViewOpen = true;
        this.handlePopularArgumentsResult(false);
        this.optionsField.prop('disabled', this.flagsViewOpen);
        this.optionsField.val('');
        this.optionsField.prop('placeholder', 'see detailed flags window');
        this.flagsButton.prop('disabled', this.flagsViewOpen);
        this.compile();
        this.saveState();
    }
};

Compiler.prototype.onCfgViewOpened = function (id) {
    if (this.id === id) {
        this.cfgButton.prop('disabled', true);
        this.cfgViewOpen = true;
        this.compile();
    }
};

Compiler.prototype.onCfgViewClosed = function (id) {
    if (this.id === id) {
        this.cfgViewOpen = false;
        this.cfgButton.prop('disabled', this.getEffectiveFilters().binary);
    }
};

Compiler.prototype.initFilterButtons = function () {
    this.filterBinaryButton = this.domRoot.find('[data-bind=\'binary\']');
    this.filterBinaryTitle = this.filterBinaryButton.prop('title');

    this.filterExecuteButton = this.domRoot.find('[data-bind=\'execute\']');
    this.filterExecuteTitle = this.filterExecuteButton.prop('title');

    this.filterLabelsButton = this.domRoot.find('[data-bind=\'labels\']');
    this.filterLabelsTitle = this.filterLabelsButton.prop('title');

    this.filterDirectivesButton = this.domRoot.find('[data-bind=\'directives\']');
    this.filterDirectivesTitle = this.filterDirectivesButton.prop('title');

    this.filterLibraryCodeButton = this.domRoot.find('[data-bind=\'libraryCode\']');
    this.filterLibraryCodeTitle = this.filterLibraryCodeButton.prop('title');

    this.filterCommentsButton = this.domRoot.find('[data-bind=\'commentOnly\']');
    this.filterCommentsTitle = this.filterCommentsButton.prop('title');

    this.filterTrimButton = this.domRoot.find('[data-bind=\'trim\']');
    this.filterTrimTitle = this.filterTrimButton.prop('title');

    this.filterIntelButton = this.domRoot.find('[data-bind=\'intel\']');
    this.filterIntelTitle = this.filterIntelButton.prop('title');

    this.filterDemangleButton = this.domRoot.find('[data-bind=\'demangle\']');
    this.filterDemangleTitle = this.filterDemangleButton.prop('title');

    this.noBinaryFiltersButtons = this.domRoot.find('.nonbinary');
};

Compiler.prototype.initButtons = function (state) {
    this.filters = new Toggles(this.domRoot.find('.filters'), patchOldFilters(state.filters));

    this.optButton = this.domRoot.find('.btn.view-optimization');
    this.flagsButton = this.domRoot.find('div.populararguments div.dropdown-menu button');
    this.astButton = this.domRoot.find('.btn.view-ast');
    this.irButton = this.domRoot.find('.btn.view-ir');
    this.rustMirButton = this.domRoot.find('.btn.view-rustmir');
    this.gccDumpButton = this.domRoot.find('.btn.view-gccdump');
    this.cfgButton = this.domRoot.find('.btn.view-cfg');
    this.executorButton = this.domRoot.find('.create-executor');
    this.libsButton = this.domRoot.find('.btn.show-libs');

    this.compileInfoLabel = this.domRoot.find('.compile-info');
    this.compileClearCache = this.domRoot.find('.clear-cache');

    this.outputBtn = this.domRoot.find('.output-btn');
    this.outputTextCount = this.domRoot.find('span.text-count');
    this.outputErrorCount = this.domRoot.find('span.err-count');

    this.optionsField = this.domRoot.find('.options');
    this.initialOptionsFieldPlacehoder = this.optionsField.prop('placeholder');
    this.prependOptions = this.domRoot.find('.prepend-options');
    this.fullCompilerName = this.domRoot.find('.full-compiler-name');
    this.fullTimingInfo = this.domRoot.find('.full-timing-info');
    this.setCompilationOptionsPopover(this.compiler ? this.compiler.options : null);
    // Dismiss on any click that isn't either in the opening element, inside
    // the popover or on any alert
    $(document).on('mouseup', _.bind(function (e) {
        var target = $(e.target);
        if (!target.is(this.prependOptions) && this.prependOptions.has(target).length === 0 &&
            target.closest('.popover').length === 0)
            this.prependOptions.popover('hide');

        if (!target.is(this.fullCompilerName) && this.fullCompilerName.has(target).length === 0 &&
            target.closest('.popover').length === 0)
            this.fullCompilerName.popover('hide');
    }, this));

    this.initFilterButtons(state);

    this.filterExecuteButton.toggle(options.supportsExecute);
    this.filterLibraryCodeButton.toggle(options.supportsLibraryCodeFilter);

    this.optionsField.val(this.options);

    this.shortCompilerName = this.domRoot.find('.short-compiler-name');
    this.compilerPicker = this.domRoot.find('.compiler-picker');
    this.setCompilerVersionPopover({version: '', fullVersion: ''}, '');

    this.topBar = this.domRoot.find('.top-bar');
    this.bottomBar = this.domRoot.find('.bottom-bar');
    this.statusLabel = this.domRoot.find('.status-text');

    this.hideable = this.domRoot.find('.hideable');
    this.statusIcon = this.domRoot.find('.status-icon');

    this.monacoPlaceholder = this.domRoot.find('.monaco-placeholder');

    this.initPanerButtons();
};

Compiler.prototype.onLibsChanged = function () {
    this.saveState();
    this.compile();
};

Compiler.prototype.initLibraries = function (state) {
    this.libsWidget = new Libraries.Widget(this.currentLangId, this.compiler, this.libsButton,
        state, _.bind(this.onLibsChanged, this));
};

Compiler.prototype.updateLibraries = function () {
    if (this.libsWidget) {
        this.libsWidget.setNewLangId(this.currentLangId,
            this.compiler ? this.compiler.id : false,
            this.compiler ? this.compiler.libs : {});
    }
};

Compiler.prototype.isSupportedTool = function (tool) {
    if (this.sourceTreeId) {
        return tool.tool.type === 'postcompilation';
    } else {
        return true;
    }
};

Compiler.prototype.supportsTool = function (toolId) {
    if (!this.compiler) return;

    return _.find(this.compiler.tools, _.bind(function (tool) {
        return (tool.tool.id === toolId && this.isSupportedTool(tool));
    }, this));
};

Compiler.prototype.initToolButton = function (togglePannerAdder, button, toolId) {
    var createToolView = _.bind(function () {
        var args = '';
        var monacoStdin = false;
        var langTools = options.tools[this.currentLangId];
        if (langTools && langTools[toolId] && langTools[toolId].tool){
            if (langTools[toolId].tool.args !== undefined) {
                args = langTools[toolId].tool.args;
            }
            if (langTools[toolId].tool.monacoStdin !== undefined) {
                monacoStdin = langTools[toolId].tool.monacoStdin;
            }
        }
        return Components.getToolViewWith(this.id, this.sourceEditorId, toolId, args, monacoStdin, this.sourceTreeId);
    }, this);

    this.container.layoutManager
        .createDragSource(button, createToolView)
        ._dragListener.on('dragStart', togglePannerAdder);

    button.click(_.bind(function () {
        button.prop('disabled', true);
        var insertPoint = this.hub.findParentRowOrColumn(this.container) ||
            this.container.layoutManager.root.contentItems[0];
        insertPoint.addChild(createToolView);
    }, this));
};

Compiler.prototype.initToolButtons = function (togglePannerAdder) {
    this.toolsMenu = this.domRoot.find('.toolsmenu');
    this.toolsMenu.empty();

    if (!this.compiler) return;

    var addTool = _.bind(function (toolName, title) {
        var btn = $('<button class=\'dropdown-item btn btn-light btn-sm\'>');
        btn.addClass('view-' + toolName);
        btn.data('toolname', toolName);
        btn.append('<span class=\'dropdown-icon fas fa-cog\'></span>' + title);
        this.toolsMenu.append(btn);

        if (toolName !== 'none') {
            this.initToolButton(togglePannerAdder, btn, toolName);
        }
    }, this);

    if (_.isEmpty(this.compiler.tools)) {
        addTool('none', 'No tools available');
    } else {
        _.each(this.compiler.tools, _.bind(function (tool) {
            if (this.isSupportedTool(tool)) {
                addTool(tool.tool.id, tool.tool.name);
            }
        }, this));
    }
};

Compiler.prototype.enableToolButtons = function () {
    var activeTools = this.getActiveTools();

    var buttons = this.toolsMenu.find('button');
    $(buttons).each(_.bind(function (idx, button) {
        var toolButton = $(button);
        var toolName = toolButton.data('toolname');
        toolButton.prop('disabled',
            !(this.supportsTool(toolName)
                && !this.isToolActive(activeTools, toolName)));
    }, this));
};

Compiler.prototype.updateButtons = function () {
    if (!this.compiler) return;
    var filters = this.getEffectiveFilters();
    // We can support intel output if the compiler supports it, or if we're compiling
    // to binary (as we can disassemble it however we like).
    var formatFilterTitle = function (button, title) {
        button.prop('title', '[' + (button.hasClass('active') ? 'ON' : 'OFF') + '] ' + title +
            (button.prop('disabled') ? ' [LOCKED]' : ''));
    };
    var isIntelFilterDisabled = !this.compiler.supportsIntel && !filters.binary;
    this.filterIntelButton.prop('disabled', isIntelFilterDisabled);
    formatFilterTitle(this.filterIntelButton, this.filterIntelTitle);
    // Disable binary support on compilers that don't work with it.
    this.filterBinaryButton.prop('disabled', !this.compiler.supportsBinary);
    formatFilterTitle(this.filterBinaryButton, this.filterBinaryTitle);
    this.filterExecuteButton.prop('disabled', !this.compiler.supportsExecute);
    formatFilterTitle(this.filterExecuteButton, this.filterExecuteTitle);
    // Disable demangle for compilers where we can't access it
    this.filterDemangleButton.prop('disabled', !this.compiler.supportsDemangle);
    formatFilterTitle(this.filterDemangleButton, this.filterDemangleTitle);
    // Disable any of the options which don't make sense in binary mode.
    var noBinaryFiltersDisabled = !!filters.binary && !this.compiler.supportsFiltersInBinary;
    this.noBinaryFiltersButtons.prop('disabled', noBinaryFiltersDisabled);

    this.filterLibraryCodeButton.prop('disabled', !this.compiler.supportsLibraryCodeFilter);
    formatFilterTitle(this.filterLibraryCodeButton, this.filterLibraryCodeTitle);

    this.filterLabelsButton.prop('disabled', this.compiler.disabledFilters.indexOf('labels') !== -1);
    formatFilterTitle(this.filterLabelsButton, this.filterLabelsTitle);
    this.filterDirectivesButton.prop('disabled', this.compiler.disabledFilters.indexOf('directives') !== -1);
    formatFilterTitle(this.filterDirectivesButton, this.filterDirectivesTitle);
    this.filterCommentsButton.prop('disabled', this.compiler.disabledFilters.indexOf('commentOnly') !== -1);
    formatFilterTitle(this.filterCommentsButton, this.filterCommentsTitle);
    this.filterTrimButton.prop('disabled', this.compiler.disabledFilters.indexOf('trim') !== -1);
    formatFilterTitle(this.filterTrimButton, this.filterTrimTitle);

    if (this.flagsButton) {
        this.flagsButton.prop('disabled', this.flagsViewOpen);
    }
    this.optButton.prop('disabled', this.optViewOpen);
    this.astButton.prop('disabled', this.astViewOpen);
    this.irButton.prop('disabled', this.irViewOpen);
    this.rustMirButton.prop('disabled', this.rustMirViewOpen);
    this.cfgButton.prop('disabled', this.cfgViewOpen);
    this.gccDumpButton.prop('disabled', this.gccDumpViewOpen);
    // The executorButton does not need to be changed here, because you can create however
    // many executors as you want.

    this.optButton.toggle(!!this.compiler.supportsOptOutput);
    this.astButton.toggle(!!this.compiler.supportsAstView);
    this.irButton.toggle(!!this.compiler.supportsIrView);
    this.rustMirButton.toggle(!!this.compiler.supportsRustMirView);
    this.cfgButton.toggle(!!this.compiler.supportsCfg);
    this.gccDumpButton.toggle(!!this.compiler.supportsGccDump);
    this.executorButton.toggle(!!this.compiler.supportsExecute);

    this.enableToolButtons();
};

Compiler.prototype.handlePopularArgumentsResult = function (result) {
    var popularArgumentsMenu = $(this.domRoot.find('div.populararguments div.dropdown-menu'));

    while (popularArgumentsMenu.children().length > 1) {
        popularArgumentsMenu.children()[1].remove();
    }

    if (result && !this.flagsViewOpen) {
        _.forEach(result, _.bind(function (arg, key) {
            var argumentButton = $(document.createElement('button'));
            argumentButton.addClass('dropdown-item btn btn-light btn-sm');
            argumentButton.attr('title', arg.description);
            argumentButton.data('arg', key);
            argumentButton.html(
                '<div class=\'argmenuitem\'>' +
                '<span class=\'argtitle\'>' + _.escape(key) + '</span>' +
                '<span class=\'argdescription\'>' + arg.description + '</span>' +
                '</div>');

            argumentButton.click(_.bind(function () {
                var button = argumentButton;
                var curOptions = this.optionsField.val();
                if (curOptions.length > 0) {
                    this.optionsField.val(curOptions + ' ' + button.data('arg'));
                } else {
                    this.optionsField.val(button.data('arg'));
                }

                this.optionsField.change();
            }, this));

            popularArgumentsMenu.append(argumentButton);
        }, this));

    }
};

Compiler.prototype.onFontScale = function () {
    this.saveState();
};

Compiler.prototype.initListeners = function () {
    this.filters.on('change', _.bind(this.onFilterChange, this));
    this.fontScale.on('change', _.bind(this.onFontScale, this));

    this.container.on('destroy', this.close, this);
    this.container.on('resize', this.resize, this);
    this.container.on('shown', this.resize, this);
    this.container.on('open', function () {
        this.eventHub.emit('compilerOpen', this.id, this.sourceEditorId, this.sourceTreeId);
    }, this);
    this.eventHub.on('editorChange', this.onEditorChange, this);
    this.eventHub.on('compilerFlagsChange', this.onCompilerFlagsChange, this);
    this.eventHub.on('editorClose', this.onEditorClose, this);
    this.eventHub.on('treeClose', this.onTreeClose, this);
    this.eventHub.on('colours', this.onColours, this);
    this.eventHub.on('coloursForCompiler', this.onColoursForCompiler, this);
    this.eventHub.on('resendCompilation', this.onResendCompilation, this);
    this.eventHub.on('findCompilers', this.sendCompiler, this);
    this.eventHub.on('compilerSetDecorations', this.onCompilerSetDecorations, this);
    this.eventHub.on('panesLinkLine', this.onPanesLinkLine, this);
    this.eventHub.on('settingsChange', this.onSettingsChange, this);
    this.eventHub.on('requestCompilation', this.onRequestCompilation, this);

    this.eventHub.on('toolSettingsChange', this.onToolSettingsChange, this);
    this.eventHub.on('toolOpened', this.onToolOpened, this);
    this.eventHub.on('toolClosed', this.onToolClosed, this);

    this.eventHub.on('optViewOpened', this.onOptViewOpened, this);
    this.eventHub.on('optViewClosed', this.onOptViewClosed, this);
    this.eventHub.on('flagsViewOpened', this.onFlagsViewOpened, this);
    this.eventHub.on('flagsViewClosed', this.onFlagsViewClosed, this);
    this.eventHub.on('astViewOpened', this.onAstViewOpened, this);
    this.eventHub.on('astViewClosed', this.onAstViewClosed, this);
    this.eventHub.on('irViewOpened', this.onIrViewOpened, this);
    this.eventHub.on('irViewClosed', this.onIrViewClosed, this);
    this.eventHub.on('rustMirViewOpened', this.onRustMirViewOpened, this);
    this.eventHub.on('rustMirViewClosed', this.onRustMirViewClosed, this);
    this.eventHub.on('outputOpened', this.onOutputOpened, this);
    this.eventHub.on('outputClosed', this.onOutputClosed, this);

    this.eventHub.on('gccDumpPassSelected', this.onGccDumpPassSelected, this);
    this.eventHub.on('gccDumpFiltersChanged', this.onGccDumpFiltersChanged, this);
    this.eventHub.on('gccDumpViewOpened', this.onGccDumpViewOpened, this);
    this.eventHub.on('gccDumpViewClosed', this.onGccDumpViewClosed, this);
    this.eventHub.on('gccDumpUIInit', this.onGccDumpUIInit, this);

    this.eventHub.on('cfgViewOpened', this.onCfgViewOpened, this);
    this.eventHub.on('cfgViewClosed', this.onCfgViewClosed, this);
    this.eventHub.on('resize', this.resize, this);
    this.eventHub.on('requestFilters', function (id) {
        if (id === this.id) {
            this.eventHub.emit('filtersChange', this.id, this.getEffectiveFilters());
        }
    }, this);
    this.eventHub.on('requestCompiler', function (id) {
        if (id === this.id) {
            this.sendCompiler();
        }
    }, this);
    this.eventHub.on('languageChange', this.onLanguageChange, this);

    this.fullTimingInfo
        .off('click')
        .click(_.bind(function () {
            TimingWidget.displayCompilationTiming(this.lastResult, this.lastTimeTaken);
        }, this));
};

Compiler.prototype.initCallbacks = function () {
    this.initListeners();

    var optionsChange = _.debounce(_.bind(function (e) {
        this.onOptionsChange($(e.target).val());
    }, this), 800);

    this.optionsField
        .on('change', optionsChange)
        .on('keyup', optionsChange);

    this.mouseMoveThrottledFunction = _.throttle(_.bind(this.onMouseMove, this), 50);
    this.outputEditor.onMouseMove(_.bind(function (e) {
        this.mouseMoveThrottledFunction(e);
    }, this));

    this.cursorSelectionThrottledFunction =
        _.throttle(_.bind(this.onDidChangeCursorSelection, this), 500);
    this.outputEditor.onDidChangeCursorSelection(_.bind(function (e) {
        this.cursorSelectionThrottledFunction(e);
    }, this));

    this.mouseUpThrottledFunction = _.throttle(_.bind(this.onMouseUp, this), 50);
    this.outputEditor.onMouseUp(_.bind(function (e) {
        this.mouseUpThrottledFunction(e);
    }, this));

    this.compileClearCache.on('click', _.bind(function () {
        this.compilerService.cache.reset();
        this.compile(true);
    }, this));

    // Dismiss the popover on escape.
    $(document).on('keyup.editable', _.bind(function (e) {
        if (e.which === 27) {
            this.libsButton.popover('hide');
        }
    }, this));

    // Dismiss on any click that isn't either in the opening element, inside
    // the popover or on any alert
    $(document).on('click', _.bind(function (e) {
        var elem = this.libsButton;
        var target = $(e.target);
        if (!target.is(elem) && elem.has(target).length === 0 && target.closest('.popover').length === 0) {
            elem.popover('hide');
        }
    }, this));

    this.eventHub.on('initialised', this.undefer, this);
};

Compiler.prototype.onOptionsChange = function (options) {
    if (this.options !== options) {
        this.options = options;
        this.saveState();
        this.compile();
        this.updateButtons();
        this.sendCompiler();
    }
};

Compiler.prototype.checkForUnwiseArguments = function (optionsArray) {
    // Check if any options are in the unwiseOptions array and remember them
    var unwiseOptions = _.intersection(optionsArray, _.filter(this.compiler.unwiseOptions, function (opt) {
        return opt !== "";
    }));

    var options = unwiseOptions.length === 1 ? 'Option ' : 'Options ';
    var names = unwiseOptions.join(', ');
    var are = unwiseOptions.length === 1 ? ' is ' : ' are ';
    var msg = options + names + are + 'not recommended, as behaviour might change based on server hardware.';

    if (unwiseOptions.length > 0) {
        this.alertSystem.notify(msg, {group: 'unwiseOption', collapseSimilar: true});
    }
};

Compiler.prototype.updateCompilerInfo = function () {
    this.updateCompilerName();
    if (this.compiler) {
        if (this.compiler.notification) {
            this.alertSystem.notify(this.compiler.notification, {
                group: 'compilerwarning',
                alertClass: 'notification-info',
                dismissTime: 5000,
            });
        }
        this.prependOptions.data('content', this.compiler.options);
    }
};

Compiler.prototype.updateCompilerUI = function () {
    var panerDropdown = this.domRoot.find('.pane-dropdown');
    var togglePannerAdder = function () {
        panerDropdown.dropdown('toggle');
    };
    this.initToolButtons(togglePannerAdder);
    this.updateButtons();
    this.updateCompilerInfo();
    // Resize in case the new compiler name is too big
    this.resize();
};

Compiler.prototype.onCompilerChange = function (value) {
    this.compiler = this.compilerService.findCompiler(this.currentLangId, value);

    this.deferCompiles = true;
    this.needsCompile = true;

    this.updateLibraries();
    this.saveState();
    this.updateCompilerUI();

    this.undefer();

    this.sendCompiler();
};

Compiler.prototype.sendCompiler = function () {
    this.eventHub.emit('compiler', this.id, this.compiler, this.options, this.sourceEditorId, this.sourceTreeId);
};

Compiler.prototype.onEditorClose = function (editor) {
    if (editor === this.sourceEditorId) {
        // We can't immediately close as an outer loop somewhere in GoldenLayout is iterating over
        // the hierarchy. We can't modify while it's being iterated over.
        this.close();
        _.defer(function (self) {
            self.container.close();
        }, this);
    }
};

Compiler.prototype.onTreeClose = function (tree) {
    if (tree === this.sourceTreeId) {
        this.close();
        _.defer(function (self) {
            self.container.close();
        }, this);
    }
};

Compiler.prototype.onFilterChange = function () {
    var filters = this.getEffectiveFilters();
    this.eventHub.emit('filtersChange', this.id, filters);
    this.saveState();
    this.compile();
    this.updateButtons();
};

Compiler.prototype.currentState = function () {
    var state = {
        id: this.id,
        compiler: this.compiler ? this.compiler.id : '',
        source: this.sourceEditorId,
        tree: this.sourceTreeId,
        options: this.options,
        // NB must *not* be effective filters
        filters: this.filters.get(),
        wantOptInfo: this.wantOptInfo,
        libs: this.libsWidget.get(),
        lang: this.currentLangId,
        selection: this.selection,
        flagsViewOpen: this.flagsViewOpen,
    };
    this.fontScale.addState(state);
    return state;
};

Compiler.prototype.saveState = function () {
    this.container.setState(this.currentState());
};

Compiler.prototype.onColours = function (editor, colours, scheme) {
    var asmColours = {};
    _.each(this.assembly, _.bind(function (x, index) {
        if (x.source && x.source.line > 0) {
            var editorId = this.getEditorIdBySourcefile(x.source);
            if (editorId === editor) {
                if (!asmColours[editorId]) {
                    asmColours[editorId] = {};
                }
                asmColours[editorId][index] = colours[x.source.line - 1];
            }
        }
    }, this));

    _.each(asmColours, _.bind(function (col) {
        this.colours = colour.applyColours(this.outputEditor, col, scheme, this.colours);
    }, this));
};

Compiler.prototype.onColoursForCompiler = function (compilerId, colours, scheme) {
    if (this.id === compilerId) {
        this.colours = colour.applyColours(this.outputEditor, colours, scheme, this.colours);
    }
};

Compiler.prototype.getCompilerName = function () {
    return this.compiler ? this.compiler.name : 'No compiler set';
};

Compiler.prototype.getLanguageName = function () {
    var lang = options.languages[this.currentLangId];
    return lang ? lang.name : '?';
};

Compiler.prototype.getPaneName = function () {
    var langName = this.getLanguageName();
    var compName = this.getCompilerName();
<<<<<<< HEAD
    if (this.sourceEditorId) {
        return compName + ' (Editor #' + this.sourceEditorId + ', Compiler #' + this.id + ') ' + langName;
    } else if (this.sourceTreeId) {
        return compName + ' (Tree #' + this.sourceTreeId + ', Compiler #' + this.id + ') ' + langName;
    } else {
        return '';
    }
=======
    return compName + ' (' + langName +', Editor #' + this.sourceEditorId + ', Compiler #' + this.id + ')';
>>>>>>> 39aac534
};

Compiler.prototype.updateCompilerName = function () {
    var compilerName = this.getCompilerName();
    var compilerVersion = this.compiler ? this.compiler.version : '';
    var compilerFullVersion = this.compiler && this.compiler.fullVersion ? this.compiler.fullVersion : compilerVersion;
    var compilerNotification = this.compiler ? this.compiler.notification : '';
    this.container.setTitle(this.getPaneName());
    this.shortCompilerName.text(compilerName);
    this.setCompilerVersionPopover({version: compilerVersion, fullVersion: compilerFullVersion}, compilerNotification);
};

Compiler.prototype.resendResult = function () {
    if (!$.isEmptyObject(this.lastResult)) {
        this.eventHub.emit('compileResult', this.id, this.compiler, this.lastResult);
        return true;
    }
    return false;
};

Compiler.prototype.onResendCompilation = function (id) {
    if (id === this.id) {
        this.resendResult();
    }
};

Compiler.prototype.updateDecorations = function () {
    this.prevDecorations = this.outputEditor.deltaDecorations(
        this.prevDecorations, _.flatten(_.values(this.decorations)));
};

Compiler.prototype.clearLinkedLines = function () {
    this.decorations.linkedCode = [];
    this.updateDecorations();
};

Compiler.prototype.onPanesLinkLine = function (compilerId, lineNumber, colBegin, colEnd, revealLine, sender, editorId) {
    if (Number(compilerId) === this.id) {
        var lineNums = [];
        var directlyLinkedLineNums = [];
        var signalFromAnotherPane = sender !== this.getPaneName();
        _.each(this.assembly, _.bind(function (asmLine, i) {
            if (asmLine.source && asmLine.source.line === lineNumber) {
                var fileEditorId = this.getEditorIdBySourcefile(asmLine.source);
                if (fileEditorId && (editorId === fileEditorId)) {
                    var line = i + 1;
                    lineNums.push(line);
                    var currentCol = asmLine.source.column;
                    if (signalFromAnotherPane && currentCol && colBegin <= currentCol && currentCol <= colEnd) {
                        directlyLinkedLineNums.push(line);
                    }
                }
            }
        }, this));

        if (revealLine && lineNums[0]) {
            this.pushRevealJump();
            this.outputEditor.revealLineInCenter(lineNums[0]);
        }

        var lineClass = sender !== this.getPaneName() ? 'linked-code-decoration-line' : '';
        var linkedLinesDecoration = _.map(lineNums, function (line) {
            return {
                range: new monaco.Range(line, 1, line, 1),
                options: {
                    isWholeLine: true,
                    linesDecorationsClassName: 'linked-code-decoration-margin',
                    className: lineClass,
                },
            };
        });
        var directlyLinkedLinesDecoration = _.map(directlyLinkedLineNums, function (line) {
            return {
                range: new monaco.Range(line, 1, line, 1),
                options: {
                    isWholeLine: true,
                    inlineClassName: 'linked-code-decoration-column',
                },
            };
        });
        this.decorations.linkedCode = linkedLinesDecoration.concat(directlyLinkedLinesDecoration);
        if (this.linkedFadeTimeoutId !== -1) {
            clearTimeout(this.linkedFadeTimeoutId);
        }
        this.linkedFadeTimeoutId = setTimeout(_.bind(function () {
            this.clearLinkedLines();
            this.linkedFadeTimeoutId = -1;
        }, this), 5000);
        this.updateDecorations();
    }
};

Compiler.prototype.onCompilerSetDecorations = function (id, lineNums, revealLine) {
    if (Number(id) === this.id) {
        if (revealLine && lineNums[0]) {
            this.pushRevealJump();
            this.outputEditor.revealLineInCenter(lineNums[0]);
        }
        this.decorations.linkedCode = _.map(lineNums, function (line) {
            return {
                range: new monaco.Range(line, 1, line, 1),
                options: {
                    isWholeLine: true,
                    linesDecorationsClassName: 'linked-code-decoration-margin',
                    inlineClassName: 'linked-code-decoration-inline',
                },
            };
        });
        this.updateDecorations();
    }
};

Compiler.prototype.setCompilationOptionsPopover = function (content) {
    this.prependOptions.popover('dispose');
    this.prependOptions.popover({
        content: content || 'No options in use',
        template: '<div class="popover' +
            (content ? ' compiler-options-popover' : '') +
            '" role="tooltip"><div class="arrow"></div>' +
            '<h3 class="popover-header"></h3><div class="popover-body"></div></div>',
    });
};

Compiler.prototype.setCompilerVersionPopover = function (version, notification) {
    this.fullCompilerName.popover('dispose');
    // `notification` contains HTML from a config file, so is 'safe'.
    // `version` comes from compiler output, so isn't, and is escaped.
    var bodyContent = $('<div>');
    var versionContent = $('<div>')
        .html(_.escape(version.version));
    bodyContent.append(versionContent);
    if (version.fullVersion) {
        var hiddenSection = $('<div>');
        var lines = _.map(version.fullVersion.split('\n'), function (line) {
            return _.escape(line);
        }).join('<br/>');
        var hiddenVersionText = $('<div>')
            .html(lines)
            .hide();
        var clickToExpandContent = $('<a>')
            .attr('href', 'javascript:;')
            .text('Toggle full version output')
            .on('click', _.bind(function () {
                versionContent.toggle();
                hiddenVersionText.toggle();
                this.fullCompilerName.popover('update');
            }, this));
        hiddenSection.append(hiddenVersionText).append(clickToExpandContent);
        bodyContent.append(hiddenSection);
    }
    this.fullCompilerName.popover({
        html: true,
        title: notification ?
            $.parseHTML('<span>Compiler Version: ' + notification + '</span>')[0] :
            'Full compiler version',
        content: bodyContent,
        template: '<div class="popover' + (version ? ' compiler-options-popover' : '') + '" role="tooltip">' +
            '<div class="arrow"></div>' +
            '<h3 class="popover-header"></h3><div class="popover-body"></div>' +
            '</div>',
    });
};

Compiler.prototype.onRequestCompilation = function (editorId, treeId) {
    if ((editorId === this.sourceEditorId) || (treeId && treeId === this.sourceTreeId)) {
        this.compile();
    }
};

Compiler.prototype.onSettingsChange = function (newSettings) {
    var before = this.settings;
    this.settings = _.clone(newSettings);
    if (!before.lastHoverShowSource && this.settings.hoverShowSource) {
        this.onCompilerSetDecorations(this.id, []);
    }
    this.outputEditor.updateOptions({
        contextmenu: this.settings.useCustomContextMenu,
        minimap: {
            enabled: this.settings.showMinimap && !options.embedded,
        },
        fontFamily: this.settings.editorsFFont,
        fontLigatures: this.settings.editorsFLigatures,
    });
};

var hexLike = /^(#?[$]|0x)([0-9a-fA-F]+)$/;
var hexLike2 = /^(#?)([0-9a-fA-F]+)H$/;
var decimalLike = /^(#?)(-?[0-9]+)$/;

function getNumericToolTip(value) {
    var match = hexLike.exec(value) || hexLike2.exec(value);
    if (match) {
        return value + ' = ' + bigInt(match[2], 16).toString(10);
    }
    match = decimalLike.exec(value);
    if (match) {
        var asBig = bigInt(match[2]);
        if (asBig.isNegative()) {
            asBig = bigInt('ffffffffffffffff', 16).and(asBig);
        }
        return value + ' = 0x' + asBig.toString(16).toUpperCase();
    }

    return null;
}

function getAsmInfo(opcode, instructionSet) {
    var cacheName = 'asm/' + (instructionSet ? (instructionSet + '/') : '') + opcode;
    var cached = OpcodeCache.get(cacheName);
    if (cached) {
        return Promise.resolve(cached.found ? cached.result : null);
    }
    var base = window.httpRoot;
    return new Promise(function (resolve, reject) {
        $.ajax({
            type: 'GET',
            url: window.location.origin + base + 'api/asm/' + (instructionSet ? (instructionSet + '/') : '') + opcode,
            dataType: 'json',  // Expected,
            contentType: 'text/plain',  // Sent
            success: function (result) {
                OpcodeCache.set(cacheName, result);
                resolve(result.found ? result.result : null);
            },
            error: function (result) {
                reject(result);
            },
            cache: true,
        });
    });
}

Compiler.prototype.onDidChangeCursorSelection = function (e) {
    if (this.awaitingInitialResults) {
        this.selection = e.selection;
        this.saveState();
    }
};

Compiler.prototype.onMouseUp = function (e) {
    if (e === null || e.target === null || e.target.position === null) return;

    if (e.event.ctrlKey && e.event.leftButton) {
        this.jumpToLabel(e.target.position);
    }
};

Compiler.prototype.onMouseMove = function (e) {
    if (e === null || e.target === null || e.target.position === null) return;
    var hoverShowSource = this.settings.hoverShowSource === true;
    if (this.assembly) {
        var hoverAsm = this.assembly[e.target.position.lineNumber - 1];
        if (hoverShowSource && hoverAsm) {
            this.clearLinkedLines();
            // We check that we actually have something to show at this point!
            var sourceLine = -1;
            var sourceColBegin = -1;
            var sourceColEnd = -1;
            if (hoverAsm.source) {
                sourceLine = hoverAsm.source.line;
                if (hoverAsm.source.column) {
                    sourceColBegin = hoverAsm.source.column;
                    sourceColEnd = sourceColBegin;
                }

                var editorId = this.getEditorIdBySourcefile(hoverAsm.source);
                if (editorId) {
                    this.eventHub.emit('editorLinkLine', editorId, sourceLine, sourceColBegin, sourceColEnd, false);
    
                    this.eventHub.emit('panesLinkLine', this.id,
                        sourceLine, sourceColBegin, sourceColEnd,
                        false, this.getPaneName(), editorId);
                }
            }
        }
    }
    var currentWord = this.outputEditor.getModel().getWordAtPosition(e.target.position);
    if (currentWord && currentWord.word) {
        var word = currentWord.word;
        var startColumn = currentWord.startColumn;
        // Avoid throwing an exception if somehow (How?) we have a non existent lineNumber.
        // c.f. https://sentry.io/matt-godbolt/compiler-explorer/issues/285270358/
        if (e.target.position.lineNumber <= this.outputEditor.getModel().getLineCount()) {
            // Hacky workaround to check for negative numbers.
            // c.f. https://github.com/compiler-explorer/compiler-explorer/issues/434
            var lineContent = this.outputEditor.getModel().getLineContent(e.target.position.lineNumber);
            if (lineContent[currentWord.startColumn - 2] === '-') {
                word = '-' + word;
                startColumn -= 1;
            }
        }
        currentWord.range = new monaco.Range(e.target.position.lineNumber, Math.max(startColumn, 1),
            e.target.position.lineNumber, currentWord.endColumn);
        var numericToolTip = getNumericToolTip(word);
        if (numericToolTip) {
            this.decorations.numericToolTip = {
                range: currentWord.range,
                options: {
                    isWholeLine: false, hoverMessage: [{
                        value: '`' + numericToolTip + '`',
                    }],
                },
            };
            this.updateDecorations();
        }

        if (hoverShowSource && this.isWordAsmKeyword(currentWord)) {
            getAsmInfo(currentWord.word, this.compiler.instructionSet).then(_.bind(function (response) {
                if (!response) return;
                this.decorations.asmToolTip = {
                    range: currentWord.range,
                    options: {
                        isWholeLine: false,
                        hoverMessage: [{
                            value: response.tooltip + '\n\nMore information available in the context menu.',
                            isTrusted: true,
                        }],
                    },
                };
                this.updateDecorations();
            }, this));
        }
    }
};

Compiler.prototype.getLineTokens = function (line) {
    var model = this.outputEditor.getModel();
    if (!model || line > model.getLineCount()) return [];
    var flavour = model.getModeId();
    var tokens = monaco.editor.tokenize(model.getLineContent(line), flavour);
    return tokens.length > 0 ? tokens[0] : [];
};

Compiler.prototype.isWordAsmKeyword = function (word) {
    return _.some(this.getLineTokens(word.range.startLineNumber), function (t) {
        return t.offset + 1 === word.startColumn && t.type === 'keyword.asm';
    });
};

Compiler.prototype.onAsmToolTip = function (ed) {
    ga.proxy('send', {
        hitType: 'event',
        eventCategory: 'OpenModalPane',
        eventAction: 'AsmDocs',
    });
    if (!this.getEffectiveFilters().intel) return;
    var pos = ed.getPosition();
    var word = ed.getModel().getWordAtPosition(pos);
    if (!word || !word.word) return;
    var opcode = word.word.toUpperCase();

    function newGitHubIssueUrl() {
        return 'https://github.com/compiler-explorer/compiler-explorer/issues/new?title=' +
            encodeURIComponent('[BUG] Problem with ' + opcode + ' opcode');
    }

    function appendInfo(url) {
        return '<br><br>For more information, visit <a href="' + url +
            '" target="_blank" rel="noopener noreferrer">the ' + opcode +
            ' documentation <sup><small class="fas fa-external-link-alt opens-new-window"' +
            ' title="Opens in a new window"></small></sup></a>.' +
            '<br>If the documentation for this opcode is wrong or broken in some way, ' +
            'please feel free to <a href="' + newGitHubIssueUrl() + '" target="_blank" rel="noopener noreferrer">' +
            'open an issue on GitHub <sup><small class="fas fa-external-link-alt opens-new-window" ' +
            'title="Opens in a new window"></small></sup></a>.';
    }

    getAsmInfo(word.word, this.compiler.instructionSet).then(_.bind(function (asmHelp) {
        if (asmHelp) {
            this.alertSystem.alert(opcode + ' help', asmHelp.html + appendInfo(asmHelp.url), function () {
                ed.focus();
                ed.setPosition(pos);
            });
        } else {
            this.alertSystem.notify('This token was not found in the documentation. Sorry!', {
                group: 'notokenindocs',
                alertClass: 'notification-error',
                dismissTime: 3000,
            });
        }
    }, this), _.bind(function (rejection) {
        this.alertSystem
            .notify('There was an error fetching the documentation for this opcode (' + rejection + ').', {
                group: 'notokenindocs',
                alertClass: 'notification-error',
                dismissTime: 3000,
            });
    }, this));
};

Compiler.prototype.handleCompilationStatus = function (status) {
    this.compilerService.handleCompilationStatus(this.statusLabel, this.statusIcon, status);
};

Compiler.prototype.onLanguageChange = function (editorId, newLangId, treeId) {
    if ((this.sourceEditorId && this.sourceEditorId === editorId) ||
        (this.sourceTreeId && this.sourceTreeId === treeId)) {
        var oldLangId = this.currentLangId;
        this.currentLangId = newLangId;
        // Store the current selected stuff to come back to it later in the same session (Not state stored!)
        this.infoByLang[oldLangId] = {
            compiler: this.compiler && this.compiler.id ? this.compiler.id : options.defaultCompiler[oldLangId],
            options: this.options,
        };
        var info = this.infoByLang[this.currentLangId] || {};
        this.deferCompiles = true;
        this.initLangAndCompiler({lang: newLangId, compiler: info.compiler});
        this.updateCompilersSelector(info);
        this.saveState();
        this.updateCompilerUI();

        // this is a workaround to delay compilation further until the Editor sends a compile request
        this.needsCompile = false;

        this.undefer();
        this.sendCompiler();
    }
};

Compiler.prototype.getCurrentLangCompilers = function () {
    return this.compilerService.getCompilersForLang(this.currentLangId);
};

Compiler.prototype.updateCompilersSelector = function (info) {
    this.compilerPicker.update(this.currentLangId, this.compiler ? this.compiler.id : null);
    this.options = info.options || '';
    this.optionsField.val(this.options);
};

module.exports = {
    Compiler: Compiler,
};<|MERGE_RESOLUTION|>--- conflicted
+++ resolved
@@ -1886,17 +1886,13 @@
 Compiler.prototype.getPaneName = function () {
     var langName = this.getLanguageName();
     var compName = this.getCompilerName();
-<<<<<<< HEAD
     if (this.sourceEditorId) {
-        return compName + ' (Editor #' + this.sourceEditorId + ', Compiler #' + this.id + ') ' + langName;
+        return compName + ' (' + langName +', Editor #' + this.sourceEditorId + ', Compiler #' + this.id + ')';
     } else if (this.sourceTreeId) {
-        return compName + ' (Tree #' + this.sourceTreeId + ', Compiler #' + this.id + ') ' + langName;
+        return compName + ' (' + langName +', Tree #' + this.sourceTreeId + ', Compiler #' + this.id + ')';
     } else {
         return '';
     }
-=======
-    return compName + ' (' + langName +', Editor #' + this.sourceEditorId + ', Compiler #' + this.id + ')';
->>>>>>> 39aac534
 };
 
 Compiler.prototype.updateCompilerName = function () {
