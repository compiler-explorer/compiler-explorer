// Copyright (c) 2012, Compiler Explorer Authors
// All rights reserved.
//
// Redistribution and use in source and binary forms, with or without
// modification, are permitted provided that the following conditions are met:
//
//     * Redistributions of source code must retain the above copyright notice,
//       this list of conditions and the following disclaimer.
//     * Redistributions in binary form must reproduce the above copyright
//       notice, this list of conditions and the following disclaimer in the
//       documentation and/or other materials provided with the distribution.
//
// THIS SOFTWARE IS PROVIDED BY THE COPYRIGHT HOLDERS AND CONTRIBUTORS "AS IS"
// AND ANY EXPRESS OR IMPLIED WARRANTIES, INCLUDING, BUT NOT LIMITED TO, THE
// IMPLIED WARRANTIES OF MERCHANTABILITY AND FITNESS FOR A PARTICULAR PURPOSE
// ARE DISCLAIMED. IN NO EVENT SHALL THE COPYRIGHT HOLDER OR CONTRIBUTORS BE
// LIABLE FOR ANY DIRECT, INDIRECT, INCIDENTAL, SPECIAL, EXEMPLARY, OR
// CONSEQUENTIAL DAMAGES (INCLUDING, BUT NOT LIMITED TO, PROCUREMENT OF
// SUBSTITUTE GOODS OR SERVICES; LOSS OF USE, DATA, OR PROFITS; OR BUSINESS
// INTERRUPTION) HOWEVER CAUSED AND ON ANY THEORY OF LIABILITY, WHETHER IN
// CONTRACT, STRICT LIABILITY, OR TORT (INCLUDING NEGLIGENCE OR OTHERWISE)
// ARISING IN ANY WAY OUT OF THE USE OF THIS SOFTWARE, EVEN IF ADVISED OF THE
// POSSIBILITY OF SUCH DAMAGE.

import _ from 'underscore';
import $ from 'jquery';
import {ga} from '../analytics';
import * as colour from '../colour';
import {Toggles} from '../widgets/toggles';
import * as Components from '../components';
import LruCache from 'lru-cache';
import {options} from '../options';
import * as monaco from 'monaco-editor';
import {Alert} from '../alert';
import bigInt from 'big-integer';
import {LibsWidget} from '../widgets/libs-widget';
import * as codeLensHandler from '../codelens-handler';
import * as monacoConfig from '../monaco-config';
import * as TimingWidget from '../widgets/timing-info-widget';
import {CompilerPicker} from '../compiler-picker';
import {CompilerService} from '../compiler-service';
import {Settings, SiteSettings} from '../settings';
import * as LibUtils from '../lib-utils';
import {getAssemblyDocumentation} from '../api/api';
import {MonacoPane} from './pane';
import {CompilerInfo} from '../../types/compiler.interfaces';
import {MonacoPaneState} from './pane.interfaces';
import {Hub} from '../hub';
import {Container} from 'golden-layout';
import {CompilerState} from './compiler.interfaces';
import {ComponentConfig, GccDumpOptions, ToolViewState} from '../components.interfaces';
import {FiledataPair} from '../multifile-service';
import {LanguageLibs} from '../options.interfaces';
import {CompilerFilters} from '../../types/features/filters.interfaces';
import {GccSelectedPass} from './gccdump-view.interfaces';
import {Tool} from '../../lib/tooling/base-tool.interface';
import {AssemblyInstructionInfo} from '../../lib/asm-docs/base';
import {PPOptions} from './pp-view.interfaces';
import {CompilationStatus} from '../compiler-service.interfaces';
import {WidgetState} from '../widgets/libs-widget.interfaces';
import {LLVMOptPipelineBackendOptions} from '../../types/compilation/llvm-opt-pipeline-output.interfaces';
import {CompilationResult} from '../../types/compilation/compilation.interfaces';
import {ResultLine} from '../../types/resultline/resultline.interfaces';
import * as utils from '../utils';

const toolIcons = require.context('../../views/resources/logos', false, /\.(png|svg)$/);

const OpcodeCache = new LruCache({
    max: 64 * 1024,
    length: function (n) {
        return JSON.stringify(n).length;
    },
});

function patchOldFilters(filters) {
    if (filters === undefined) return undefined;
    // Filters are of the form {filter: true|false¸ ...}. In older versions, we used
    // to suppress the {filter:false} form. This means we can't distinguish between
    // "filter not on" and "filter not present". In the latter case we want to default
    // the filter. In the former case we want the filter off. Filters now don't suppress
    // but there are plenty of permalinks out there with no filters set at all. Here
    // we manually set any missing filters to 'false' to recover the old behaviour of
    // "if it's not here, it's off".
    ['binary', 'labels', 'directives', 'commentOnly', 'trim', 'intel'].forEach(oldFilter => {
        if (filters[oldFilter] === undefined) filters[oldFilter] = false;
    });
    return filters;
}

const languages = options.languages;

type CompilerCurrentState = CompilerState &
    MonacoPaneState & {
        filters: Record<string, boolean>;
    };

type ActiveTools = {
    id: number;
    args: string[];
    stdin: string;
};

type NewToolSettings = {
    toolId: number;
    args: string[];
    stdin: string;
};

type LinkedCode = {
    range: monaco.Range;
    options: {
        isWholeLine: boolean;
        linesDecorationsClassName?: string;
        className?: string;
        inlineClassName?: string;
    };
};

type Decorations = Record<string, monaco.editor.IModelDeltaDecoration[] | monaco.editor.IModelDeltaDecoration>;

type CompileRequestOptions = {
    userArguments: string;
    compilerOptions: {
        producePp: PPOptions | null;
        produceAst: boolean;
        produceGccDump: {
            opened: boolean;
            pass?: GccSelectedPass;
            treeDump?: boolean;
            rtlDump?: boolean;
            ipaDump?: boolean;
            dumpFlags: any;
        };
        produceOptInfo: boolean;
        produceCfg: boolean;
        produceGnatDebugTree: boolean;
        produceGnatDebug: boolean;
        produceIr: boolean;
        produceLLVMOptPipeline: LLVMOptPipelineBackendOptions | null;
        produceDevice: boolean;
        produceRustMir: boolean;
        produceRustMacroExp: boolean;
        produceRustHir: boolean;
        produceHaskellCore: boolean;
        produceHaskellStg: boolean;
        produceHaskellCmm: boolean;
        cmakeArgs?: string;
        customOutputFilename?: string;
    };
    filters: Record<string, boolean>;
    tools: ActiveTools[];
    libraries: {
        id: string;
        version: string;
    }[];
};

type CompileRequest = {
    source: string;
    compiler: string;
    options: CompileRequestOptions;
    lang: string | null;
    files: FiledataPair[];
    bypassCache: boolean;
};

type Assembly = {
    labels?: any[];
    source?: {
        line: number;
        column?: number;
    };
    address?: number;
    opcodes?: string[];
    text?: string;
    fake?: boolean;
};

type DumpFlags = {
    address: boolean;
    slim: boolean;
    raw: boolean;
    details: boolean;
    stats: boolean;
    blocks: boolean;
    vops: boolean;
    lineno: boolean;
    uid: boolean;
    all: boolean;
};

// Disable max line count only for the constructor. Turns out, it needs to do quite a lot of things
// eslint-disable-next-line max-statements
export class Compiler extends MonacoPane<monaco.editor.IStandaloneCodeEditor, CompilerState> {
    private compilerService: CompilerService;
    private readonly id: number;
    private sourceTreeId: number | null;
    private readonly sourceEditorId: number | null;
    private originalCompilerId: string;
    private readonly infoByLang: Record<string, {compiler: string; options: string}>;
    private deferCompiles: boolean;
    private needsCompile: boolean;
    private deviceViewOpen: boolean;
    private options: string;
    private source: string;
    private assembly: Assembly[];
    private colours: string[];
    private lastResult: CompilationResult | null;
    private lastTimeTaken: number;
    private pendingRequestSentAt: number;
    private pendingCMakeRequestSentAt: number;
    private nextRequest: CompileRequest | null;
    private nextCMakeRequest: CompileRequest | null;
    private flagsViewOpen: boolean;
    private optViewOpen: boolean;
    private cfgViewOpen: boolean;
    private wantOptInfo?: boolean;
    private readonly decorations: Decorations;
    private prevDecorations: string[];
    private labelDefinitions: Record<any, number>;
    private alertSystem: Alert;
    private awaitingInitialResults: boolean;
    private linkedFadeTimeoutId: NodeJS.Timeout | null;
    private toolsMenu: JQuery<HTMLElement> | null;
    private revealJumpStack: (monaco.editor.ICodeEditorViewState | null)[];
    private compilerPicker: CompilerPicker | JQuery<HTMLElement>;
    private compiler: CompilerInfo | null;
    private currentLangId: string | null;
    private filters: Toggles;
    private optButton: JQuery<HTMLElementTagNameMap[keyof HTMLElementTagNameMap]>;
    private flagsButton?: JQuery<HTMLElementTagNameMap[keyof HTMLElementTagNameMap]>;
    private ppButton: JQuery<HTMLElementTagNameMap[keyof HTMLElementTagNameMap]>;
    private astButton: JQuery<HTMLElementTagNameMap[keyof HTMLElementTagNameMap]>;
    private irButton: JQuery<HTMLElementTagNameMap[keyof HTMLElementTagNameMap]>;
    private llvmOptPipelineButton: JQuery<HTMLElementTagNameMap[keyof HTMLElementTagNameMap]>;
    private deviceButton: JQuery<HTMLElementTagNameMap[keyof HTMLElementTagNameMap]>;
    private gnatDebugTreeButton: JQuery<HTMLElementTagNameMap[keyof HTMLElementTagNameMap]>;
    private gnatDebugButton: JQuery<HTMLElementTagNameMap[keyof HTMLElementTagNameMap]>;
    private rustMirButton: JQuery<HTMLElementTagNameMap[keyof HTMLElementTagNameMap]>;
    private rustMacroExpButton: JQuery<HTMLElementTagNameMap[keyof HTMLElementTagNameMap]>;
    private haskellCoreButton: JQuery<HTMLElementTagNameMap[keyof HTMLElementTagNameMap]>;
    private haskellStgButton: JQuery<HTMLElementTagNameMap[keyof HTMLElementTagNameMap]>;
    private haskellCmmButton: JQuery<HTMLElementTagNameMap[keyof HTMLElementTagNameMap]>;
    private gccDumpButton: JQuery<HTMLElementTagNameMap[keyof HTMLElementTagNameMap]>;
    private cfgButton: JQuery<HTMLElementTagNameMap[keyof HTMLElementTagNameMap]>;
    private executorButton: JQuery<HTMLElementTagNameMap[keyof HTMLElementTagNameMap]>;
    private libsButton: JQuery<HTMLElementTagNameMap[keyof HTMLElementTagNameMap]>;
    private compileInfoLabel: JQuery<HTMLElementTagNameMap[keyof HTMLElementTagNameMap]>;
    private compileClearCache: JQuery<HTMLElementTagNameMap[keyof HTMLElementTagNameMap]>;
    private outputBtn: JQuery<HTMLElementTagNameMap[keyof HTMLElementTagNameMap]>;
    private outputTextCount: JQuery<HTMLElementTagNameMap[keyof HTMLElementTagNameMap]>;
    private outputErrorCount: JQuery<HTMLElementTagNameMap[keyof HTMLElementTagNameMap]>;
    private optionsField: JQuery<HTMLElementTagNameMap[keyof HTMLElementTagNameMap]>;
    private initialOptionsFieldPlacehoder: JQuery<HTMLElement>;
    private prependOptions: JQuery<HTMLElement>;
    private fullCompilerName: JQuery<HTMLElementTagNameMap[keyof HTMLElementTagNameMap]>;
    private fullTimingInfo: JQuery<HTMLElementTagNameMap[keyof HTMLElementTagNameMap]>;
    private compilerLicenseButton: JQuery<HTMLElement>;
    private filterBinaryButton: JQuery<HTMLElementTagNameMap[keyof HTMLElementTagNameMap]>;
    private filterBinaryTitle: JQuery<HTMLElement>;
    private filterExecuteButton: JQuery<HTMLElementTagNameMap[keyof HTMLElementTagNameMap]>;
    private filterExecuteTitle: JQuery<HTMLElement>;
    private filterLabelsButton: JQuery<HTMLElementTagNameMap[keyof HTMLElementTagNameMap]>;
    private filterLabelsTitle: JQuery<HTMLElement>;
    private filterDirectivesButton: JQuery<HTMLElementTagNameMap[keyof HTMLElementTagNameMap]>;
    private filterDirectivesTitle: JQuery<HTMLElement>;
    private filterLibraryCodeButton: JQuery<HTMLElementTagNameMap[keyof HTMLElementTagNameMap]>;
    private filterLibraryCodeTitle: JQuery<HTMLElement>;
    private filterCommentsButton: JQuery<HTMLElementTagNameMap[keyof HTMLElementTagNameMap]>;
    private filterCommentsTitle: JQuery<HTMLElement>;
    private filterTrimButton: JQuery<HTMLElementTagNameMap[keyof HTMLElementTagNameMap]>;
    private filterTrimTitle: JQuery<HTMLElement>;
    private filterIntelButton: JQuery<HTMLElementTagNameMap[keyof HTMLElementTagNameMap]>;
    private filterIntelTitle: JQuery<HTMLElement>;
    private filterDemangleButton: JQuery<HTMLElementTagNameMap[keyof HTMLElementTagNameMap]>;
    private filterDemangleTitle: JQuery<HTMLElement>;
    private noBinaryFiltersButtons: JQuery<HTMLElementTagNameMap[keyof HTMLElementTagNameMap]>;
    private shortCompilerName: JQuery<HTMLElementTagNameMap[keyof HTMLElementTagNameMap]>;
    private bottomBar: JQuery<HTMLElementTagNameMap[keyof HTMLElementTagNameMap]>;
    private statusLabel: JQuery<HTMLElementTagNameMap[keyof HTMLElementTagNameMap]>;
    private statusIcon: JQuery<HTMLElementTagNameMap[keyof HTMLElementTagNameMap]>;
    private monacoPlaceholder: JQuery<HTMLElementTagNameMap[keyof HTMLElementTagNameMap]>;
    private rustHirButton: JQuery<HTMLElement>;
    private libsWidget: LibsWidget | null;
    private isLabelCtxKey: monaco.editor.IContextKey<boolean>;
    private revealJumpStackHasElementsCtxKey: monaco.editor.IContextKey<boolean>;
    private isAsmKeywordCtxKey: monaco.editor.IContextKey<boolean>;

    private ppViewOpen: boolean;
    private astViewOpen: boolean;
    private irViewOpen: boolean;
    private llvmOptPipelineViewOpen: boolean;
    private gccDumpViewOpen: boolean;
    private gccDumpPassSelected?: GccSelectedPass;
    private treeDumpEnabled?: boolean;
    private rtlDumpEnabled?: boolean;
    private ipaDumpEnabled?: boolean;
    private dumpFlags?: DumpFlags;
    private gnatDebugTreeViewOpen: boolean;
    private gnatDebugViewOpen: boolean;
    private rustMirViewOpen: boolean;
    private rustMacroExpViewOpen: boolean;
    private rustHirViewOpen: boolean;
    private haskellCoreViewOpen: boolean;
    private haskellStgViewOpen: boolean;
    private haskellCmmViewOpen: boolean;
    private ppOptions: PPOptions;
    private llvmOptPipelineOptions: LLVMOptPipelineBackendOptions;
    private isOutputOpened: boolean;
    private mouseMoveThrottledFunction?: ((e: monaco.editor.IEditorMouseEvent) => void) & _.Cancelable;
    private cursorSelectionThrottledFunction?: ((e: monaco.editor.ICursorSelectionChangedEvent) => void) & _.Cancelable;
    private mouseUpThrottledFunction?: ((e: monaco.editor.IEditorMouseEvent) => void) & _.Cancelable;

    // eslint-disable-next-line max-statements
    constructor(hub: Hub, container: Container, state: MonacoPaneState & CompilerState) {
        super(hub, container, state);
        this.compilerService = hub.compilerService;
        this.id = state.id || hub.nextCompilerId();
        this.sourceTreeId = state.tree ? state.tree : null;
        if (this.sourceTreeId) {
            this.sourceEditorId = null;
        } else {
            this.sourceEditorId = state.source || 1;
        }

        this.settings = Settings.getStoredSettings();
        this.originalCompilerId = state.compiler;
        this.initLangAndCompiler(state);
        this.infoByLang = {};
        this.deferCompiles = hub.deferred;
        this.needsCompile = false;
        this.deviceViewOpen = !!(this.compiler?.supportsDeviceAsmView && state.deviceViewOpen);
        this.options = state.options || (options.compileOptions as any)[this.currentLangId ?? ''];
        this.source = '';
        this.assembly = [];
        this.colours = [];
<<<<<<< HEAD
        this.lastResult = {
            astOutput: '',
            irOutput: '',
            // @ts-expect-error: This type does not exist in CompilationResult
            gnatDebugOutput: '',
            // @ts-expect-error: This type does not exist in CompilationResult
            gnatDebugTreeOutput: '',
            rustMirOutput: '',
            rustMacroExpOutput: '',
            rustHirOutput: '',
            haskellCoreOutput: '',
            haskellStgOutput: '',
            haskellCmmOutput: '',
            devices: undefined,
            optOutput: '',
            ppOutput: '',
        };
=======
        this.lastResult = null;
>>>>>>> d0f349cf

        this.lastTimeTaken = 0;
        this.pendingRequestSentAt = 0;
        this.pendingCMakeRequestSentAt = 0;
        this.nextRequest = null;
        this.nextCMakeRequest = null;
        this.optViewOpen = false;
        this.flagsViewOpen = state.flagsViewOpen || false;
        this.cfgViewOpen = false;
        this.wantOptInfo = state.wantOptInfo;
        this.decorations = {
            labelUsages: [],
        };
        this.prevDecorations = [];
        this.labelDefinitions = {};
        this.alertSystem = new Alert();
        this.alertSystem.prefixMessage = 'Compiler #' + this.id;

        this.awaitingInitialResults = false;
        this.selection = state.selection;

        this.linkedFadeTimeoutId = null;
        this.toolsMenu = null;

        this.revealJumpStack = [];

        // MonacoPane's registerButtons is not called late enough, we still need to init some buttons with new data
        this.initPanerButtons();

        this.compilerPicker = new CompilerPicker(
            this.domRoot,
            this.hub,
            this.currentLangId ?? '',
            this.compiler?.id ?? '',
            this.onCompilerChange.bind(this)
        );

        this.initLibraries(state);

        // MonacoPane's registerCallbacks is not called late enough either
        this.initCallbacks();
        // Handle initial settings
        this.onSettingsChange(this.settings);
        this.sendCompiler();
        this.updateCompilerInfo();
        this.updateButtons();
        this.updateState();

        if (this.sourceTreeId) {
            this.compile();
        }
    }

    override getInitialHTML() {
        return $('#compiler').html();
    }

    override createEditor(editorRoot: HTMLElement) {
        return monaco.editor.create(
            editorRoot,
            monacoConfig.extendConfig(
                {
                    readOnly: true,
                    language: 'asm',
                    glyphMargin: !options.embedded,
                    // guides: false,
                    vimInUse: false,
                },
                this.settings as SiteSettings
            )
        );
    }

    override registerOpeningAnalyticsEvent(): void {
        ga.proxy('send', {
            hitType: 'event',
            eventCategory: 'OpenViewPane',
            eventAction: 'Compiler',
        });
    }

    getEditorIdBySourcefile(sourcefile: Assembly['source']): number | null {
        if (this.sourceTreeId) {
            const tree = this.hub.getTreeById(this.sourceTreeId);
            if (tree) {
                return tree.multifileService.getEditorIdByFilename((sourcefile as any)?.file ?? '');
            }
        } else {
            if (sourcefile != null && ((sourcefile as any).file === null || (sourcefile as any).mainsource)) {
                return this.sourceEditorId;
            }
        }

        return null;
    }

    initLangAndCompiler(state: Pick<MonacoPaneState & CompilerState, 'lang' | 'compiler'>): void {
        const langId = state.lang;
        const compilerId = state.compiler;
        const result = this.compilerService.processFromLangAndCompiler(langId ?? null, compilerId);
        this.compiler = result?.compiler ?? null;
        this.currentLangId = result?.langId ?? null;
        this.updateLibraries();
    }

    override close(): void {
        codeLensHandler.unregister(this.id);
        this.eventHub.unsubscribe();
        this.eventHub.emit('compilerClose', this.id, this.sourceTreeId ?? 0);
        this.editor.dispose();
    }

    onCompiler(compilerId: number, compiler: unknown, options: string, editorId: number, treeId: number): void {}

    onCompileResult(compilerId: number, compiler: unknown, result: unknown): void {}

    // eslint-disable-next-line max-statements
    initPanerButtons(): void {
        const outputConfig = Components.getOutput(
            this.id as unknown as string,
            this.sourceEditorId ?? 0,
            this.sourceTreeId ?? 0
        );

        this.container.layoutManager.createDragSource(this.outputBtn, outputConfig);
        this.outputBtn.on('click', () => {
            const insertPoint =
                this.hub.findParentRowOrColumn(this.container.parent) ||
                this.container.layoutManager.root.contentItems[0];
            insertPoint.addChild(outputConfig);
        });

        const cloneComponent = () => {
            const currentState = this.getCurrentState();
            // Delete the saved id to force a new one
            // @ts-ignore
            delete currentState.id;
            return {
                type: 'component',
                componentName: 'compiler',
                componentState: currentState,
            };
        };
        const createOptView = () => {
            return Components.getOptViewWith(
                this.id,
                this.source as unknown as number,
                this.lastResult?.optOutput,
                this.getCompilerName(),
                this.sourceEditorId ?? 0,
                this.sourceTreeId ?? 0
            );
        };

        const createFlagsView = () => {
            return Components.getFlagsViewWith(this.id, this.getCompilerName(), this.optionsField.val());
        };

        if (this.flagsViewOpen) {
            createFlagsView();
        }

        const createPpView = () => {
            return Components.getPpViewWith(
                this.id,
                this.source as unknown as number,
                this.lastResult?.ppOutput,
                this.getCompilerName(),
                this.sourceEditorId ?? 0,
                this.sourceTreeId ?? 0
            );
        };

        const createAstView = () => {
            return Components.getAstViewWith(
                this.id,
                this.source as unknown as number,
                this.lastResult?.astOutput,
                this.getCompilerName(),
                this.sourceEditorId ?? 0,
                this.sourceTreeId ?? 0
            );
        };

        const createIrView = () => {
            return Components.getIrViewWith(
                this.id,
                this.source,
                this.lastResult?.irOutput,
                this.getCompilerName(),
                this.sourceEditorId ?? 0,
                this.sourceTreeId ?? 0
            );
        };

        const createLLVMOptPipelineView = () => {
            return Components.getLLVMOptPipelineViewWith(
                this.id,
                this.getCompilerName(),
                this.sourceEditorId ?? 0,
                this.sourceTreeId ?? 0
            );
        };

        const createDeviceView = () => {
            return Components.getDeviceViewWith(
                this.id,
                this.source,
<<<<<<< HEAD
                this.lastResult.devices,
=======
                // FIXME: A (probable) typo makes this unused in the pane
                this.lastResult?.devices,
>>>>>>> d0f349cf
                this.getCompilerName(),
                this.sourceEditorId ?? 0,
                this.sourceTreeId ?? 0
            );
        };

        const createRustMirView = () => {
            return Components.getRustMirViewWith(
                this.id,
                this.source,
                this.lastResult?.rustMirOutput,
                this.getCompilerName(),
                this.sourceEditorId ?? 0,
                this.sourceTreeId ?? 0
            );
        };

        const createRustMacroExpView = () => {
            return Components.getRustMacroExpViewWith(
                this.id,
                this.source,
                this.lastResult?.rustMacroExpOutput,
                this.getCompilerName(),
                this.sourceEditorId ?? 0,
                this.sourceTreeId ?? 0
            );
        };

        const createRustHirView = () => {
            return Components.getRustHirViewWith(
                this.id,
                this.source,
                this.lastResult?.rustHirOutput,
                this.getCompilerName(),
                this.sourceEditorId ?? 0,
                this.sourceTreeId ?? 0
            );
        };

        const createHaskellCoreView = () => {
            return Components.getHaskellCoreViewWith(
                this.id,
                this.source,
                this.lastResult?.haskellCoreOutput,
                this.getCompilerName(),
                this.sourceEditorId ?? 0,
                this.sourceTreeId ?? 0
            );
        };

        const createHaskellStgView = () => {
            return Components.getHaskellStgViewWith(
                this.id,
                this.source,
                this.lastResult?.haskellStgOutput,
                this.getCompilerName(),
                this.sourceEditorId ?? 0,
                this.sourceTreeId ?? 0
            );
        };

        const createHaskellCmmView = () => {
            return Components.getHaskellCmmViewWith(
                this.id,
                this.source,
                this.lastResult?.haskellCmmOutput,
                this.getCompilerName(),
                this.sourceEditorId ?? 0,
                this.sourceTreeId ?? 0
            );
        };

        const createGccDumpView = () => {
            return Components.getGccDumpViewWith(
                this.id as unknown as string,
                this.getCompilerName(),
                this.sourceEditorId ?? 0,
                this.sourceTreeId ?? 0,
                this.lastResult?.gccDumpOutput
            );
        };

        const createGnatDebugTreeView = () => {
            return Components.getGnatDebugTreeViewWith(
                this.id,
                this.source,
                this.lastResult?.gnatDebugTreeOutput,
                this.getCompilerName(),
                this.sourceEditorId ?? 0,
                this.sourceTreeId ?? 0
            );
        };

        const createGnatDebugView = () => {
            return Components.getGnatDebugViewWith(
                this.id,
                this.source,
                this.lastResult?.gnatDebugOutput,
                this.getCompilerName(),
                this.sourceEditorId ?? 0,
                this.sourceTreeId ?? 0
            );
        };

        const createCfgView = () => {
            return Components.getCfgViewWith(this.id, this.sourceEditorId ?? 0, this.sourceTreeId ?? 0);
        };

        const createExecutor = () => {
            const currentState = this.getCurrentState();
            const editorId = currentState.source;
            const treeId = currentState.tree;
            const langId = currentState.lang;
            const compilerId = currentState.compiler;
            const libs =
                this.libsWidget?.getLibsInUse()?.map(item => ({
                    name: item.libId,
                    ver: item.versionId,
                })) ?? [];

            return Components.getExecutorWith(
                editorId ?? 0,
                langId ?? '',
                compilerId,
                libs,
                currentState.options,
                treeId ?? 0
            );
        };

        const newPaneDropdown = this.domRoot.find('.new-pane-dropdown');
        const togglePannerAdder = () => {
            newPaneDropdown.dropdown('toggle');
        };

        // Note that the .d.ts file lies. createDragSource returns the newly created DragSource
        this.container.layoutManager
            .createDragSource(this.domRoot.find('.btn.add-compiler'), cloneComponent())
            // @ts-ignore
            ._dragListener.on('dragStart', togglePannerAdder);

        this.domRoot.find('.btn.add-compiler').on('click', () => {
            const insertPoint =
                this.hub.findParentRowOrColumn(this.container.parent) ||
                this.container.layoutManager.root.contentItems[0];
            insertPoint.addChild(cloneComponent());
        });

        this.container.layoutManager
            .createDragSource(this.optButton, createOptView())
            // @ts-ignore
            ._dragListener.on('dragStart', togglePannerAdder);

        this.optButton.on('click', () => {
            const insertPoint =
                this.hub.findParentRowOrColumn(this.container.parent) ||
                this.container.layoutManager.root.contentItems[0];
            insertPoint.addChild(createOptView());
        });

        const popularArgumentsMenu = this.domRoot.find('div.populararguments div.dropdown-menu');
        if (this.flagsButton) {
            this.container.layoutManager
                .createDragSource(this.flagsButton, createFlagsView())
                // @ts-ignore
                ._dragListener.on('dragStart', togglePannerAdder);

            this.flagsButton.on('click', () => {
                const insertPoint =
                    this.hub.findParentRowOrColumn(this.container.parent) ||
                    this.container.layoutManager.root.contentItems[0];
                insertPoint.addChild(createFlagsView());
            });

            popularArgumentsMenu.append(this.flagsButton);
        }

        this.container.layoutManager
            .createDragSource(this.ppButton, createPpView())
            // @ts-ignore
            ._dragListener.on('dragStart', togglePannerAdder);

        this.ppButton.on('click', () => {
            const insertPoint =
                this.hub.findParentRowOrColumn(this.container.parent) ||
                this.container.layoutManager.root.contentItems[0];
            insertPoint.addChild(createPpView());
        });

        this.container.layoutManager
            .createDragSource(this.astButton, createAstView())
            // @ts-ignore
            ._dragListener.on('dragStart', togglePannerAdder);

        this.astButton.on('click', () => {
            const insertPoint =
                this.hub.findParentRowOrColumn(this.container.parent) ||
                this.container.layoutManager.root.contentItems[0];
            insertPoint.addChild(createAstView());
        });

        this.container.layoutManager
            .createDragSource(this.irButton, createIrView())
            // @ts-ignore
            ._dragListener.on('dragStart', togglePannerAdder);

        this.irButton.on('click', () => {
            const insertPoint =
                this.hub.findParentRowOrColumn(this.container.parent) ||
                this.container.layoutManager.root.contentItems[0];
            insertPoint.addChild(createIrView());
        });

        this.container.layoutManager
            .createDragSource(this.llvmOptPipelineButton, createLLVMOptPipelineView())
            // @ts-ignore
            ._dragListener.on('dragStart', togglePannerAdder);

        this.llvmOptPipelineButton.on('click', () => {
            const insertPoint =
                this.hub.findParentRowOrColumn(this.container.parent) ||
                this.container.layoutManager.root.contentItems[0];
            insertPoint.addChild(createLLVMOptPipelineView());
        });

        this.container.layoutManager
            .createDragSource(this.deviceButton, createDeviceView())
            // @ts-ignore
            ._dragListener.on('dragStart', togglePannerAdder);

        this.deviceButton.on('click', () => {
            const insertPoint =
                this.hub.findParentRowOrColumn(this.container.parent) ||
                this.container.layoutManager.root.contentItems[0];
            insertPoint.addChild(createDeviceView());
        });

        this.container.layoutManager
            .createDragSource(this.rustMirButton, createRustMirView())
            // @ts-ignore
            ._dragListener.on('dragStart', togglePannerAdder);

        this.rustMirButton.on('click', () => {
            const insertPoint =
                this.hub.findParentRowOrColumn(this.container.parent) ||
                this.container.layoutManager.root.contentItems[0];
            insertPoint.addChild(createRustMirView());
        });

        this.container.layoutManager
            .createDragSource(this.haskellCoreButton, createHaskellCoreView())
            // @ts-ignore
            ._dragListener.on('dragStart', togglePannerAdder);

        this.haskellCoreButton.on('click', () => {
            const insertPoint =
                this.hub.findParentRowOrColumn(this.container.parent) ||
                this.container.layoutManager.root.contentItems[0];
            insertPoint.addChild(createHaskellCoreView());
        });

        this.container.layoutManager
            .createDragSource(this.haskellStgButton, createHaskellStgView())
            // @ts-ignore
            ._dragListener.on('dragStart', togglePannerAdder);

        this.haskellStgButton.on('click', () => {
            const insertPoint =
                this.hub.findParentRowOrColumn(this.container.parent) ||
                this.container.layoutManager.root.contentItems[0];
            insertPoint.addChild(createHaskellStgView());
        });

        this.container.layoutManager
            .createDragSource(this.haskellCmmButton, createHaskellCmmView())
            // @ts-ignore
            ._dragListener.on('dragStart', togglePannerAdder);

        this.haskellCmmButton.on('click', () => {
            const insertPoint =
                this.hub.findParentRowOrColumn(this.container.parent) ||
                this.container.layoutManager.root.contentItems[0];
            insertPoint.addChild(createHaskellCmmView());
        });

        this.container.layoutManager
            .createDragSource(this.rustMacroExpButton, createRustMacroExpView())
            // @ts-ignore
            ._dragListener.on('dragStart', togglePannerAdder);

        this.rustMacroExpButton.on('click', () => {
            const insertPoint =
                this.hub.findParentRowOrColumn(this.container.parent) ||
                this.container.layoutManager.root.contentItems[0];
            insertPoint.addChild(createRustMacroExpView());
        });

        this.container.layoutManager
            .createDragSource(this.rustHirButton, createRustHirView())
            // @ts-ignore
            ._dragListener.on('dragStart', togglePannerAdder);

        this.rustHirButton.on('click', () => {
            const insertPoint =
                this.hub.findParentRowOrColumn(this.container.parent) ||
                this.container.layoutManager.root.contentItems[0];
            insertPoint.addChild(createRustHirView());
        });

        this.container.layoutManager
            .createDragSource(this.gccDumpButton, createGccDumpView())
            // @ts-ignore
            ._dragListener.on('dragStart', togglePannerAdder);

        this.gccDumpButton.on('click', () => {
            const insertPoint =
                this.hub.findParentRowOrColumn(this.container.parent) ||
                this.container.layoutManager.root.contentItems[0];
            insertPoint.addChild(createGccDumpView());
        });

        this.container.layoutManager
            .createDragSource(this.gnatDebugTreeButton, createGnatDebugTreeView())
            // @ts-ignore
            ._dragListener.on('dragStart', togglePannerAdder);

        this.gnatDebugTreeButton.on('click', () => {
            const insertPoint =
                this.hub.findParentRowOrColumn(this.container.parent) ||
                this.container.layoutManager.root.contentItems[0];
            insertPoint.addChild(createGnatDebugTreeView());
        });

        this.container.layoutManager
            .createDragSource(this.gnatDebugButton, createGnatDebugView())
            // @ts-ignore
            ._dragListener.on('dragStart', togglePannerAdder);

        this.gnatDebugButton.on('click', () => {
            const insertPoint =
                this.hub.findParentRowOrColumn(this.container.parent) ||
                this.container.layoutManager.root.contentItems[0];
            insertPoint.addChild(createGnatDebugView());
        });

        this.container.layoutManager
            .createDragSource(this.cfgButton, createCfgView())
            // @ts-ignore
            ._dragListener.on('dragStart', togglePannerAdder);

        this.cfgButton.on('click', () => {
            const insertPoint =
                this.hub.findParentRowOrColumn(this.container.parent) ||
                this.container.layoutManager.root.contentItems[0];
            insertPoint.addChild(createCfgView());
        });

        this.container.layoutManager
            .createDragSource(this.executorButton, createExecutor())
            // @ts-ignore
            ._dragListener.on('dragStart', togglePannerAdder);

        this.executorButton.on('click', () => {
            const insertPoint =
                this.hub.findParentRowOrColumn(this.container.parent) ||
                this.container.layoutManager.root.contentItems[0];
            insertPoint.addChild(createExecutor());
        });

        this.initToolButtons();
    }

    undefer(): void {
        this.deferCompiles = false;
        if (this.needsCompile) {
            this.compile();
        }
    }

    // Returns a label name if it can be found in the given position, otherwise
    // returns null.
    getLabelAtPosition(position: monaco.Position): any | null {
        const asmLine = this.assembly[position.lineNumber - 1];
        // Outdated position.lineNumber can happen (Between compilations?) - Check for those and skip
        // eslint-disable-next-line @typescript-eslint/no-unnecessary-condition
        if (asmLine) {
            const column = position.column;
            const labels = asmLine.labels || [];

            for (let i = 0; i < labels.length; ++i) {
                if (column >= labels[i].range.startCol && column < labels[i].range.endCol) {
                    return labels[i];
                }
            }
        }
        return null;
    }

    // Jumps to a label definition related to a label which was found in the
    // given position and highlights the given range. If no label can be found in
    // the given position it do nothing.
    jumpToLabel(position: monaco.Position): void {
        const label = this.getLabelAtPosition(position);

        if (!label) {
            return;
        }

        const labelDefLineNum = this.labelDefinitions[label.name];
        if (!labelDefLineNum) {
            return;
        }

        // Highlight the new range.
        const endLineContent = this.editor.getModel()?.getLineContent(labelDefLineNum);

        this.pushRevealJump();

        this.editor.setSelection(
            new monaco.Selection(labelDefLineNum, 0, labelDefLineNum, (endLineContent?.length ?? 0) + 1)
        );

        // Jump to the given line.
        this.editor.revealLineInCenter(labelDefLineNum);
    }

    pushRevealJump(): void {
        this.revealJumpStack.push(this.editor.saveViewState());
        this.revealJumpStackHasElementsCtxKey.set(true);
    }

    popAndRevealJump(): void {
        if (this.revealJumpStack.length > 0) {
            this.editor.restoreViewState(this.revealJumpStack.pop() as any);
            this.revealJumpStackHasElementsCtxKey.set(this.revealJumpStack.length > 0);
        }
    }

    override registerEditorActions(): void {
        this.isLabelCtxKey = this.editor.createContextKey('isLabel', true);
        this.revealJumpStackHasElementsCtxKey = this.editor.createContextKey('hasRevealJumpStackElements', false);
        this.isAsmKeywordCtxKey = this.editor.createContextKey('isAsmKeyword', true);

        this.editor.addAction({
            id: 'jumptolabel',
            label: 'Jump to label',
            keybindings: [monaco.KeyMod.CtrlCmd | monaco.KeyCode.Enter],
            precondition: 'isLabel',
            contextMenuGroupId: 'navigation',
            contextMenuOrder: 1.5,
            run: ed => {
                const position = ed.getPosition();
                if (position != null) {
                    this.jumpToLabel(position);
                }
            },
        });

        // Hiding the 'Jump to label' context menu option if no label can be found
        // in the clicked position.
        this.editor.onContextMenu(e => {
            if (e.target.position) {
                const label = this.getLabelAtPosition(e.target.position);
                this.isLabelCtxKey.set(label !== null);

                if (!this.compiler?.supportsAsmDocs) {
                    // No need to show the "Show asm documentation" if it's just going to fail.
                    // This is useful for things like xtensa which define an instructionSet but have no docs associated
                    this.isAsmKeywordCtxKey.set(false);
                } else {
                    const currentWord = this.editor.getModel()?.getWordAtPosition(e.target.position);
                    if (currentWord?.word) {
                        this.isAsmKeywordCtxKey.set(this.isWordAsmKeyword(e.target.position.lineNumber, currentWord));
                    }
                }
            }
        });

        this.editor.addAction({
            id: 'returnfromreveal',
            label: 'Return from reveal jump',
            keybindings: [monaco.KeyMod.CtrlCmd | monaco.KeyMod.Shift | monaco.KeyCode.Enter],
            contextMenuGroupId: 'navigation',
            contextMenuOrder: 1.4,
            precondition: 'hasRevealJumpStackElements',
            run: () => {
                this.popAndRevealJump();
            },
        });

        this.editor.addAction({
            id: 'viewsource',
            label: 'Scroll to source',
            keybindings: [monaco.KeyMod.CtrlCmd | monaco.KeyCode.F10],
            keybindingContext: undefined,
            contextMenuGroupId: 'navigation',
            contextMenuOrder: 1.5,
            run: ed => {
                const position = ed.getPosition();
                if (position != null) {
                    const desiredLine = position.lineNumber - 1;
                    const source = this.assembly[desiredLine].source;
                    if (source && source.line > 0) {
                        const editorId = this.getEditorIdBySourcefile(source);
                        if (editorId) {
                            // a null file means it was the user's source
                            this.eventHub.emit('editorLinkLine', editorId, source.line, -1, -1, true);
                        }
                    }
                }
            },
        });

        this.editor.addAction({
            id: 'viewasmdoc',
            label: 'View assembly documentation',
            keybindings: [monaco.KeyMod.CtrlCmd | monaco.KeyCode.F8],
            keybindingContext: undefined,
            precondition: 'isAsmKeyword',
            contextMenuGroupId: 'help',
            contextMenuOrder: 1.5,
            run: this.onAsmToolTip.bind(this),
        });

        this.editor.addAction({
            id: 'toggleColourisation',
            label: 'Toggle colourisation',
            keybindings: [monaco.KeyMod.CtrlCmd | monaco.KeyMod.Shift | monaco.KeyCode.F1],
            keybindingContext: undefined,
            run: () => {
                this.eventHub.emit('modifySettings', {
                    colouriseAsm: !this.settings.colouriseAsm,
                });
            },
        });

        this.editor.addAction({
            id: 'dumpAsm',
            label: 'Developer: Dump asm',
            run: () => {
                // eslint-disable-next-line no-console
                console.log(this.assembly);
            },
        });
    }

    // Gets the filters that will actually be used (accounting for issues with binary
    // mode etc).
    getEffectiveFilters(): Record<string, boolean> {
        if (!this.compiler) return {};
        const filters = this.filters.get();
        if (filters.binary && !this.compiler.supportsBinary) {
            delete filters.binary;
        }
        if (filters.execute && !this.compiler.supportsExecute) {
            delete filters.execute;
        }
        if (filters.libraryCode && !this.compiler.supportsLibraryCodeFilter) {
            delete filters.libraryCode;
        }
        (this.compiler as any).disabledFilters.forEach(filter => {
            if (filters[filter]) {
                delete filters[filter];
            }
        });
        return filters;
    }

    findTools(content: any, tools: ActiveTools[]): ActiveTools[] {
        if (content.componentName === 'tool') {
            if (content.componentState.compiler === this.id) {
                tools.push({
                    id: content.componentState.toolId,
                    args: content.componentState.args,
                    stdin: content.componentState.stdin,
                });
            }
        } else if (content.content) {
            content.content.forEach(subcontent => {
                tools = this.findTools(subcontent, tools);
            });
        }

        return tools;
    }

    getActiveTools(newToolSettings?: NewToolSettings): ActiveTools[] {
        if (!this.compiler) return [];

        const tools: ActiveTools[] = [];
        if (newToolSettings) {
            tools.push({
                id: newToolSettings.toolId,
                args: newToolSettings.args,
                stdin: newToolSettings.stdin,
            });
        }

        if (this.container.layoutManager.isInitialised) {
            const config = this.container.layoutManager.toConfig();
            return this.findTools(config, tools);
        } else {
            return tools;
        }
    }

    isToolActive(activetools: ActiveTools[], toolId: number): ActiveTools | undefined {
        return activetools.find(tool => tool.id === toolId);
    }

    compile(bypassCache?: boolean, newTools?: NewToolSettings): void {
        if (this.deferCompiles) {
            this.needsCompile = true;
            return;
        }

        this.needsCompile = false;
        this.compileInfoLabel.text(' - Compiling...');
        const options: CompileRequestOptions = {
            userArguments: this.options,
            compilerOptions: {
                producePp: this.ppViewOpen ? this.ppOptions : null,
                produceAst: this.astViewOpen,
                produceGccDump: {
                    opened: this.gccDumpViewOpen,
                    pass: this.gccDumpPassSelected,
                    treeDump: this.treeDumpEnabled,
                    rtlDump: this.rtlDumpEnabled,
                    ipaDump: this.ipaDumpEnabled,
                    dumpFlags: this.dumpFlags,
                },
                produceOptInfo: this.wantOptInfo ?? false,
                produceCfg: this.cfgViewOpen,
                produceGnatDebugTree: this.gnatDebugTreeViewOpen,
                produceGnatDebug: this.gnatDebugViewOpen,
                produceIr: this.irViewOpen,
                produceLLVMOptPipeline: this.llvmOptPipelineViewOpen ? this.llvmOptPipelineOptions : null,
                produceDevice: this.deviceViewOpen,
                produceRustMir: this.rustMirViewOpen,
                produceRustMacroExp: this.rustMacroExpViewOpen,
                produceRustHir: this.rustHirViewOpen,
                produceHaskellCore: this.haskellCoreViewOpen,
                produceHaskellStg: this.haskellStgViewOpen,
                produceHaskellCmm: this.haskellCmmViewOpen,
            },
            filters: this.getEffectiveFilters(),
            tools: this.getActiveTools(newTools),
            libraries:
                this.libsWidget?.getLibsInUse()?.map(item => ({
                    id: item.libId,
                    version: item.versionId,
                })) ?? [],
        };

        if (this.sourceTreeId) {
            this.compileFromTree(options, bypassCache ?? false);
        } else {
            this.compileFromEditorSource(options, bypassCache ?? false);
        }
    }

    compileFromTree(options: CompileRequestOptions, bypassCache: boolean): void {
        const tree = this.hub.getTreeById(this.sourceTreeId ?? 0);
        if (!tree) {
            this.sourceTreeId = null;
            this.compileFromEditorSource(options, bypassCache);
            return;
        }

        const request: CompileRequest = {
            source: tree.multifileService.getMainSource(),
            compiler: this.compiler ? this.compiler.id : '',
            options: options,
            lang: this.currentLangId,
            files: tree.multifileService.getFiles(),
            bypassCache: false,
        };

        const fetches: Promise<void>[] = [];
        fetches.push(
            this.compilerService.expand(request.source).then(contents => {
                request.source = contents;
            })
        );

        for (let i = 0; i < request.files.length; i++) {
            const file = request.files[i];
            fetches.push(
                this.compilerService.expand(file.contents).then(contents => {
                    file.contents = contents;
                })
            );
        }

        Promise.all(fetches).then(() => {
            const treeState = tree.currentState();
            const cmakeProject = tree.multifileService.isACMakeProject();

            if (bypassCache) request.bypassCache = true;
            if (!this.compiler) {
                this.onCompileResponse(request, this.errorResult('<Please select a compiler>'), false);
            } else if (cmakeProject && request.source === '') {
                this.onCompileResponse(request, this.errorResult('<Please supply a CMakeLists.txt>'), false);
            } else {
                if (cmakeProject) {
                    request.options.compilerOptions.cmakeArgs = treeState.cmakeArgs;
                    request.options.compilerOptions.customOutputFilename = treeState.customOutputFilename;
                    this.sendCMakeCompile(request);
                } else {
                    this.sendCompile(request);
                }
            }
        });
    }

    compileFromEditorSource(options: CompileRequestOptions, bypassCache: boolean) {
        this.compilerService.expand(this.source).then(expanded => {
            const request: CompileRequest = {
                source: expanded || '',
                compiler: this.compiler ? this.compiler.id : '',
                options: options,
                lang: this.currentLangId,
                files: [],
                bypassCache: false,
            };
            if (bypassCache) request.bypassCache = true;
            if (!this.compiler) {
                this.onCompileResponse(request, this.errorResult('<Please select a compiler>'), false);
            } else {
                this.sendCompile(request);
            }
        });
    }

    sendCMakeCompile(request: CompileRequest) {
        if (this.pendingCMakeRequestSentAt) {
            // If we have a request pending, then just store this request to do once the
            // previous request completes.
            this.nextCMakeRequest = request;
            return;
        }
        if (this.compiler) this.eventHub.emit('compiling', this.id, this.compiler);
        // Display the spinner
        this.handleCompilationStatus({code: 4, compilerOut: 0});
        this.pendingCMakeRequestSentAt = Date.now();
        // After a short delay, give the user some indication that we're working on their
        // compilation.
        const progress = setTimeout(() => {
            // @ts-ignore
            this.setAssembly({asm: this.fakeAsm('<Compiling...>')}, 0);
        }, 500);
        this.compilerService
            .submitCMake(request)
            .then((x: any) => {
                clearTimeout(progress);
                this.onCMakeResponse(request, x?.result, x?.localCacheHit ?? false);
            })
            .catch(x => {
                clearTimeout(progress);
                let message = 'Unknown error';
                if (typeof x === 'string' || x instanceof String) {
                    message = x.toString();
                } else if (x) {
                    message = x.error || x.code || message;
                }
                this.onCMakeResponse(request, this.errorResult('<Compilation failed: ' + message + '>'), false);
            });
    }

    sendCompile(request: CompileRequest) {
        const onCompilerResponse = this.onCompileResponse.bind(this);

        if (this.pendingRequestSentAt) {
            // If we have a request pending, then just store this request to do once the
            // previous request completes.
            this.nextRequest = request;
            return;
        }
        if (this.compiler) this.eventHub.emit('compiling', this.id, this.compiler);
        // Display the spinner
        this.handleCompilationStatus({code: 4, compilerOut: 0});
        this.pendingRequestSentAt = Date.now();
        // After a short delay, give the user some indication that we're working on their
        // compilation.
        const progress = setTimeout(() => {
            // @ts-expect-error: Those types do actually match
            this.setAssembly({asm: this.fakeAsm('<Compiling...>')}, 0);
        }, 500);
        this.compilerService
            .submit(request)
            .then((x: any) => {
                clearTimeout(progress);
                onCompilerResponse(request, x.result, x.localCacheHit);
            })
            .catch(e => {
                clearTimeout(progress);
                let message = 'Unknown error';
                if (typeof e === 'string' || e instanceof String) {
                    message = e.toString();
                } else if (e) {
                    message = e.error || e.code || e.message;
                    if (e.stack) {
                        // eslint-disable-next-line no-console
                        console.log(e);
                    }
                }
                onCompilerResponse(request, this.errorResult('<Compilation failed: ' + message + '>'), false);
            });
    }

    setNormalMargin(): void {
        this.editor.updateOptions({
            lineNumbers: 'on',
            lineNumbersMinChars: 1,
        });
    }

    setBinaryMargin(): void {
        this.editor.updateOptions({
            lineNumbersMinChars: 6,
            lineNumbers: this.getBinaryForLine.bind(this),
        });
    }

    getBinaryForLine(line: number): string {
        const obj = this.assembly[line - 1];
        // eslint-disable-next-line @typescript-eslint/no-unnecessary-condition
        if (obj) {
            return obj.address ? obj.address.toString(16) : '';
        } else {
            return '???';
        }
    }

    setAssembly(result: CompilationResult, filteredCount = 0) {
        const asm = result.asm || this.fakeAsm('<No output>');
        this.assembly = asm;
        if (!this.editor.getModel()) return;
        const editorModel = this.editor.getModel();
        if (editorModel) {
            if (result.languageId) {
                monaco.editor.setModelLanguage(editorModel, result.languageId);
            } else {
                let monacoDisassembly = 'asm';
                if (this.currentLangId && this.currentLangId in languages) {
                    // TS compiler trips if you try to fold this condition in one if
                    const disasam = languages[this.currentLangId].monacoDisassembly;
                    if (disasam !== null) {
                        monacoDisassembly = disasam;
                    }
                }
                monaco.editor.setModelLanguage(editorModel, monacoDisassembly);
            }
        }
        let msg = '<No assembly generated>';
        if (asm.length) {
            msg = _.pluck(asm, 'text').join('\n');
        } else if (filteredCount > 0) {
            msg =
                '<No assembly to display (~' +
                filteredCount +
                (filteredCount === 1 ? ' line' : ' lines') +
                ' filtered)>';
        }

        // eslint-disable-next-line @typescript-eslint/no-unnecessary-condition
        if (asm.length === 1 && result.code !== 0 && (result.stderr || result.stdout)) {
            msg += '\n\n# For more information see the output window';
            if (!this.isOutputOpened) {
                msg += '\n# To open the output window, click or drag the "Output" icon at the bottom of this window';
            }
        }

        editorModel?.setValue(msg);

        if (!this.awaitingInitialResults) {
            if (this.selection) {
                this.editor.setSelection(this.selection);
                this.editor.revealLinesInCenter(this.selection.startLineNumber, this.selection.endLineNumber);
            }
            this.awaitingInitialResults = true;
        } else {
            const visibleRanges = this.editor.getVisibleRanges();
            const currentTopLine = visibleRanges.length > 0 ? visibleRanges[0].startLineNumber : 1;
            this.editor.revealLine(currentTopLine);
        }

        this.decorations.labelUsages = [];
        this.assembly.forEach((obj, line) => {
            if (!obj.labels || !obj.labels.length) return;

            obj.labels.forEach(label => {
                (this.decorations.labelUsages as monaco.editor.IModelDeltaDecoration[]).push({
                    range: new monaco.Range(line + 1, label.range.startCol, line + 1, label.range.endCol),
                    options: {
                        inlineClassName: 'asm-label-link',
                        hoverMessage: [
                            {
                                value: 'Ctrl + Left click to follow the label',
                            },
                        ],
                    },
                });
            });
        });
        this.updateDecorations();

        const codeLenses: monaco.languages.CodeLens[] = [];
        if (this.getEffectiveFilters().binary || result.forceBinaryView) {
            this.setBinaryMargin();
            this.assembly.forEach((obj, line) => {
                if (obj.opcodes) {
                    const address = obj.address ? obj.address.toString(16) : '';
                    codeLenses.push({
                        range: {
                            startLineNumber: line + 1,
                            startColumn: 1,
                            endLineNumber: line + 2,
                            endColumn: 1,
                        },
                        id: address,
                        command: {
                            id: address,
                            title: obj.opcodes.join(' '),
                        },
                    });
                }
            });
        } else {
            this.setNormalMargin();
        }

        if (this.settings.enableCodeLens) {
            if (editorModel) {
                codeLensHandler.registerLensesForCompiler(this.id, editorModel, codeLenses);

                const currentAsmLang = editorModel.getLanguageId();
                codeLensHandler.registerProviderForLanguage(currentAsmLang);
            }
        } else {
            // Make sure the codelens is disabled
            codeLensHandler.unregister(this.id);
        }
    }

    private errorResult(text: string) {
        return {asm: this.fakeAsm(text), code: -1, stdout: '', stderr: ''};
    }

    // TODO: Figure out if this is ResultLine or Assembly
    private fakeAsm(text: string): ResultLine[] {
        // @ts-ignore
        return [{text: text, fake: true}];
    }

    doNextCompileRequest(): void {
        if (this.nextRequest) {
            const next = this.nextRequest;
            this.nextRequest = null;
            this.sendCompile(next);
        }
    }

    doNextCMakeRequest(): void {
        if (this.nextCMakeRequest) {
            const next = this.nextCMakeRequest;
            this.nextCMakeRequest = null;
            this.sendCMakeCompile(next);
        }
    }

    onCMakeResponse(request: any, result: any, cached: boolean) {
        result.source = this.source;
        this.lastResult = result;
        const timeTaken = Math.max(0, Date.now() - this.pendingCMakeRequestSentAt);
        this.lastTimeTaken = timeTaken;
        const wasRealReply = this.pendingCMakeRequestSentAt > 0;
        this.pendingCMakeRequestSentAt = 0;

        this.handleCompileRequestAndResult(request, result, cached, wasRealReply, timeTaken);

        this.doNextCMakeRequest();
    }

    handleCompileRequestAndResult(
        request: any,
        result: any,
        cached: boolean,
        wasRealReply: boolean,
        timeTaken: number
    ) {
        ga.proxy('send', {
            hitType: 'event',
            eventCategory: 'Compile',
            eventAction: request.compiler,
            eventLabel: request.options.userArguments,
            eventValue: cached ? 1 : 0,
        });
        ga.proxy('send', {
            hitType: 'timing',
            timingCategory: 'Compile',
            timingVar: request.compiler,
            timingValue: timeTaken,
        });

        // Delete trailing empty lines
        if (Array.isArray(result.asm)) {
            const indexToDiscard = _.findLastIndex(result.asm, line => {
                return !_.isEmpty(line.text);
            });
            result.asm.splice(indexToDiscard + 1, result.asm.length - indexToDiscard);
        }

        this.labelDefinitions = result.labelDefinitions || {};
        if (result.asm) {
            this.setAssembly(result, result.filteredCount || 0);
        } else if (result.result && result.result.asm) {
            this.setAssembly(result.result, result.result.filteredCount || 0);
        } else {
            result.asm = this.fakeAsm('<Compilation failed>');
            this.setAssembly(result, 0);
        }

        let stdout = result.stdout || [];
        let stderr = result.stderr || [];
        let failed: boolean = result.code ? result.code !== 0 : false;

        if (result.buildsteps) {
            result.buildsteps.forEach(step => {
                stdout = stdout.concat(step.stdout || []);
                stderr = stderr.concat(step.stderr || []);
                failed = failed || step.code !== 0;
            });
        }

        this.handleCompilationStatus(CompilerService.calculateStatusIcon(result) as CompilationStatus);
        this.outputTextCount.text(stdout.length);
        this.outputErrorCount.text(stderr.length);
        if (this.isOutputOpened || (stdout.length === 0 && stderr.length === 0)) {
            this.outputBtn.prop('title', '');
        } else {
            CompilerService.handleOutputButtonTitle(this.outputBtn, result);
        }
        let infoLabelText = '';
        if (cached) {
            infoLabelText = ' - cached';
        } else if (wasRealReply) {
            infoLabelText = ' - ' + timeTaken + 'ms';
        }

        if (result.asmSize) {
            infoLabelText += ' (' + result.asmSize + 'B)';
        }

        if (result.filteredCount && result.filteredCount > 0) {
            infoLabelText +=
                ' ~' + result.filteredCount + (result.filteredCount === 1 ? ' line' : ' lines') + ' filtered';
        }

        this.compileInfoLabel.text(infoLabelText);

        if (result.result) {
            const wasCmake =
                result.buildsteps &&
                result.buildsteps.some(step => {
                    return step.step === 'cmake';
                });
            this.postCompilationResult(request, result.result, wasCmake);
        } else {
            this.postCompilationResult(request, result);
        }

        if (this.compiler)
            this.eventHub.emit('compileResult', this.id, this.compiler, result, languages[this.currentLangId ?? '']);
    }

    onCompileResponse(request: any, result: any, cached: boolean): void {
        // Save which source produced this change. It should probably be saved earlier though
        result.source = this.source;
        this.lastResult = result;
        const timeTaken = Math.max(0, Date.now() - this.pendingRequestSentAt);
        this.lastTimeTaken = timeTaken;
        const wasRealReply = this.pendingRequestSentAt > 0;
        this.pendingRequestSentAt = 0;

        this.handleCompileRequestAndResult(request, result, cached, wasRealReply, timeTaken);

        this.doNextCompileRequest();
    }

    postCompilationResult(request: any, result: any, wasCmake?: boolean): void {
        if (result.popularArguments) {
            this.handlePopularArgumentsResult(result.popularArguments);
        } else if (this.compiler) {
            this.compilerService
                .requestPopularArguments(this.compiler.id, request.options.userArguments)
                .then((result: any) => {
                    if (result && result.result) {
                        this.handlePopularArgumentsResult(result.result);
                    }
                });
        }

        this.updateButtons();

        this.checkForUnwiseArguments(result.compilationOptions, wasCmake ?? false);
        this.setCompilationOptionsPopover(result.compilationOptions ? result.compilationOptions.join(' ') : '');

        this.checkForHints(result);

        if (result.bbcdiskimage) {
            this.emulateBbcDisk(result.bbcdiskimage);
        } else if (result.speccytape) {
            this.emulateSpeccyTape(result.speccytape);
        } else if (result.miraclesms) {
            this.emulateMiracleSMS(result.miraclesms);
        }
    }

    emulateMiracleSMS(image: string): void {
        const dialog = $('#miracleemu');

        this.alertSystem.notify(
            'Click ' +
                '<a target="_blank" id="miracle_emulink" style="cursor:pointer;" click="javascript:;">here</a>' +
                ' to emulate',
            {
                group: 'emulation',
                collapseSimilar: true,
                dismissTime: 10000,
                onBeforeShow: function (elem) {
                    elem.find('#miracle_emulink').on('click', function () {
                        dialog.modal();

                        const miracleMenuFrame = dialog.find('#miracleemuframe')[0];
                        if ('contentWindow' in miracleMenuFrame) {
                            const emuwindow = (miracleMenuFrame as any).contentWindow;
                            const tmstr = Date.now();
                            emuwindow.location = 'https://xania.org/miracle/miracle.html?' + tmstr + '#b64sms=' + image;
                        }
                    });
                },
            }
        );
    }

    emulateSpeccyTape(image: string): void {
        const dialog = $('#jsspeccyemu');

        this.alertSystem.notify(
            'Click ' +
                '<a target="_blank" id="jsspeccy_emulink" style="cursor:pointer;" click="javascript:;">here</a>' +
                ' to emulate',
            {
                group: 'emulation',
                collapseSimilar: true,
                dismissTime: 10000,
                onBeforeShow: elem => {
                    elem.find('#jsspeccy_emulink').on('click', () => {
                        dialog.modal();

                        const speccyemuframe = dialog.find('#speccyemuframe')[0];
                        if ('contentWindow' in speccyemuframe) {
                            const emuwindow = (speccyemuframe as any).contentWindow;
                            const tmstr = Date.now();
                            emuwindow.location =
                                'https://static.ce-cdn.net/jsspeccy/index.html?' + tmstr + '#b64tape=' + image;
                        }
                    });
                },
            }
        );
    }

    emulateBbcDisk(bbcdiskimage: string): void {
        const dialog = $('#jsbeebemu');

        this.alertSystem.notify(
            'Click <a target="_blank" id="emulink" style="cursor:pointer;" click="javascript:;">here</a> to emulate',
            {
                group: 'emulation',
                collapseSimilar: true,
                dismissTime: 10000,
                onBeforeShow: elem => {
                    elem.find('#emulink').on('click', function () {
                        dialog.modal();

                        const jsbeebemuframe = dialog.find('#jsbeebemuframe')[0];
                        if ('contentWindow' in jsbeebemuframe) {
                            const emuwindow = (jsbeebemuframe as any).contentWindow;
                            const tmstr = Date.now();
                            emuwindow.location =
                                'https://bbc.godbolt.org/?' + tmstr + '#embed&autoboot&disc1=b64data:' + bbcdiskimage;
                        }
                    });
                },
            }
        );
    }

    onEditorChange(editor: number, source: string, langId: string, compilerId?: number): void {
        if (this.sourceTreeId) {
            const tree = this.hub.getTreeById(this.sourceTreeId);
            if (tree) {
                if (tree.multifileService.isEditorPartOfProject(editor)) {
                    if (this.settings.compileOnChange) {
                        this.compile();

                        return;
                    }
                }
            }
        }

        if (
            editor === this.sourceEditorId &&
            langId === this.currentLangId &&
            (compilerId === undefined || compilerId === this.id)
        ) {
            this.source = source;
            if (this.settings.compileOnChange) {
                this.compile();
            }
        }
    }

    onCompilerFlagsChange(compilerId: number, compilerFlags: string): void {
        if (compilerId === this.id) {
            this.onOptionsChange(compilerFlags);
        }
    }

    onToolOpened(compilerId: number, toolSettings: any): void {
        if (this.id === compilerId) {
            const toolId = toolSettings.toolId;

            const buttons = this.toolsMenu?.find('button');
            if (buttons)
                $(buttons).each((idx, button) => {
                    const toolButton = $(button);
                    const toolName = toolButton.data('toolname');
                    if (toolId === toolName) {
                        toolButton.prop('disabled', true);
                    }
                });

            this.compile(false, toolSettings);
        }
    }

    onToolClosed(compilerId: number, toolSettings: any): void {
        if (this.id === compilerId) {
            const toolId = toolSettings.toolId;

            const buttons = this.toolsMenu?.find('button');
            if (buttons)
                $(buttons).each((idx, button) => {
                    const toolButton = $(button);
                    const toolName = toolButton.data('toolname');
                    if (toolId === toolName) {
                        toolButton.prop('disabled', !this.supportsTool(toolId));
                    }
                });
        }
    }

    onOutputOpened(compilerId: number): void {
        if (this.id === compilerId) {
            this.isOutputOpened = true;
            this.outputBtn.prop('disabled', true);
            this.resendResult();
        }
    }

    onOutputClosed(compilerId: number): void {
        if (this.id === compilerId) {
            this.isOutputOpened = false;
            this.outputBtn.prop('disabled', false);
        }
    }

    onOptViewClosed(id: number): void {
        if (this.id === id) {
            this.wantOptInfo = false;
            this.optViewOpen = false;
            this.optButton.prop('disabled', this.optViewOpen);
        }
    }

    onFlagsViewClosed(id: number, compilerFlags: string): void {
        if (this.id === id) {
            this.flagsViewOpen = false;
            this.optionsField.val(compilerFlags);
            this.optionsField.prop('disabled', this.flagsViewOpen);
            this.optionsField.prop('placeholder', this.initialOptionsFieldPlacehoder);
            this.flagsButton?.prop('disabled', this.flagsViewOpen);

            this.compilerService.requestPopularArguments(this.compiler?.id ?? '', compilerFlags).then((result: any) => {
                if (result && result.result) {
                    this.handlePopularArgumentsResult(result.result);
                }
            });

            this.updateState();
        }
    }

    onToolSettingsChange(id: number): void {
        if (this.id === id) {
            this.compile();
        }
    }

    onPpViewOpened(id: number): void {
        if (this.id === id) {
            this.ppButton.prop('disabled', true);
            this.ppViewOpen = true;
            // the pp view will request compilation once it populates its options so this.compile() is not called here
        }
    }

    onPpViewClosed(id: number): void {
        if (this.id === id) {
            this.ppButton.prop('disabled', false);
            this.ppViewOpen = false;
        }
    }

    onPpViewOptionsUpdated(id: number, options: PPOptions, reqCompile?: boolean): void {
        if (this.id === id) {
            this.ppOptions = options;
            if (reqCompile) {
                this.compile();
            }
        }
    }

    onAstViewOpened(id: number): void {
        if (this.id === id) {
            this.astButton.prop('disabled', true);
            this.astViewOpen = true;
            this.compile();
        }
    }

    onAstViewClosed(id: number): void {
        if (this.id === id) {
            this.astButton.prop('disabled', false);
            this.astViewOpen = false;
        }
    }

    onIrViewOpened(id: number): void {
        if (this.id === id) {
            this.irButton.prop('disabled', true);
            this.irViewOpen = true;
            this.compile();
        }
    }

    onIrViewClosed(id: number): void {
        if (this.id === id) {
            this.irButton.prop('disabled', false);
            this.irViewOpen = false;
        }
    }

    onLLVMOptPipelineViewOpened(id: number): void {
        if (this.id === id) {
            this.llvmOptPipelineViewOpen = true;
            this.compile();
        }
    }

    onLLVMOptPipelineViewClosed(id: number): void {
        if (this.id === id) {
            this.llvmOptPipelineViewOpen = false;
        }
    }

    onLLVMOptPipelineViewOptionsUpdated(id: number, options, recompile: boolean): void {
        if (this.id === id) {
            this.llvmOptPipelineOptions = options;
            if (recompile) {
                this.compile();
            }
        }
    }

    onDeviceViewOpened(id: number): void {
        if (this.id === id) {
            this.deviceButton.prop('disabled', true);
            this.deviceViewOpen = true;
            this.updateState();
            this.compile();
        }
    }

    onDeviceViewClosed(id: number): void {
        if (this.id === id) {
            this.deviceButton.prop('disabled', false);
            this.deviceViewOpen = false;
            this.updateState();
        }
    }

    onRustMirViewOpened(id: number): void {
        if (this.id === id) {
            this.rustMirButton.prop('disabled', true);
            this.rustMirViewOpen = true;
            this.compile();
        }
    }

    onRustMirViewClosed(id: number): void {
        if (this.id === id) {
            this.rustMirButton.prop('disabled', false);
            this.rustMirViewOpen = false;
        }
    }

    onHaskellCoreViewOpened(id: number): void {
        if (this.id === id) {
            this.haskellCoreButton.prop('disabled', true);
            this.haskellCoreViewOpen = true;
            this.compile();
        }
    }

    onHaskellCoreViewClosed(id: number): void {
        if (this.id === id) {
            this.haskellCoreButton.prop('disabled', false);
            this.haskellCoreViewOpen = false;
        }
    }

    onHaskellStgViewOpened(id: number): void {
        if (this.id === id) {
            this.haskellStgButton.prop('disabled', true);
            this.haskellStgViewOpen = true;
            this.compile();
        }
    }

    onHaskellStgViewClosed(id: number): void {
        if (this.id === id) {
            this.haskellStgButton.prop('disabled', false);
            this.haskellStgViewOpen = false;
        }
    }

    onHaskellCmmViewOpened(id: number): void {
        if (this.id === id) {
            this.haskellCmmButton.prop('disabled', true);
            this.haskellCmmViewOpen = true;
            this.compile();
        }
    }

    onHaskellCmmViewClosed(id: number): void {
        if (this.id === id) {
            this.haskellCmmButton.prop('disabled', false);
            this.haskellCmmViewOpen = false;
        }
    }

    onGnatDebugTreeViewOpened(id: number): void {
        if (this.id === id) {
            this.gnatDebugTreeButton.prop('disabled', true);
            this.gnatDebugTreeViewOpen = true;
            this.compile();
        }
    }

    onGnatDebugTreeViewClosed(id: number): void {
        if (this.id === id) {
            this.gnatDebugTreeButton.prop('disabled', false);
            this.gnatDebugTreeViewOpen = false;
        }
    }

    onGnatDebugViewOpened(id: number): void {
        if (this.id === id) {
            this.gnatDebugButton.prop('disabled', true);
            this.gnatDebugViewOpen = true;
            this.compile();
        }
    }

    onGnatDebugViewClosed(id: number): void {
        if (this.id === id) {
            this.gnatDebugButton.prop('disabled', false);
            this.gnatDebugViewOpen = false;
        }
    }

    onRustMacroExpViewOpened(id: number): void {
        if (this.id === id) {
            this.rustMacroExpButton.prop('disabled', true);
            this.rustMacroExpViewOpen = true;
            this.compile();
        }
    }

    onRustMacroExpViewClosed(id: number): void {
        if (this.id === id) {
            this.rustMacroExpButton.prop('disabled', false);
            this.rustMacroExpViewOpen = false;
        }
    }

    onRustHirViewOpened(id: number): void {
        if (this.id === id) {
            this.rustHirButton.prop('disabled', true);
            this.rustHirViewOpen = true;
            this.compile();
        }
    }

    onRustHirViewClosed(id: number): void {
        if (this.id === id) {
            this.rustHirButton.prop('disabled', false);
            this.rustHirViewOpen = false;
        }
    }

    onGccDumpUIInit(id: number): void {
        if (this.id === id) {
            this.compile();
        }
    }

    onGccDumpFiltersChanged(
        id: number,
        filters: CompilerFilters & Record<string, boolean | undefined>,
        reqCompile: boolean
    ): void {
        if (this.id === id) {
            this.treeDumpEnabled = filters.treeDump !== false;
            this.rtlDumpEnabled = filters.rtlDump !== false;
            this.ipaDumpEnabled = filters.ipaDump !== false;
            this.dumpFlags = {
                address: filters.addressOption !== false,
                slim: filters.slimOption !== false,
                raw: filters.rawOption !== false,
                details: filters.detailsOption !== false,
                stats: filters.statsOption !== false,
                blocks: filters.blocksOption !== false,
                vops: filters.vopsOption !== false,
                lineno: filters.linenoOption !== false,
                uid: filters.uidOption !== false,
                all: filters.allOption !== false,
            };

            if (reqCompile) {
                this.compile();
            }
        }
    }

    onGccDumpPassSelected(id: number, passObject?: GccSelectedPass, reqCompile?: boolean) {
        if (this.id === id) {
            this.gccDumpPassSelected = passObject;

            if (reqCompile && passObject != null) {
                this.compile();
            }
        }
    }

    onGccDumpViewOpened(id: number): void {
        if (this.id === id) {
            this.gccDumpButton.prop('disabled', true);
            this.gccDumpViewOpen = true;
        }
    }

    onGccDumpViewClosed(id: number): void {
        if (this.id === id) {
            this.gccDumpButton.prop('disabled', !(this.compiler as any)?.supportsGccDump);
            this.gccDumpViewOpen = false;

            delete this.gccDumpPassSelected;
            delete this.treeDumpEnabled;
            delete this.rtlDumpEnabled;
            delete this.ipaDumpEnabled;
            delete this.dumpFlags;
        }
    }

    onOptViewOpened(id: number): void {
        if (this.id === id) {
            this.optViewOpen = true;
            this.wantOptInfo = true;
            this.optButton.prop('disabled', this.optViewOpen);
            this.compile();
        }
    }

    onFlagsViewOpened(id: number): void {
        if (this.id === id) {
            this.flagsViewOpen = true;
            this.handlePopularArgumentsResult(null);
            this.optionsField.prop('disabled', this.flagsViewOpen);
            this.optionsField.val('');
            this.optionsField.prop('placeholder', 'see detailed flags window');
            this.flagsButton?.prop('disabled', this.flagsViewOpen);
            this.compile();
            this.updateState();
        }
    }

    onCfgViewOpened(id: number): void {
        if (this.id === id) {
            this.cfgButton.prop('disabled', true);
            this.cfgViewOpen = true;
            this.compile();
        }
    }

    onCfgViewClosed(id: number): void {
        if (this.id === id) {
            this.cfgViewOpen = false;
            this.cfgButton.prop('disabled', this.getEffectiveFilters().binary);
        }
    }

    initFilterButtons(): void {
        this.filterBinaryButton = this.domRoot.find("[data-bind='binary']");
        this.filterBinaryTitle = this.filterBinaryButton.prop('title');

        this.filterExecuteButton = this.domRoot.find("[data-bind='execute']");
        this.filterExecuteTitle = this.filterExecuteButton.prop('title');

        this.filterLabelsButton = this.domRoot.find("[data-bind='labels']");
        this.filterLabelsTitle = this.filterLabelsButton.prop('title');

        this.filterDirectivesButton = this.domRoot.find("[data-bind='directives']");
        this.filterDirectivesTitle = this.filterDirectivesButton.prop('title');

        this.filterLibraryCodeButton = this.domRoot.find("[data-bind='libraryCode']");
        this.filterLibraryCodeTitle = this.filterLibraryCodeButton.prop('title');

        this.filterCommentsButton = this.domRoot.find("[data-bind='commentOnly']");
        this.filterCommentsTitle = this.filterCommentsButton.prop('title');

        this.filterTrimButton = this.domRoot.find("[data-bind='trim']");
        this.filterTrimTitle = this.filterTrimButton.prop('title');

        this.filterIntelButton = this.domRoot.find("[data-bind='intel']");
        this.filterIntelTitle = this.filterIntelButton.prop('title');

        this.filterDemangleButton = this.domRoot.find("[data-bind='demangle']");
        this.filterDemangleTitle = this.filterDemangleButton.prop('title');

        this.noBinaryFiltersButtons = this.domRoot.find('.nonbinary');
    }

    override registerButtons(state) {
        super.registerButtons(state);
        this.filters = new Toggles(this.domRoot.find('.filters'), patchOldFilters(state.filters));

        this.optButton = this.domRoot.find('.btn.view-optimization');
        this.flagsButton = this.domRoot.find('div.populararguments div.dropdown-menu button');
        this.ppButton = this.domRoot.find('.btn.view-pp');
        this.astButton = this.domRoot.find('.btn.view-ast');
        this.irButton = this.domRoot.find('.btn.view-ir');
        this.llvmOptPipelineButton = this.domRoot.find('.btn.view-llvm-opt-pipeline');
        this.deviceButton = this.domRoot.find('.btn.view-device');
        this.gnatDebugTreeButton = this.domRoot.find('.btn.view-gnatdebugtree');
        this.gnatDebugButton = this.domRoot.find('.btn.view-gnatdebug');
        this.rustMirButton = this.domRoot.find('.btn.view-rustmir');
        this.rustMacroExpButton = this.domRoot.find('.btn.view-rustmacroexp');
        this.rustHirButton = this.domRoot.find('.btn.view-rusthir');
        this.haskellCoreButton = this.domRoot.find('.btn.view-haskellCore');
        this.haskellStgButton = this.domRoot.find('.btn.view-haskellStg');
        this.haskellCmmButton = this.domRoot.find('.btn.view-haskellCmm');
        this.gccDumpButton = this.domRoot.find('.btn.view-gccdump');
        this.cfgButton = this.domRoot.find('.btn.view-cfg');
        this.executorButton = this.domRoot.find('.create-executor');
        this.libsButton = this.domRoot.find('.btn.show-libs');

        this.compileInfoLabel = this.domRoot.find('.compile-info');
        this.compileClearCache = this.domRoot.find('.clear-cache');

        this.outputBtn = this.domRoot.find('.output-btn');
        this.outputTextCount = this.domRoot.find('span.text-count');
        this.outputErrorCount = this.domRoot.find('span.err-count');

        this.optionsField = this.domRoot.find('.options');
        this.initialOptionsFieldPlacehoder = this.optionsField.prop('placeholder');
        this.prependOptions = this.domRoot.find('.prepend-options');
        this.fullCompilerName = this.domRoot.find('.full-compiler-name');
        this.fullTimingInfo = this.domRoot.find('.full-timing-info');
        this.compilerLicenseButton = this.domRoot.find('.compiler-license');
        this.setCompilationOptionsPopover(this.compiler ? this.compiler.options : null);
        // Dismiss on any click that isn't either in the opening element, inside
        // the popover or on any alert
        $(document).on('mouseup', e => {
            const target = $(e.target);
            if (
                !target.is(this.prependOptions) &&
                this.prependOptions.has(target as unknown as Element).length === 0 &&
                target.closest('.popover').length === 0
            )
                this.prependOptions.popover('hide');

            if (
                !target.is(this.fullCompilerName) &&
                this.fullCompilerName.has(target as unknown as Element).length === 0 &&
                target.closest('.popover').length === 0
            )
                this.fullCompilerName.popover('hide');
        });

        this.initFilterButtons();

        this.filterExecuteButton.toggle(options.supportsExecute as any);
        this.filterLibraryCodeButton.toggle(options.supportsLibraryCodeFilter as any);

        this.optionsField.val(this.options as any);

        this.shortCompilerName = this.domRoot.find('.short-compiler-name');
        this.compilerPicker = this.domRoot.find('.compiler-picker');
        this.setCompilerVersionPopover({version: '', fullVersion: ''}, '');

        this.topBar = this.domRoot.find('.top-bar');
        this.bottomBar = this.domRoot.find('.bottom-bar');
        this.statusLabel = this.domRoot.find('.status-text');

        this.hideable = this.domRoot.find('.hideable');
        this.statusIcon = this.domRoot.find('.status-icon');

        this.monacoPlaceholder = this.domRoot.find('.monaco-placeholder');
    }

    onLibsChanged(): void {
        this.updateState();
        this.compile();
    }

    initLibraries(state: WidgetState): void {
        this.libsWidget = new LibsWidget(
            this.currentLangId ?? '',
            this.compiler,
            this.libsButton,
            state,
            this.onLibsChanged.bind(this),
            LibUtils.getSupportedLibraries(
                this.compiler ? this.compiler.libsArr : [],
                this.currentLangId ?? '',
                this.compiler ? (this.compiler as any).remote : null
            )
        );
    }

    updateLibraries(): void {
        if (this.libsWidget) {
            let filteredLibraries: LanguageLibs = {};
            if (this.compiler) {
                filteredLibraries = LibUtils.getSupportedLibraries(
                    this.compiler.libsArr,
                    this.currentLangId ?? '',
                    (this.compiler as any).remote
                );
            }

            this.libsWidget.setNewLangId(this.currentLangId ?? '', this.compiler?.id ?? '', filteredLibraries);
        }
    }

    isSupportedTool(tool: Tool): boolean {
        if (this.sourceTreeId) {
            return tool.tool.type === 'postcompilation';
        } else {
            return true;
        }
    }

    supportsTool(toolId: string): boolean {
        if (!this.compiler) return false;

        return !!Object.values(this.compiler.tools).find(tool => {
            return tool.tool.id === toolId && this.isSupportedTool(tool);
        });
    }

    initToolButton(togglePannerAdder: () => void, button: JQuery<HTMLElement>, toolId: string): void {
        const createToolView: () => ComponentConfig<ToolViewState> = () => {
            let args = '';
            let monacoStdin = false;
            const langTools = (options.tools as any)[this.currentLangId ?? ''];
            if (langTools && langTools[toolId] && langTools[toolId].tool) {
                if (langTools[toolId].tool.args !== undefined) {
                    args = langTools[toolId].tool.args;
                }
                if (langTools[toolId].tool.monacoStdin !== undefined) {
                    monacoStdin = langTools[toolId].tool.monacoStdin;
                }
            }
            return Components.getToolViewWith(
                this.id as unknown as string,
                this.sourceEditorId ?? 0,
                toolId,
                args,
                monacoStdin,
                this.sourceTreeId ?? 0
            );
        };

        this.container.layoutManager
            .createDragSource(button, createToolView())
            // @ts-ignore
            ._dragListener.on('dragStart', togglePannerAdder);

        button.on('click', () => {
            button.prop('disabled', true);
            const insertPoint =
                this.hub.findParentRowOrColumn(this.container.parent) ||
                this.container.layoutManager.root.contentItems[0];
            insertPoint.addChild(createToolView());
        });
    }

    initToolButtons(): void {
        this.toolsMenu = this.domRoot.find('.new-tool-dropdown');
        const toggleToolDropdown = () => {
            this.toolsMenu?.dropdown('toggle');
        };
        this.toolsMenu.empty();

        if (!this.compiler) return;

        const addTool = (toolName: string, title: string, toolIcon?, toolIconDark?) => {
            const btn = $("<button class='dropdown-item btn btn-light btn-sm'>");
            btn.addClass('view-' + toolName);
            btn.data('toolname', toolName);
            if (toolIcon) {
                const light = toolIcons(toolIcon);
                const dark = toolIconDark ? toolIcons(toolIconDark) : light;
                btn.append(
                    '<span class="dropdown-icon fas">' +
                        '<img src="' +
                        light +
                        '" class="theme-light-only" width="16px" style="max-height: 16px"/>' +
                        '<img src="' +
                        dark +
                        '" class="theme-dark-only" width="16px" style="max-height: 16px"/>' +
                        '</span>'
                );
            } else {
                btn.append("<span class='dropdown-icon fas fa-cog'></span>");
            }
            btn.append(title);
            this.toolsMenu?.append(btn);

            if (toolName !== 'none') {
                this.initToolButton(toggleToolDropdown, btn, toolName);
            }
        };

        const tools = Object.values(this.compiler.tools);
        if (tools.length === 0) {
            addTool('none', 'No tools available');
        } else {
            tools.forEach(tool => {
                if (this.isSupportedTool(tool)) {
                    addTool(tool.tool.id, tool.tool.name || tool.tool.id, tool.tool.icon, tool.tool.darkIcon);
                }
            });
        }
    }

    enableToolButtons(): void {
        const activeTools = this.getActiveTools();

        const buttons = this.toolsMenu?.find('button');
        if (buttons)
            $(buttons).each((idx, button) => {
                const toolButton = $(button);
                const toolName = toolButton.data('toolname');
                toolButton.prop(
                    'disabled',
                    !(this.supportsTool(toolName) && !this.isToolActive(activeTools, toolName))
                );
            });
    }

    // eslint-disable-next-line max-statements
    updateButtons(): void {
        if (!this.compiler) return;
        const filters = this.getEffectiveFilters();
        // We can support intel output if the compiler supports it, or if we're compiling
        // to binary (as we can disassemble it however we like).
        const formatFilterTitle = (button, title) => {
            button.prop(
                'title',
                '[' +
                    (button.hasClass('active') ? 'ON' : 'OFF') +
                    '] ' +
                    title +
                    (button.prop('disabled') ? ' [LOCKED]' : '')
            );
        };
        const isIntelFilterDisabled = !this.compiler.supportsIntel && !filters.binary;
        this.filterIntelButton.prop('disabled', isIntelFilterDisabled);
        formatFilterTitle(this.filterIntelButton, this.filterIntelTitle);
        // Disable binary support on compilers that don't work with it.
        this.filterBinaryButton.prop('disabled', !this.compiler.supportsBinary);
        formatFilterTitle(this.filterBinaryButton, this.filterBinaryTitle);
        this.filterExecuteButton.prop('disabled', !this.compiler.supportsExecute);
        formatFilterTitle(this.filterExecuteButton, this.filterExecuteTitle);
        // Disable demangle for compilers where we can't access it
        this.filterDemangleButton.prop('disabled', !this.compiler.supportsDemangle);
        formatFilterTitle(this.filterDemangleButton, this.filterDemangleTitle);
        // Disable any of the options which don't make sense in binary mode.
        const noBinaryFiltersDisabled = filters.binary && !(this.compiler as any).supportsFiltersInBinary;
        this.noBinaryFiltersButtons.prop('disabled', noBinaryFiltersDisabled);

        this.filterLibraryCodeButton.prop('disabled', !this.compiler.supportsLibraryCodeFilter);
        formatFilterTitle(this.filterLibraryCodeButton, this.filterLibraryCodeTitle);

        this.filterLabelsButton.prop('disabled', (this.compiler as any).disabledFilters.indexOf('labels') !== -1);
        formatFilterTitle(this.filterLabelsButton, this.filterLabelsTitle);
        this.filterDirectivesButton.prop(
            'disabled',
            (this.compiler as any).disabledFilters.indexOf('directives') !== -1
        );
        formatFilterTitle(this.filterDirectivesButton, this.filterDirectivesTitle);
        this.filterCommentsButton.prop(
            'disabled',
            (this.compiler as any).disabledFilters.indexOf('commentOnly') !== -1
        );
        formatFilterTitle(this.filterCommentsButton, this.filterCommentsTitle);
        this.filterTrimButton.prop('disabled', (this.compiler as any).disabledFilters.indexOf('trim') !== -1);
        formatFilterTitle(this.filterTrimButton, this.filterTrimTitle);

        if (this.flagsButton) {
            this.flagsButton.prop('disabled', this.flagsViewOpen);
        }
        this.optButton.prop('disabled', this.optViewOpen);
        this.ppButton.prop('disabled', this.ppViewOpen);
        this.astButton.prop('disabled', this.astViewOpen);
        this.irButton.prop('disabled', this.irViewOpen);
        // As per #4112, it's useful to have this available more than once: Don't disable it when it opens
        // this.llvmOptPipelineButton.prop('disabled', this.llvmOptPipelineViewOpen);
        this.deviceButton.prop('disabled', this.deviceViewOpen);
        this.rustMirButton.prop('disabled', this.rustMirViewOpen);
        this.haskellCoreButton.prop('disabled', this.haskellCoreViewOpen);
        this.haskellStgButton.prop('disabled', this.haskellStgViewOpen);
        this.haskellCmmButton.prop('disabled', this.haskellCmmViewOpen);
        this.rustMacroExpButton.prop('disabled', this.rustMacroExpViewOpen);
        this.rustHirButton.prop('disabled', this.rustHirViewOpen);
        this.cfgButton.prop('disabled', this.cfgViewOpen);
        this.gccDumpButton.prop('disabled', this.gccDumpViewOpen);
        this.gnatDebugTreeButton.prop('disabled', this.gnatDebugTreeViewOpen);
        this.gnatDebugButton.prop('disabled', this.gnatDebugViewOpen);
        // The executorButton does not need to be changed here, because you can create however
        // many executors as you want.

        this.optButton.toggle(!!(this.compiler as any).supportsOptOutput);
        this.ppButton.toggle(!!(this.compiler as any).supportsPpView);
        this.astButton.toggle(!!(this.compiler as any).supportsAstView);
        this.irButton.toggle(!!(this.compiler as any).supportsIrView);
        this.llvmOptPipelineButton.toggle(!!(this.compiler as any).supportsLLVMOptPipelineView);
        this.deviceButton.toggle(!!(this.compiler as any).supportsDeviceAsmView);
        this.rustMirButton.toggle(!!(this.compiler as any).supportsRustMirView);
        this.rustMacroExpButton.toggle(!!(this.compiler as any).supportsRustMacroExpView);
        this.rustHirButton.toggle(!!(this.compiler as any).supportsRustHirView);
        this.haskellCoreButton.toggle(!!(this.compiler as any).supportsHaskellCoreView);
        this.haskellStgButton.toggle(!!(this.compiler as any).supportsHaskellStgView);
        this.haskellCmmButton.toggle(!!(this.compiler as any).supportsHaskellCmmView);
        this.cfgButton.toggle(!!(this.compiler as any).supportsCfg);
        this.gccDumpButton.toggle(!!(this.compiler as any).supportsGccDump);
        this.gnatDebugTreeButton.toggle(!!(this.compiler as any).supportsGnatDebugViews);
        this.gnatDebugButton.toggle(!!(this.compiler as any).supportsGnatDebugViews);
        this.executorButton.toggle(this.compiler.supportsExecute);

        this.compilerLicenseButton.toggle(!!this.hasCompilerLicenseInfo());

        this.enableToolButtons();
    }

    hasCompilerLicenseInfo(): string | undefined {
        return (
            this.compiler?.license &&
            (this.compiler.license.preamble || this.compiler.license.link || this.compiler.license.name)
        );
    }

    handlePopularArgumentsResult(result: Record<string, {description: string}> | null): void {
        const popularArgumentsMenu = $(this.domRoot.find('div.populararguments div.dropdown-menu'));

        while (popularArgumentsMenu.children().length > 1) {
            popularArgumentsMenu.children()[1].remove();
        }

        if (result && !this.flagsViewOpen) {
            Object.values(result).forEach((arg, key) => {
                const argumentButton = $(document.createElement('button'));
                argumentButton.addClass('dropdown-item btn btn-light btn-sm');
                argumentButton.attr('title', arg.description);
                argumentButton.data('arg', key);
                argumentButton.html(
                    "<div class='argmenuitem'>" +
                        "<span class='argtitle'>" +
                        _.escape(key + '') +
                        '</span>' +
                        "<span class='argdescription'>" +
                        arg.description +
                        '</span>' +
                        '</div>'
                );

                argumentButton.on('click', () => {
                    const button = argumentButton;
                    const curOptions = this.optionsField.val();
                    if (curOptions && (curOptions as string | string[]).length > 0) {
                        this.optionsField.val(curOptions + ' ' + button.data('arg'));
                    } else {
                        this.optionsField.val(button.data('arg'));
                    }

                    this.optionsField.change();
                });

                popularArgumentsMenu.append(argumentButton);
            });
        }
    }

    generateLicenseInfo(): string {
        if (this.compiler) {
            // MSVC will take a while to add this
            if (!this.compiler.license) {
                return 'No license information to display for ' + this.compiler.name;
            }
            let result = '';
            const preamble = this.compiler.license.preamble;
            if (preamble) {
                result += preamble + '<br/>';
            }
            const name = this.compiler.license.name;
            const link = this.compiler.license.link;

            if (name || link) {
                result += this.compiler.name + ' is licensed under its ';

                if (link) {
                    const aText = name ? name : link;
                    result += '<a href="' + link + '" target="_blank">' + aText + '</a>';
                } else {
                    result += name;
                }

                result += ' license';
            }

            if (!result) {
                result = 'No license information to display for ' + this.compiler.name;
            }

            return result;
        }
        return 'No compiler selected';
    }

    onFontScale(): void {
        this.updateState();
    }

    // Disable only for registerCallbacks as there are more and more callbacks.
    // eslint-disable-next-line max-statements
    override registerCallbacks(): void {
        this.container.on('shown', this.resize, this);
        this.container.on('open', () => {
            this.eventHub.emit('compilerOpen', this.id, this.sourceEditorId ?? 0, this.sourceTreeId ?? 0);
        });
        this.eventHub.on('editorChange', this.onEditorChange, this);
        this.eventHub.on('compilerFlagsChange', this.onCompilerFlagsChange, this);
        this.eventHub.on('editorClose', this.onEditorClose, this);
        this.eventHub.on('treeClose', this.onTreeClose, this);
        this.eventHub.on('colours', this.onColours, this);
        this.eventHub.on('coloursForCompiler', this.onColoursForCompiler, this);
        this.eventHub.on('resendCompilation', this.onResendCompilation, this);
        this.eventHub.on('findCompilers', this.sendCompiler, this);
        this.eventHub.on('compilerSetDecorations', this.onCompilerSetDecorations, this);
        this.eventHub.on('panesLinkLine', this.onPanesLinkLine, this);
        this.eventHub.on('requestCompilation', this.onRequestCompilation, this);

        this.eventHub.on('toolSettingsChange', this.onToolSettingsChange, this);
        this.eventHub.on('toolOpened', this.onToolOpened, this);
        this.eventHub.on('toolClosed', this.onToolClosed, this);

        this.eventHub.on('optViewOpened', this.onOptViewOpened, this);
        this.eventHub.on('optViewClosed', this.onOptViewClosed, this);
        this.eventHub.on('flagsViewOpened', this.onFlagsViewOpened, this);
        this.eventHub.on('flagsViewClosed', this.onFlagsViewClosed, this);
        this.eventHub.on('ppViewOpened', this.onPpViewOpened, this);
        this.eventHub.on('ppViewClosed', this.onPpViewClosed, this);
        this.eventHub.on('ppViewOptionsUpdated', this.onPpViewOptionsUpdated, this);
        this.eventHub.on('astViewOpened', this.onAstViewOpened, this);
        this.eventHub.on('astViewClosed', this.onAstViewClosed, this);
        this.eventHub.on('irViewOpened', this.onIrViewOpened, this);
        this.eventHub.on('irViewClosed', this.onIrViewClosed, this);
        this.eventHub.on('llvmOptPipelineViewOpened', this.onLLVMOptPipelineViewOpened, this);
        this.eventHub.on('llvmOptPipelineViewClosed', this.onLLVMOptPipelineViewClosed, this);
        this.eventHub.on('llvmOptPipelineViewOptionsUpdated', this.onLLVMOptPipelineViewOptionsUpdated, this);
        this.eventHub.on('deviceViewOpened', this.onDeviceViewOpened, this);
        this.eventHub.on('deviceViewClosed', this.onDeviceViewClosed, this);
        this.eventHub.on('rustMirViewOpened', this.onRustMirViewOpened, this);
        this.eventHub.on('rustMirViewClosed', this.onRustMirViewClosed, this);
        this.eventHub.on('rustMacroExpViewOpened', this.onRustMacroExpViewOpened, this);
        this.eventHub.on('rustMacroExpViewClosed', this.onRustMacroExpViewClosed, this);
        this.eventHub.on('rustHirViewOpened', this.onRustHirViewOpened, this);
        this.eventHub.on('rustHirViewClosed', this.onRustHirViewClosed, this);
        this.eventHub.on('haskellCoreViewOpened', this.onHaskellCoreViewOpened, this);
        this.eventHub.on('haskellCoreViewClosed', this.onHaskellCoreViewClosed, this);
        this.eventHub.on('haskellStgViewOpened', this.onHaskellStgViewOpened, this);
        this.eventHub.on('haskellStgViewClosed', this.onHaskellStgViewClosed, this);
        this.eventHub.on('haskellCmmViewOpened', this.onHaskellCmmViewOpened, this);
        this.eventHub.on('haskellCmmViewClosed', this.onHaskellCmmViewClosed, this);
        this.eventHub.on('outputOpened', this.onOutputOpened, this);
        this.eventHub.on('outputClosed', this.onOutputClosed, this);

        this.eventHub.on('gccDumpPassSelected', this.onGccDumpPassSelected, this);
        this.eventHub.on('gccDumpFiltersChanged', this.onGccDumpFiltersChanged, this);
        this.eventHub.on('gccDumpViewOpened', this.onGccDumpViewOpened, this);
        this.eventHub.on('gccDumpViewClosed', this.onGccDumpViewClosed, this);
        this.eventHub.on('gccDumpUIInit', this.onGccDumpUIInit, this);

        this.eventHub.on('gnatDebugTreeViewOpened', this.onGnatDebugTreeViewOpened, this);
        this.eventHub.on('gnatDebugTreeViewClosed', this.onGnatDebugTreeViewClosed, this);
        this.eventHub.on('gnatDebugViewOpened', this.onGnatDebugViewOpened, this);
        this.eventHub.on('gnatDebugViewClosed', this.onGnatDebugViewClosed, this);

        this.eventHub.on('cfgViewOpened', this.onCfgViewOpened, this);
        this.eventHub.on('cfgViewClosed', this.onCfgViewClosed, this);
        this.eventHub.on('requestFilters', id => {
            if (id === this.id) {
                this.eventHub.emit('filtersChange', this.id, this.getEffectiveFilters() as any);
            }
        });
        this.eventHub.on('requestCompiler', id => {
            if (id === this.id) {
                this.sendCompiler();
            }
        });
        this.eventHub.on('languageChange', this.onLanguageChange, this);

        this.eventHub.on('initialised', this.undefer, this);
    }

    initCallbacks(): void {
        this.filters.on('change', this.onFilterChange.bind(this));

        this.fullTimingInfo.off('click').on('click', () => {
            TimingWidget.displayCompilationTiming(this.lastResult, this.lastTimeTaken);
        });

        const optionsChange = _.debounce(e => {
            this.onOptionsChange($(e.target).val() as string);
        }, 800);

        this.optionsField.on('change', optionsChange).on('keyup', optionsChange);

        this.mouseMoveThrottledFunction = _.throttle(this.onMouseMove.bind(this), 50);
        this.editor.onMouseMove(e => {
            if (this.mouseMoveThrottledFunction) this.mouseMoveThrottledFunction(e);
        });

        this.cursorSelectionThrottledFunction = _.throttle(this.onDidChangeCursorSelection.bind(this), 500);
        this.editor.onDidChangeCursorSelection(e => {
            if (this.cursorSelectionThrottledFunction) this.cursorSelectionThrottledFunction(e);
        });

        this.mouseUpThrottledFunction = _.throttle(this.onMouseUp.bind(this), 50);
        this.editor.onMouseUp(e => {
            if (this.mouseUpThrottledFunction) this.mouseUpThrottledFunction(e);
        });

        this.compileClearCache.on('click', () => {
            this.compilerService.cache.reset();
            this.compile(true);
        });

        this.compilerLicenseButton.on('click', () => {
            const title = this.compiler ? 'License for ' + this.compiler.name : 'No compiler selected';
            this.alertSystem.alert(title, this.generateLicenseInfo());
        });

        // Dismiss the popover on escape.
        $(document).on('keyup.editable', e => {
            if (e.which === 27) {
                this.libsButton.popover('hide');
            }
        });

        // Dismiss on any click that isn't either in the opening element, inside
        // the popover or on any alert
        $(document).on('click', e => {
            const elem = this.libsButton;
            const target = $(e.target);
            if (
                !target.is(elem) &&
                elem.has(target as unknown as Element).length === 0 &&
                target.closest('.popover').length === 0
            ) {
                elem.popover('hide');
            }
        });
    }

    onOptionsChange(options: string): void {
        if (this.options !== options) {
            this.options = options;
            this.updateState();
            this.compile();
            this.updateButtons();
            this.sendCompiler();
        }
    }

    private htmlEncode(rawStr: string): string {
        return rawStr.replace(/[\u00A0-\u9999<>&]/g, function (i) {
            return '&#' + i.charCodeAt(0) + ';';
        });
    }

    checkForHints(result: {hints?: string[]}): void {
        if (result.hints) {
            result.hints.forEach(hint => {
                this.alertSystem.notify(this.htmlEncode(hint), {
                    group: 'hints',
                    collapseSimilar: false,
                });
            });
        }
    }

    checkForUnwiseArguments(optionsArray: string[] | undefined, wasCmake: boolean): void {
        if (!this.compiler) return;

        if (!optionsArray) optionsArray = [];

        // Check if any options are in the unwiseOptions array and remember them
        const unwiseOptions = _.intersection(
            optionsArray,
            this.compiler.unwiseOptions.filter(opt => {
                return opt !== '';
            })
        );

        const options = unwiseOptions.length === 1 ? 'Option ' : 'Options ';
        const names = unwiseOptions.join(', ');
        const are = unwiseOptions.length === 1 ? ' is ' : ' are ';
        const msg = options + names + are + 'not recommended, as behaviour might change based on server hardware.';

        if (optionsArray.some(opt => opt === '-flto') && !this.filters.isSet('binary') && !wasCmake) {
            this.alertSystem.notify('Option -flto is being used without Compile to Binary.', {
                group: 'unwiseOption',
                collapseSimilar: true,
            });
        }

        if (unwiseOptions.length > 0) {
            this.alertSystem.notify(msg, {
                group: 'unwiseOption',
                collapseSimilar: true,
            });
        }
    }

    updateCompilerInfo(): void {
        this.updateCompilerName();
        if (this.compiler) {
            if (this.compiler.notification.length > 0) {
                this.alertSystem.notify(this.compiler.notification, {
                    group: 'compilerwarning',
                    alertClass: 'notification-info',
                    dismissTime: 7000,
                });
            }
            this.prependOptions.data('content', this.compiler.options);
        }
    }

    updateCompilerUI(): void {
        this.initToolButtons();
        this.updateButtons();
        this.updateCompilerInfo();
        if (this.compiler?.supportsDeviceAsmView && !this.deviceViewOpen) {
            this.deviceButton.trigger('click');
        }
        // Resize in case the new compiler name is too big
        this.resize();
    }

    onCompilerChange(value: string): void {
        this.compiler = this.compilerService.findCompiler(this.currentLangId ?? '', value);

        this.deferCompiles = true;
        this.needsCompile = true;

        this.updateLibraries();
        this.updateState();
        this.updateCompilerUI();

        this.undefer();

        this.sendCompiler();
    }

    sendCompiler(): void {
        this.eventHub.emit(
            'compiler',
            this.id,
            this.compiler,
            this.options as any,
            this.sourceEditorId ?? 0,
            this.sourceTreeId ?? 0
        );
    }

    onEditorClose(editor: number): void {
        if (editor === this.sourceEditorId) {
            // We can't immediately close as an outer loop somewhere in GoldenLayout is iterating over
            // the hierarchy. We can't modify while it's being iterated over.
            this.close();
            _.defer(() => {
                this.container.close();
            });
        }
    }

    onTreeClose(tree: any): void {
        if (tree === this.sourceTreeId) {
            this.close();
            _.defer(() => {
                this.container.close();
            });
        }
    }

    onFilterChange(): void {
        const filters = this.getEffectiveFilters();
        this.eventHub.emit('filtersChange', this.id, filters as any);
        this.updateState();
        this.compile();
        this.updateButtons();
    }

    override getCurrentState(): CompilerCurrentState {
        const parent = super.getCurrentState();
        const state: CompilerCurrentState = {
            compilerName: parent.compilerName,
            editorid: parent.editorid,
            treeid: parent.treeid,
            id: this.id,
            compiler: this.compiler ? this.compiler.id : '',
            source: this.sourceEditorId ?? undefined,
            tree: this.sourceTreeId ?? undefined,
            options: this.options,
            // NB must *not* be effective filters
            filters: this.filters.get(),
            wantOptInfo: this.wantOptInfo,
            libs: this.libsWidget?.get(),
            lang: this.currentLangId ?? undefined,
            selection: this.selection,
            flagsViewOpen: this.flagsViewOpen,
            deviceViewOpen: !!(this.compiler?.supportsDeviceAsmView && this.deviceViewOpen),
        };
        this.paneRenaming.addState(state);
        this.fontScale.addState(state);
        return state;
    }

    onColours(editor: number, colours: Record<number, number>, scheme: string): void {
        const asmColours = {} as Record<number, Record<number, number>>;
        this.assembly.forEach((x, index) => {
            if (x.source && x.source.line > 0) {
                const editorId = this.getEditorIdBySourcefile(x.source);
                if (typeof editorId === 'number' && editorId === editor) {
                    // eslint-disable-next-line @typescript-eslint/no-unnecessary-condition
                    if (!asmColours[editorId]) {
                        asmColours[editorId] = {};
                    }
                    asmColours[editorId][index] = colours[x.source.line - 1];
                }
            }
        });

        Object.values(asmColours).forEach(col => {
            this.colours = colour.applyColours(this.editor, col, scheme, this.colours);
        });
    }

    onColoursForCompiler(compilerId: number, colours: Record<number, number>, scheme: string): void {
        if (this.id === compilerId) {
            this.colours = colour.applyColours(this.editor, colours, scheme, this.colours);
        }
    }

    getCompilerName(): string {
        return this.compiler ? this.compiler.name : 'No compiler set';
    }

    getLanguageName(): string {
        const lang = options.languages[this.currentLangId ?? ''];
        // eslint-disable-next-line @typescript-eslint/no-unnecessary-condition
        return lang?.name ?? '?';
    }

    override getDefaultPaneName(): string {
        return '';
    }

    updateCompilerName(): void {
        const compilerName = this.getCompilerName();
        const compilerVersion = this.compiler ? (this.compiler as any).version : '';
        const compilerFullVersion = (this.compiler as any)?.fullVersion ?? compilerVersion;
        const compilerNotification = this.compiler ? this.compiler.notification : '';
        this.shortCompilerName.text(compilerName);
        this.setCompilerVersionPopover(
            {
                version: compilerVersion,
                fullVersion: compilerFullVersion,
            },
            compilerNotification
        );
        this.updateTitle();
    }

    resendResult(): boolean {
        if (this.lastResult) {
            if (this.compiler) {
                this.eventHub.emit(
                    'compileResult',
                    this.id,
                    this.compiler,
                    this.lastResult,
                    this.currentLangId ? languages[this.currentLangId] : undefined
                );
            }
            return true;
        }
        return false;
    }

    onResendCompilation(id: number): void {
        if (id === this.id) {
            this.resendResult();
        }
    }

    updateDecorations(): void {
        this.prevDecorations = this.editor.deltaDecorations(
            this.prevDecorations,
            _.flatten(Object.values(this.decorations))
        );
    }

    clearLinkedLines(): void {
        this.decorations.linkedCode = [];
        this.updateDecorations();
    }

    onPanesLinkLine(
        compilerId: number,
        lineNumber: number,
        colBegin: number,
        colEnd: number,
        revealLine: boolean,
        sender: string,
        editorId?: number
    ): void {
        if (Number(compilerId) === this.id) {
            const lineNums: number[] = [];
            const directlyLinkedLineNums: number[] = [];
            const signalFromAnotherPane = sender !== this.getPaneName();
            this.assembly.forEach((asmLine, i) => {
                if (asmLine.source && asmLine.source.line === lineNumber) {
                    const fileEditorId = this.getEditorIdBySourcefile(asmLine.source);
                    if (fileEditorId && editorId === fileEditorId) {
                        const line = i + 1;
                        lineNums.push(line);
                        const currentCol = asmLine.source.column;
                        if (signalFromAnotherPane && currentCol && colBegin <= currentCol && currentCol <= colEnd) {
                            directlyLinkedLineNums.push(line);
                        }
                    }
                }
            });

            if (revealLine && lineNums[0]) {
                this.pushRevealJump();
                this.hub.activateTabForContainer(this.container);
                this.editor.revealLineInCenter(lineNums[0]);
            }

            const lineClass = sender !== this.getPaneName() ? 'linked-code-decoration-line' : '';
            const linkedLinesDecoration: LinkedCode[] = lineNums.map(line => ({
                range: new monaco.Range(line, 1, line, 1),
                options: {
                    isWholeLine: true,
                    linesDecorationsClassName: 'linked-code-decoration-margin',
                    className: lineClass,
                },
            }));

            const directlyLinkedLinesDecoration: LinkedCode[] = directlyLinkedLineNums.map(line => ({
                range: new monaco.Range(line, 1, line, 1),
                options: {
                    isWholeLine: true,
                    inlineClassName: 'linked-code-decoration-column',
                },
            }));

            this.decorations.linkedCode = linkedLinesDecoration.concat(directlyLinkedLinesDecoration);
            if (this.linkedFadeTimeoutId !== null) {
                clearTimeout(this.linkedFadeTimeoutId);
            }

            this.linkedFadeTimeoutId = setTimeout(() => {
                this.clearLinkedLines();
                this.linkedFadeTimeoutId = null;
            }, 5000);
            this.updateDecorations();
        }
    }

    onCompilerSetDecorations(id: number, lineNums: number[], revealLine?: boolean): void {
        if (Number(id) === this.id) {
            if (revealLine && lineNums[0]) {
                this.pushRevealJump();
                this.editor.revealLineInCenter(lineNums[0]);
            }
            this.decorations.linkedCode = _.map(lineNums, line => {
                return {
                    range: new monaco.Range(line, 1, line, 1),
                    options: {
                        isWholeLine: true,
                        linesDecorationsClassName: 'linked-code-decoration-margin',
                        inlineClassName: 'linked-code-decoration-inline',
                    },
                };
            });
            this.updateDecorations();
        }
    }

    setCompilationOptionsPopover(content: string | null): void {
        this.prependOptions.popover('dispose');
        this.prependOptions.popover({
            content: content || 'No options in use',
            template:
                '<div class="popover' +
                (content ? ' compiler-options-popover' : '') +
                '" role="tooltip"><div class="arrow"></div>' +
                '<h3 class="popover-header"></h3><div class="popover-body"></div></div>',
        });
    }

    setCompilerVersionPopover(version?: {version: string; fullVersion?: string}, notification?: string[] | string) {
        this.fullCompilerName.popover('dispose');
        // `notification` contains HTML from a config file, so is 'safe'.
        // `version` comes from compiler output, so isn't, and is escaped.
        const bodyContent = $('<div>');
        const versionContent = $('<div>').html(_.escape(version?.version ?? ''));
        bodyContent.append(versionContent);
        if (version?.fullVersion && version.fullVersion.trim() !== version.version.trim()) {
            const hiddenSection = $('<div>');
            const lines = version.fullVersion
                .split('\n')
                .map(line => {
                    return _.escape(line);
                })
                .join('<br/>');
            const hiddenVersionText = $('<div>').html(lines).hide();
            const clickToExpandContent = $('<a>')
                .attr('href', 'javascript:;')
                .text('Toggle full version output')
                .on('click', () => {
                    versionContent.toggle();
                    hiddenVersionText.toggle();
                    this.fullCompilerName.popover('update');
                });
            hiddenSection.append(hiddenVersionText).append(clickToExpandContent);
            bodyContent.append(hiddenSection);
        }

        this.fullCompilerName.popover({
            html: true,
            title: notification
                ? ($.parseHTML('<span>Compiler Version: ' + notification + '</span>')[0] as Element)
                : 'Full compiler version',
            content: bodyContent,
            template:
                '<div class="popover' +
                (version ? ' compiler-options-popover' : '') +
                '" role="tooltip">' +
                '<div class="arrow"></div>' +
                '<h3 class="popover-header"></h3><div class="popover-body"></div>' +
                '</div>',
        });
    }

    onRequestCompilation(editorId: number | boolean, treeId: number | boolean): void {
        if (editorId === this.sourceEditorId || (treeId && treeId === this.sourceTreeId)) {
            this.compile();
        }
    }

    override onSettingsChange(newSettings: SiteSettings): void {
        const before = this.settings;
        this.settings = _.clone(newSettings);
        if (!(before as any).lastHoverShowSource && this.settings.hoverShowSource) {
            this.onCompilerSetDecorations(this.id, []);
        }
        this.editor.updateOptions({
            contextmenu: this.settings.useCustomContextMenu,
            minimap: {
                enabled: this.settings.showMinimap && !options.embedded,
            },
            fontFamily: this.settings.editorsFFont,
            codeLensFontFamily: this.settings.editorsFFont,
            fontLigatures: this.settings.editorsFLigatures,
        });
    }

    private readonly hexLike = /^(#?[$]|0x)([0-9a-fA-F]+)$/;
    private readonly hexLike2 = /^(#?)([0-9a-fA-F]+)H$/;
    private readonly decimalLike = /^(#?)(-?[0-9]+)$/;

    private parseNumericValue(value: string): bigInt.BigInteger | null {
        const hexMatch = this.hexLike.exec(value) || this.hexLike2.exec(value);
        if (hexMatch) return bigInt(hexMatch[2], 16);

        const decMatch = this.decimalLike.exec(value);
        if (decMatch) return bigInt(decMatch[2]);

        return null;
    }

    private getNumericToolTip(value: string) {
        const numericValue = this.parseNumericValue(value);
        if (numericValue === null) return null;

        // Decimal representation.
        let result = numericValue.toString(10);

        // Hexadecimal representation.
        if (numericValue.isNegative()) {
            const masked = bigInt('ffffffffffffffff', 16).and(numericValue);
            result += ' = 0x' + masked.toString(16).toUpperCase();
        } else {
            result += ' = 0x' + numericValue.toString(16).toUpperCase();
        }

        // Printable ASCII character.
        if (numericValue.greaterOrEquals(0x20) && numericValue.lesserOrEquals(0x7e)) {
            const char = String.fromCharCode(numericValue.valueOf());
            result += " = '" + char + "'";
        }

        return result;
    }

    private async getAsmInfo(opcode: string, instructionSet: string): Promise<AssemblyInstructionInfo | undefined> {
        const cacheName = 'asm/' + (instructionSet ? instructionSet + '/' : '') + opcode;
        const cached = OpcodeCache.get(cacheName);
        if (cached) {
            if (cached.found) return cached.data;
            throw new Error(cached.data);
        }

        const response = await getAssemblyDocumentation({opcode: opcode, instructionSet: instructionSet as any});
        const body = await response.json();
        if (response.status === 200) {
            OpcodeCache.set(cacheName, {found: true, data: body});
            return body;
        } else {
            const error = (body as any).error;
            OpcodeCache.set(cacheName, {found: false, data: error});
            throw new Error(error);
        }
    }

    override onDidChangeCursorSelection(e) {
        if (this.awaitingInitialResults) {
            this.selection = e.selection;
            this.updateState();
        }
    }

    onMouseUp(e: any): void {
        if (e === null || e.target === null || e.target.position === null) return;

        if (e.event.ctrlKey && e.event.leftButton) {
            this.jumpToLabel(e.target.position);
        }
    }

    async onMouseMove(e: any) {
        if (e === null || e.target === null || e.target.position === null) return;
        const hoverShowSource = this.settings.hoverShowSource === true;
        const hoverAsm = this.assembly[e.target.position.lineNumber - 1];
        // eslint-disable-next-line @typescript-eslint/no-unnecessary-condition
        if (hoverShowSource && hoverAsm) {
            this.clearLinkedLines();
            // We check that we actually have something to show at this point!
            let sourceLine = -1;
            let sourceColBegin = -1;
            let sourceColEnd = -1;
            if (hoverAsm.source) {
                sourceLine = hoverAsm.source.line;
                if (hoverAsm.source.column) {
                    sourceColBegin = hoverAsm.source.column;
                    sourceColEnd = sourceColBegin;
                }

                const editorId = this.getEditorIdBySourcefile(hoverAsm.source);
                if (editorId) {
                    this.eventHub.emit('editorLinkLine', editorId, sourceLine, sourceColBegin, sourceColEnd, false);

                    this.eventHub.emit(
                        'panesLinkLine',
                        this.id,
                        sourceLine,
                        sourceColBegin,
                        sourceColEnd,
                        false,
                        this.getPaneName(),
                        editorId
                    );
                }
            }
        }
        const currentWord = this.editor.getModel()?.getWordAtPosition(e.target.position);
        if (currentWord?.word) {
            let word = currentWord.word;
            let startColumn = currentWord.startColumn;
            // Avoid throwing an exception if somehow (How?) we have a non-existent lineNumber.
            // c.f. https://sentry.io/matt-godbolt/compiler-explorer/issues/285270358/
            if (e.target.position.lineNumber <= (this.editor.getModel()?.getLineCount() ?? 0)) {
                // Hacky workaround to check for negative numbers.
                // c.f. https://github.com/compiler-explorer/compiler-explorer/issues/434
                const lineContent = this.editor.getModel()?.getLineContent(e.target.position.lineNumber);
                if (lineContent && lineContent[currentWord.startColumn - 2] === '-') {
                    word = '-' + word;
                    startColumn -= 1;
                }
            }
            const range = new monaco.Range(
                e.target.position.lineNumber,
                Math.max(startColumn, 1),
                e.target.position.lineNumber,
                currentWord.endColumn
            );
            const numericToolTip = this.getNumericToolTip(word);
            if (numericToolTip) {
                this.decorations.numericToolTip = {
                    range: range,
                    options: {
                        isWholeLine: false,
                        hoverMessage: [
                            {
                                // We use double `` as numericToolTip may include a single ` character.
                                value: '``' + numericToolTip + '``',
                            },
                        ],
                    },
                };
                this.updateDecorations();
            }
            const hoverShowAsmDoc = this.settings.hoverShowAsmDoc;
            if (
                hoverShowAsmDoc &&
                this.compiler &&
                this.compiler.supportsAsmDocs &&
                this.isWordAsmKeyword(e.target.position.lineNumber, currentWord)
            ) {
                try {
                    const response = await this.getAsmInfo(currentWord.word, this.compiler.instructionSet);
                    if (!response) return;
                    this.decorations.asmToolTip = {
                        range: range,
                        options: {
                            isWholeLine: false,
                            hoverMessage: [
                                {
                                    value: response.tooltip + '\n\nMore information available in the context menu.',
                                    isTrusted: true,
                                },
                            ],
                        },
                    };
                    this.updateDecorations();
                } catch {
                    // ignore errors fetching tooltips
                }
            }
        }
    }

    getLineTokens(line: number): monaco.Token[] {
        const model = this.editor.getModel();
        if (!model || line > model.getLineCount()) return [];
        const flavour = model.getLanguageId();
        const tokens = monaco.editor.tokenize(model.getLineContent(line), flavour);
        return tokens.length > 0 ? tokens[0] : [];
    }

    isWordAsmKeyword(lineNumber: number, word: monaco.editor.IWordAtPosition): boolean {
        return this.getLineTokens(lineNumber).some(t => {
            return t.offset + 1 === word.startColumn && t.type === 'keyword.asm';
        });
    }

    async onAsmToolTip(ed: monaco.editor.ICodeEditor) {
        ga.proxy('send', {
            hitType: 'event',
            eventCategory: 'OpenModalPane',
            eventAction: 'AsmDocs',
        });
        const pos = ed.getPosition();
        if (!pos || !ed.getModel()) return;
        const word = ed.getModel()?.getWordAtPosition(pos);
        if (!word || !word.word) return;
        const opcode = word.word.toUpperCase();

        function newGitHubIssueUrl(): string {
            return (
                'https://github.com/compiler-explorer/compiler-explorer/issues/new?title=' +
                encodeURIComponent('[BUG] Problem with ' + opcode + ' opcode')
            );
        }

        function appendInfo(url: string): string {
            return (
                '<br><br>For more information, visit <a href="' +
                url +
                '" target="_blank" rel="noopener noreferrer">the ' +
                opcode +
                ' documentation <sup><small class="fas fa-external-link-alt opens-new-window"' +
                ' title="Opens in a new window"></small></sup></a>.' +
                '<br>If the documentation for this opcode is wrong or broken in some way, ' +
                'please feel free to <a href="' +
                newGitHubIssueUrl() +
                '" target="_blank" rel="noopener noreferrer">' +
                'open an issue on GitHub <sup><small class="fas fa-external-link-alt opens-new-window" ' +
                'title="Opens in a new window"></small></sup></a>.'
            );
        }

        try {
            const asmHelp = await this.getAsmInfo(word.word, this.compiler?.instructionSet ?? '');
            if (asmHelp) {
                this.alertSystem.alert(opcode + ' help', asmHelp.html + appendInfo(asmHelp.url), () => {
                    ed.focus();
                    ed.setPosition(pos);
                });
            } else {
                this.alertSystem.notify('This token was not found in the documentation. Sorry!', {
                    group: 'notokenindocs',
                    alertClass: 'notification-error',
                    dismissTime: 5000,
                });
            }
        } catch (error) {
            this.alertSystem.notify('There was an error fetching the documentation for this opcode (' + error + ').', {
                group: 'notokenindocs',
                alertClass: 'notification-error',
                dismissTime: 5000,
            });
        }
    }

    handleCompilationStatus(status: CompilationStatus): void {
        CompilerService.handleCompilationStatus(this.statusLabel, this.statusIcon, status);
    }

    onLanguageChange(editorId: number | boolean, newLangId: string, treeId?: number | boolean): void {
        if (
            (this.sourceEditorId && this.sourceEditorId === editorId) ||
            (this.sourceTreeId && this.sourceTreeId === treeId)
        ) {
            const oldLangId = this.currentLangId ?? '';
            this.currentLangId = newLangId;
            // Store the current selected stuff to come back to it later in the same session (Not state stored!)
            this.infoByLang[oldLangId] = {
                compiler: this.compiler && this.compiler.id ? this.compiler.id : options.defaultCompiler[oldLangId],
                options: this.options,
            };
            // eslint-disable-next-line @typescript-eslint/no-unnecessary-condition
            const info = this.infoByLang[this.currentLangId] || {};
            this.deferCompiles = true;
            this.initLangAndCompiler({lang: newLangId, compiler: info.compiler});
            this.updateCompilersSelector(info);
            this.updateState();
            this.updateCompilerUI();
            // @ts-ignore It's either Assembly or ResultLine
            this.setAssembly({asm: this.fakeAsm('')});
            // this is a workaround to delay compilation further until the Editor sends a compile request
            this.needsCompile = false;

            this.undefer();
            this.sendCompiler();
        }
    }

    override getPaneTag() {
        const editorId = this.sourceEditorId;
        const treeId = this.sourceTreeId;
        const compilerName = this.getCompilerName();

        if (editorId) {
            return `${compilerName} (Editor #${editorId})`;
        } else {
            return `${compilerName} (Tree #${treeId})`;
        }
    }

    override resize() {
        _.defer(() => {
            const topBarHeight = utils.updateAndCalcTopBarHeight(this.domRoot, this.topBar, this.hideable);
            const bottomBarHeight = this.bottomBar.outerHeight(true) ?? 0;
            this.editor.layout({
                width: this.domRoot.width() as number,
                height: (this.domRoot.height() as number) - topBarHeight - bottomBarHeight,
            });
        });
    }

    private getCurrentLangCompilers(): Record<string, CompilerInfo> {
        return this.compilerService.getCompilersForLang(this.currentLangId ?? '');
    }

    updateCompilersSelector(info: {options?: string}) {
        if (this.compilerPicker instanceof CompilerPicker)
            this.compilerPicker.update(this.currentLangId ?? '', this.compiler?.id ?? '');
        this.options = info.options || '';
        this.optionsField.val(this.options);
    }
}<|MERGE_RESOLUTION|>--- conflicted
+++ resolved
@@ -334,27 +334,7 @@
         this.source = '';
         this.assembly = [];
         this.colours = [];
-<<<<<<< HEAD
-        this.lastResult = {
-            astOutput: '',
-            irOutput: '',
-            // @ts-expect-error: This type does not exist in CompilationResult
-            gnatDebugOutput: '',
-            // @ts-expect-error: This type does not exist in CompilationResult
-            gnatDebugTreeOutput: '',
-            rustMirOutput: '',
-            rustMacroExpOutput: '',
-            rustHirOutput: '',
-            haskellCoreOutput: '',
-            haskellStgOutput: '',
-            haskellCmmOutput: '',
-            devices: undefined,
-            optOutput: '',
-            ppOutput: '',
-        };
-=======
         this.lastResult = null;
->>>>>>> d0f349cf
 
         this.lastTimeTaken = 0;
         this.pendingRequestSentAt = 0;
@@ -563,12 +543,8 @@
             return Components.getDeviceViewWith(
                 this.id,
                 this.source,
-<<<<<<< HEAD
-                this.lastResult.devices,
-=======
                 // FIXME: A (probable) typo makes this unused in the pane
                 this.lastResult?.devices,
->>>>>>> d0f349cf
                 this.getCompilerName(),
                 this.sourceEditorId ?? 0,
                 this.sourceTreeId ?? 0
