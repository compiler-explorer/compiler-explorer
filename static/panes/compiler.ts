--- conflicted
+++ resolved
@@ -945,12 +945,10 @@
             insertPoint.addChild(createCfgView());
         });
 
-<<<<<<< HEAD
-        this.container.layoutManager
-            .createDragSource(this.explainButton, createExplainView as any)
-
-            // @ts-ignore
-            ._dragListener.on('dragStart', hidePaneAdder);
+        createDragSource(this.container.layoutManager, this.explainButton, () => createExplainView()).on(
+            'dragStart',
+            hidePaneAdder,
+        );
 
         this.explainButton.on('click', () => {
             const insertPoint =
@@ -959,17 +957,10 @@
             insertPoint.addChild(createExplainView());
         });
 
-        this.container.layoutManager
-            .createDragSource(this.executorButton, createExecutor as any)
-
-            // @ts-ignore
-            ._dragListener.on('dragStart', hidePaneAdder);
-=======
         createDragSource(this.container.layoutManager, this.executorButton, () => createExecutor()).on(
             'dragStart',
             hidePaneAdder,
         );
->>>>>>> fc8825ce
 
         this.executorButton.on('click', () => {
             const insertPoint =
