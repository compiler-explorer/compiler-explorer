--- conflicted
+++ resolved
@@ -63,14 +63,10 @@
 import * as Sentry from '@sentry/browser';
 import {editor} from 'monaco-editor';
 import IEditorMouseEvent = editor.IEditorMouseEvent;
-<<<<<<< HEAD
-import {Tool} from '../../types/tool.interfaces';
+import {Tool, ArtifactType} from '../../types/tool.interfaces';
 import {assert, unwrap, unwrapString} from '../assert';
 import {CompilerOutputOptions} from '../../types/features/filters.interfaces';
 import {AssemblyDocumentationInstructionSet} from '../../types/features/assembly-documentation.interfaces';
-=======
-import {ArtifactType, Tool} from '../../types/tool.interfaces';
->>>>>>> 6d0d81d2
 
 const toolIcons = require.context('../../views/resources/logos', false, /\.(png|svg)$/);
 
@@ -2542,12 +2538,8 @@
         this.filterDemangleButton.prop('disabled', !this.compiler.supportsDemangle);
         formatFilterTitle(this.filterDemangleButton, this.filterDemangleTitle);
         // Disable any of the options which don't make sense in binary mode.
-<<<<<<< HEAD
-        const noBinaryFiltersDisabled = filters.binary && !this.compiler.supportsFiltersInBinary;
-=======
         const noBinaryFiltersDisabled =
-            (filters.binaryObject || filters.binary) && !(this.compiler as any).supportsFiltersInBinary;
->>>>>>> 6d0d81d2
+            (filters.binaryObject || filters.binary) && !this.compiler.supportsFiltersInBinary;
         this.noBinaryFiltersButtons.prop('disabled', noBinaryFiltersDisabled);
 
         this.filterLibraryCodeButton.prop('disabled', !this.compiler.supportsLibraryCodeFilter);
