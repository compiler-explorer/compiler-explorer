--- conflicted
+++ resolved
@@ -289,7 +289,6 @@
 
     this.handleStatusIcon(child.find('.status-icon'), {code: 4});
 
-<<<<<<< HEAD
     this.expandSource()
         .then(_.bind(function (expandedSource) {
             var request = {
@@ -302,6 +301,7 @@
                     libraries: [],
                     skipAsm: true,
                 },
+                lang: this.langId,
             };
 
             _.each(this.libsWidget.getLibsInUse(), function (item) {
@@ -310,21 +310,6 @@
                     version: item.versionId,
                 });
             });
-=======
-    this.expandSource().then(_.bind(function (expandedSource) {
-        var request = {
-            source: expandedSource,
-            compiler: picker.val(),
-            options: {
-                userArguments: child.find(".options").val() || "",
-                filters: {},
-                compilerOptions: {produceAst: false, produceOptInfo: false},
-                libraries: [],
-                skipAsm: true
-            },
-            lang: this.langId
-        };
->>>>>>> 7126b39a
 
             // This error function ensures that the user will know we had a problem (As we don't save asm)
             this.compilerService.submit(request)
