// Copyright (c) 2016, Compiler Explorer Authors
// All rights reserved.
//
// Redistribution and use in source and binary forms, with or without
// modification, are permitted provided that the following conditions are met:
//
//     * Redistributions of source code must retain the above copyright notice,
//       this list of conditions and the following disclaimer.
//     * Redistributions in binary form must reproduce the above copyright
//       notice, this list of conditions and the following disclaimer in the
//       documentation and/or other materials provided with the distribution.
//
// THIS SOFTWARE IS PROVIDED BY THE COPYRIGHT HOLDERS AND CONTRIBUTORS "AS IS"
// AND ANY EXPRESS OR IMPLIED WARRANTIES, INCLUDING, BUT NOT LIMITED TO, THE
// IMPLIED WARRANTIES OF MERCHANTABILITY AND FITNESS FOR A PARTICULAR PURPOSE
// ARE DISCLAIMED. IN NO EVENT SHALL THE COPYRIGHT HOLDER OR CONTRIBUTORS BE
// LIABLE FOR ANY DIRECT, INDIRECT, INCIDENTAL, SPECIAL, EXEMPLARY, OR
// CONSEQUENTIAL DAMAGES (INCLUDING, BUT NOT LIMITED TO, PROCUREMENT OF
// SUBSTITUTE GOODS OR SERVICES; LOSS OF USE, DATA, OR PROFITS; OR BUSINESS
// INTERRUPTION) HOWEVER CAUSED AND ON ANY THEORY OF LIABILITY, WHETHER IN
// CONTRACT, STRICT LIABILITY, OR TORT (INCLUDING NEGLIGENCE OR OTHERWISE)
// ARISING IN ANY WAY OUT OF THE USE OF THIS SOFTWARE, EVEN IF ADVISED OF THE
// POSSIBILITY OF SUCH DAMAGE.

import _ from 'underscore';
import $ from 'jquery';
import * as colour from '../colour';
import * as loadSaveLib from '../widgets/load-save';
import * as Components from '../components';
import * as monaco from 'monaco-editor';
import {Buffer} from 'buffer';
import {options} from '../options';
import {Alert} from '../alert';
import {ga} from '../analytics';
import * as monacoVim from 'monaco-vim';
import * as monacoConfig from '../monaco-config';
import * as quickFixesHandler from '../quick-fixes-handler';
import TomSelect from 'tom-select';
import {Settings, SiteSettings} from '../settings';
import '../formatter-registry';
import '../modes/_all';
import {MonacoPane} from './pane';
import {Hub} from '../hub';
import {MonacoPaneState} from './pane.interfaces';
import {Container} from 'golden-layout';
import {EditorState} from './editor.interfaces';
import {Language, LanguageKey} from '../../types/languages.interfaces';
import {editor} from 'monaco-editor';
import IModelDeltaDecoration = editor.IModelDeltaDecoration;
import {MessageWithLocation, ResultLine} from '../../types/resultline/resultline.interfaces';
import {CompilerInfo} from '../../types/compiler.interfaces';
import {CompilationResult} from '../../types/compilation/compilation.interfaces';
import {Decoration, Motd} from '../motd.interfaces';
import type {escape_html} from 'tom-select/dist/types/utils';
import ICursorSelectionChangedEvent = editor.ICursorSelectionChangedEvent;
import {Compiler} from './compiler';

const loadSave = new loadSaveLib.LoadSave();
const languages = options.languages as Record<string, Language | undefined>;

// eslint-disable-next-line max-statements
export class Editor extends MonacoPane<monaco.editor.IStandaloneCodeEditor, EditorState> {
    private id: number;
    private ourCompilers: Record<string, boolean>;
    private ourExecutors: Record<number, boolean>;
    private httpRoot: string;
    private asmByCompiler: Record<string, ResultLine[] | undefined>;
    private defaultFileByCompiler: Record<number, string>;
    private busyCompilers: Record<number, boolean>;
    private colours: string[];
    private treeCompilers: Record<number, Record<number, boolean> | undefined>;
    private decorations: Record<string, IModelDeltaDecoration[] | undefined>;
    private prevDecorations: string[];
    private extraDecorations?: Decoration[];
    private fadeTimeoutId: NodeJS.Timeout | null;
    private editorSourceByLang: Record<LanguageKey, string | undefined>;
    private alertSystem: Alert;
    private filename: string | false;
    private awaitingInitialResults: boolean;
    private revealJumpStack: editor.ICodeEditorViewState[];
    private langKeys: string[];
    private legacyReadOnly?: boolean;
    private selectize: TomSelect;
    private lastChangeEmitted: string | null;
    private languageBtn: JQuery<HTMLElement>;
    public currentLanguage?: Language;
    private waitingForLanguage: boolean;
    private currentCursorPosition: JQuery<HTMLElement>;
    private mouseMoveThrottledFunction?: ((e: monaco.editor.IEditorMouseEvent) => void) & _.Cancelable;
    private cursorSelectionThrottledFunction?: (e: monaco.editor.ICursorSelectionChangedEvent) => void & _.Cancelable;
    private vimMode: any;
    private vimFlag: JQuery<HTMLElementTagNameMap[keyof HTMLElementTagNameMap]>;
    private loadSaveButton: JQuery<HTMLElementTagNameMap[keyof HTMLElementTagNameMap]>;
    private addExecutorButton: JQuery<HTMLElementTagNameMap[keyof HTMLElementTagNameMap]>;
    private conformanceViewerButton: JQuery<HTMLElementTagNameMap[keyof HTMLElementTagNameMap]>;
    private cppInsightsButton: JQuery<HTMLElementTagNameMap[keyof HTMLElementTagNameMap]>;
    private quickBenchButton: JQuery<HTMLElementTagNameMap[keyof HTMLElementTagNameMap]>;
    private nothingCtrlSSince?: number;
    private nothingCtrlSTimes?: number;
    private isCpp: editor.IContextKey<boolean>;
    private isClean: editor.IContextKey<boolean>;
    private debouncedEmitChange: (() => void) & _.Cancelable;
    private revealJumpStackHasElementsCtxKey: editor.IContextKey<boolean>;

    constructor(hub: Hub, state: MonacoPaneState & EditorState, container: Container) {
        super(hub, container, state);

        this.alertSystem = new Alert();
        this.alertSystem.prefixMessage = 'Editor #' + this.id;

        if (this.currentLanguage) this.onLanguageChange(this.currentLanguage.id, true);

        if (state.source !== undefined) {
            this.setSource(state.source);
        } else {
            this.updateEditorCode();
        }

        const startFolded = /^[/*#;]+\s*setup.*/;
        if (state.source && state.source.match(startFolded)) {
            // With reference to https://github.com/Microsoft/monaco-editor/issues/115
            // I tried that and it didn't work, but a delay of 500 seems to "be enough".
            // FIXME: Currently not working - No folding is performed
            setTimeout(() => {
                this.editor.setSelection(new monaco.Selection(1, 1, 1, 1));
                this.editor.focus();
                this.editor.getAction('editor.fold').run();
                //this.editor.clearSelection();
            }, 500);
        }

        if (this.settings.useVim) {
            this.enableVim();
        }

<<<<<<< HEAD
        const usableLanguages = Object.values(languages).filter(language => {
            return hub.compilerService.compilersByLang[language?.id ?? ''];
        });

        this.languageBtn = this.domRoot.find('.change-language');
        this.selectize = new TomSelect(this.languageBtn as any, {
            sortField: 'name',
            valueField: 'id',
            labelField: 'name',
            searchField: ['name'],
            placeholder: '🔍 Select a language...',
            options: _.map(usableLanguages, _.identity),
            items: this.currentLanguage?.id ? [this.currentLanguage.id] : [],
            dropdownParent: 'body',
            plugins: ['dropdown_input'],
            onChange: _.bind(this.onLanguageChange, this),
            closeAfterSelect: true,
            render: <any>{
                option: this.renderSelectizeOption.bind(this),
                item: this.renderSelectizeItem.bind(this),
            },
        });

=======
>>>>>>> d0f349cf
        // We suppress posting changes until the user has stopped typing by:
        // * Using _.debounce() to run emitChange on any key event or change
        //   only after a delay.
        // * Only actually triggering a change if the document text has changed from
        //   the previous emitted.
        this.lastChangeEmitted = null;
        this.onSettingsChange(this.settings);
        // this.editor.on("keydown", _.bind(function () {
        //     // Not strictly a change; but this suppresses changes until some time
        //     // after the last key down (be it an actual change or a just a cursor
        //     // movement etc).
        //     this.debouncedEmitChange();
        // }, this));
    }

    override initializeDefaults(): void {
        this.ourCompilers = {};
        this.ourExecutors = {};
        this.asmByCompiler = {};
        this.defaultFileByCompiler = {};
        this.busyCompilers = {};
        this.colours = [];
        this.treeCompilers = {};

        this.decorations = {};
        this.prevDecorations = [];
        this.extraDecorations = [];

        this.fadeTimeoutId = null;

        this.editorSourceByLang = {} as Record<LanguageKey, string | undefined>;

        this.awaitingInitialResults = false;

        this.revealJumpStack = [];
    }

    override registerOpeningAnalyticsEvent(): void {
        ga.proxy('send', {
            hitType: 'event',
            eventCategory: 'OpenViewPane',
            eventAction: 'Editor',
        });
        ga.proxy('send', {
            hitType: 'event',
            eventCategory: 'LanguageChange',
            eventAction: this.currentLanguage?.id,
        });
    }

    override getInitialHTML(): string {
        return $('#codeEditor').html();
    }

    override createEditor(editorRoot: HTMLElement): editor.IStandaloneCodeEditor {
        const editor = monaco.editor.create(
            editorRoot,
            // @ts-expect-error: options.readOnly and anything inside window.compilerExplorerOptions is unknown
            monacoConfig.extendConfig(
                {
                    readOnly:
                        !!options.readOnly ||
                        this.legacyReadOnly ||
                        // eslint-disable-next-line @typescript-eslint/no-unnecessary-condition
                        (window.compilerExplorerOptions && window.compilerExplorerOptions.mobileViewer),
                    glyphMargin: !options.embedded,
                },
                this.settings as SiteSettings
            )
        );

        editor.getModel()?.setEOL(monaco.editor.EndOfLineSequence.LF);

        return editor;
    }

    onMotd(motd: Motd): void {
        this.extraDecorations = motd.decorations;
        this.updateExtraDecorations();
    }

    updateExtraDecorations(): void {
        let decorationsDirty = false;
        this.extraDecorations?.forEach(decoration => {
            // eslint-disable-next-line @typescript-eslint/no-unnecessary-condition
            if (
                // eslint-disable-next-line @typescript-eslint/no-unnecessary-condition
                decoration.filter &&
                this.currentLanguage?.name &&
                decoration.filter.indexOf(this.currentLanguage.name.toLowerCase()) < 0
            )
                return;
            const match = this.editor.getModel()?.findNextMatch(
                decoration.regex,
                {
                    column: 1,
                    lineNumber: 1,
                },
                true,
                true,
                null,
                false
            );

            if (match !== this.decorations[decoration.name]) {
                decorationsDirty = true;
                this.decorations[decoration.name] = match
                    ? [{range: match.range, options: decoration.decoration}]
                    : undefined;
            }
        });

        // eslint-disable-next-line @typescript-eslint/no-unnecessary-condition
        if (decorationsDirty) this.updateDecorations();
    }

    // If compilerId is undefined, every compiler will be pinged
    maybeEmitChange(force?: boolean, compilerId?: number): void {
        const source = this.getSource();
        if (!force && source === this.lastChangeEmitted) return;

        this.updateExtraDecorations();

        this.lastChangeEmitted = source ?? null;
        this.eventHub.emit(
            'editorChange',
            this.id,
            this.lastChangeEmitted ?? '',
            this.currentLanguage?.id ?? '',
            compilerId
        );
    }

    override updateState(): void {
        const state = {
            id: this.id,
            source: this.getSource(),
            lang: this.currentLanguage?.id,
            selection: this.selection,
            filename: this.filename,
        };
        this.fontScale.addState(state);
        this.container.setState(state);

        this.updateButtons();
    }

    setSource(newSource: string): void {
        this.updateSource(newSource);

        if (window.compilerExplorerOptions.mobileViewer) {
            $(this.domRoot.find('.monaco-placeholder textarea')).hide();
        }
    }

    onNewSource(editorId: number, newSource: string): void {
        if (this.id === editorId) {
            this.setSource(newSource);
        }
    }

    getSource(): string | undefined {
        return this.editor.getModel()?.getValue();
    }

    getLanguageFromState(state: MonacoPaneState & EditorState): Language | undefined {
        let newLanguage = languages[this.langKeys[0]];
        this.waitingForLanguage = Boolean(state.source && !state.lang);
        if (this.settings.defaultLanguage && this.settings.defaultLanguage in languages) {
            newLanguage = languages[this.settings.defaultLanguage];
        }

        if (state.lang && state.lang in languages) {
            newLanguage = languages[state.lang];
        } else if (
            this.settings.newEditorLastLang &&
            this.hub.lastOpenedLangId &&
            this.hub.lastOpenedLangId in languages
        ) {
            newLanguage = languages[this.hub.lastOpenedLangId];
        }

        return newLanguage;
    }

    override registerCallbacks(): void {
        this.container.on('shown', this.resize, this);
        this.container.on('open', () => {
            this.eventHub.emit('editorOpen', this.id);
        });
        this.container.layoutManager.on('initialised', () => {
            // Once initialized, let everyone know what text we have.
            this.maybeEmitChange();
            // And maybe ask for a compilation (Will hit the cache most of the time)
            this.requestCompilation();
        });

        this.eventHub.on('treeCompilerEditorIncludeChange', this.onTreeCompilerEditorIncludeChange, this);
        this.eventHub.on('treeCompilerEditorExcludeChange', this.onTreeCompilerEditorExcludeChange, this);
        this.eventHub.on('coloursForEditor', this.onColoursForEditor, this);
        this.eventHub.on('compilerOpen', this.onCompilerOpen, this);
        this.eventHub.on('executorOpen', this.onExecutorOpen, this);
        this.eventHub.on('executorClose', this.onExecutorClose, this);
        this.eventHub.on('compiling', this.onCompiling, this);
        this.eventHub.on('executeResult', this.onExecuteResponse, this);
        this.eventHub.on('selectLine', this.onSelectLine, this);
        this.eventHub.on('editorSetDecoration', this.onEditorSetDecoration, this);
        this.eventHub.on('editorDisplayFlow', this.onEditorDisplayFlow, this);
        this.eventHub.on('editorLinkLine', this.onEditorLinkLine, this);
        this.eventHub.on('conformanceViewOpen', this.onConformanceViewOpen, this);
        this.eventHub.on('conformanceViewClose', this.onConformanceViewClose, this);
        this.eventHub.on('newSource', this.onNewSource, this);
        this.eventHub.on('motd', this.onMotd, this);
        this.eventHub.on('findEditors', this.sendEditor, this);
        this.eventHub.emit('requestMotd');

        this.debouncedEmitChange = _.debounce(() => {
            this.maybeEmitChange();
        }, this.settings.delayAfterChange);

        this.editor.getModel()?.onDidChangeContent(() => {
            this.debouncedEmitChange();
            this.updateState();
        });

        this.mouseMoveThrottledFunction = _.throttle(this.onMouseMove.bind(this), 50);

        this.editor.onMouseMove(e => {
            if (this.mouseMoveThrottledFunction) this.mouseMoveThrottledFunction(e);
        });

        if (window.compilerExplorerOptions.mobileViewer) {
            // workaround for issue with contextmenu not going away when tapping somewhere else on the screen
            this.editor.onDidChangeCursorSelection(() => {
                const contextmenu = $('div.context-view.monaco-menu-container');
                if (contextmenu.css('display') !== 'none') {
                    contextmenu.hide();
                }
            });
        }

        this.cursorSelectionThrottledFunction = _.throttle(
            this.onDidChangeCursorSelection.bind(this) as (
                e: editor.ICursorSelectionChangedEvent
            ) => void & _.Cancelable,
            500
        );
        this.editor.onDidChangeCursorSelection(e => {
            if (this.cursorSelectionThrottledFunction) this.cursorSelectionThrottledFunction(e);
        });

        this.editor.onDidFocusEditorText(_.bind(this.onDidFocusEditorText, this));
        this.editor.onDidBlurEditorText(_.bind(this.onDidBlurEditorText, this));
        this.editor.onDidChangeCursorPosition(_.bind(this.onDidChangeCursorPosition, this));

        this.eventHub.on('initialised', this.maybeEmitChange, this);

        $(document).on('keyup.editable', e => {
            // @ts-expect-error: Document and JQuery<HTMLElement> have no overlap
            if (e.target === this.domRoot.find('.monaco-placeholder .inputarea')[0]) {
                if (e.which === 27) {
                    this.onEscapeKey();
                } else if (e.which === 45) {
                    this.onInsertKey(e);
                }
            }
        });
    }

    sendEditor(): void {
        this.eventHub.emit('editorOpen', this.id);
    }

    onMouseMove(e: editor.IEditorMouseEvent): void {
        // eslint-disable-next-line @typescript-eslint/no-unnecessary-condition
        if (e !== null && e.target !== null && this.settings.hoverShowSource && e.target.position !== null) {
            this.clearLinkedLine();
            const pos = e.target.position;
            this.tryPanesLinkLine(pos.lineNumber, pos.column, false);
        }
    }

    override onDidChangeCursorSelection(e: ICursorSelectionChangedEvent): void {
        if (this.awaitingInitialResults) {
            this.selection = e.selection;
            this.updateState();
        }
    }

    onDidChangeCursorPosition(e: ICursorSelectionChangedEvent): void {
        // @ts-expect-error: 'position' is not a property of 'e'
        if (e.position) {
            // @ts-expect-error: 'position' is not a property of 'e'
            this.currentCursorPosition.text('(' + e.position.lineNumber + ', ' + e.position.column + ')');
        }
    }

    onDidFocusEditorText(): void {
        const position = this.editor.getPosition();
        if (position) {
            this.currentCursorPosition.text('(' + position.lineNumber + ', ' + position.column + ')');
        }
        this.currentCursorPosition.show();
    }

    onDidBlurEditorText(): void {
        this.currentCursorPosition.text('');
        this.currentCursorPosition.hide();
    }

    onEscapeKey(): void {
        // @ts-expect-error: IStandaloneCodeEditor is missing this property
        if (this.editor.vimInUse) {
            const currentState = monacoVim.VimMode.Vim.maybeInitVimState_(this.vimMode);
            if (currentState.insertMode) {
                monacoVim.VimMode.Vim.exitInsertMode(this.vimMode);
            } else if (currentState.visualMode) {
                monacoVim.VimMode.Vim.exitVisualMode(this.vimMode, false);
            }
        }
    }

    onInsertKey(event: JQuery.TriggeredEvent<Document, undefined, Document, Document>): void {
        // @ts-expect-error: IStandaloneCodeEditor is missing this property
        if (this.editor.vimInUse) {
            const currentState = monacoVim.VimMode.Vim.maybeInitVimState_(this.vimMode);
            if (!currentState.insertMode) {
                const insertEvent = {
                    preventDefault: event.preventDefault,
                    stopPropagation: event.stopPropagation,
                    browserEvent: {
                        key: 'i',
                        defaultPrevented: false,
                    },
                    keyCode: 39,
                };
                this.vimMode.handleKeyDown(insertEvent);
            }
        }
    }

    enableVim(): void {
        const statusElem = this.domRoot.find('#v-status')[0];
        const vimMode = monacoVim.initVimMode(this.editor, statusElem);
        this.vimMode = vimMode;
        this.vimFlag.prop('class', 'btn btn-info');
        // @ts-expect-error: IStandaloneCodeEditor is missing this property
        this.editor.vimInUse = true;
    }

    disableVim(): void {
        this.vimMode.dispose();
        this.domRoot.find('#v-status').html('');
        this.vimFlag.prop('class', 'btn btn-light');
        // @ts-expect-error: IStandaloneCodeEditor is missing this property
        this.editor.vimInUse = false;
    }

    override initializeGlobalDependentProperties(): void {
        super.initializeGlobalDependentProperties();

        this.httpRoot = window.httpRoot;
        this.settings = Settings.getStoredSettings();
        this.langKeys = Object.keys(languages);
    }

    override initializeStateDependentProperties(state: MonacoPaneState & EditorState): void {
        super.initializeStateDependentProperties(state);

        this.id = state.id || this.hub.nextEditorId();

        this.filename = state.filename ?? false;
        this.selection = state.selection;
        this.legacyReadOnly = state.options && !!state.options.readOnly;

        this.currentLanguage = this.getLanguageFromState(state);
        if (!this.currentLanguage) {
            //this.currentLanguage = options.defaultCompiler;
        }
    }

    override registerButtons(state: MonacoPaneState & EditorState): void {
        super.registerButtons(state);

        this.topBar = this.domRoot.find('.top-bar');
        this.hideable = this.domRoot.find('.hideable');

        this.loadSaveButton = this.domRoot.find('.load-save');
        const paneAdderDropdown = this.domRoot.find('.add-pane');
        const addCompilerButton = this.domRoot.find('.btn.add-compiler');
        this.addExecutorButton = this.domRoot.find('.btn.add-executor');
        this.conformanceViewerButton = this.domRoot.find('.btn.conformance');
        const addEditorButton = this.domRoot.find('.btn.add-editor');
        const toggleVimButton = this.domRoot.find('#vim-flag');
        this.vimFlag = this.domRoot.find('#vim-flag');
        toggleVimButton.on('click', () => {
            // @ts-expect-error: IStandaloneCodeEditor is missing this property
            if (this.editor.vimInUse) {
                this.disableVim();
            } else {
                this.enableVim();
            }
        });

        // Ensure that the button is disabled if we don't have anything to select
        // Note that is might be disabled for other reasons beforehand
        if (this.langKeys.length <= 1) {
            this.languageBtn.prop('disabled', true);
        }

        const usableLanguages = Object.values(languages).filter(language => {
            return this.hub.compilerService.compilersByLang[language?.id ?? ''];
        });

        this.languageBtn = this.domRoot.find('.change-language');
        this.selectize = new TomSelect(this.languageBtn as any, {
            sortField: 'name',
            valueField: 'id',
            labelField: 'name',
            searchField: ['name'],
            placeholder: '🔍 Select a language...',
            options: _.map(usableLanguages, _.identity),
            items: this.currentLanguage?.id ? [this.currentLanguage.id] : [],
            dropdownParent: 'body',
            plugins: ['dropdown_input'],
            onChange: _.bind(this.onLanguageChange, this),
            closeAfterSelect: true,
            render: {
                option: this.renderSelectizeOption.bind(this),
                item: this.renderSelectizeItem.bind(this),
            },
        });

        // NB a new compilerConfig needs to be created every time; else the state is shared
        // between all compilers created this way. That leads to some nasty-to-find state
        // bugs e.g. https://github.com/compiler-explorer/compiler-explorer/issues/225
        const getCompilerConfig = () => {
            return Components.getCompiler(this.id, this.currentLanguage?.id ?? '');
        };

        const getExecutorConfig = () => {
            return Components.getExecutor(this.id, this.currentLanguage?.id ?? '');
        };

        const getConformanceConfig = () => {
            // TODO: this doesn't pass any treeid introduced by #3360
            return Components.getConformanceView(this.id, 0, this.getSource() ?? '', this.currentLanguage?.id ?? '');
        };

        const getEditorConfig = () => {
            return Components.getEditor();
        };

        const addPaneOpener = (dragSource, dragConfig) => {
            this.container.layoutManager
                .createDragSource(dragSource, dragConfig)
                // @ts-expect-error: createDragSource returns not void
                ._dragListener.on('dragStart', () => {
                    paneAdderDropdown.dropdown('toggle');
                });

            dragSource.on('click', () => {
                const insertPoint =
                    this.hub.findParentRowOrColumn(this.container.parent) ||
                    this.container.layoutManager.root.contentItems[0];
                insertPoint.addChild(dragConfig);
            });
        };

        addPaneOpener(addCompilerButton, getCompilerConfig);
        addPaneOpener(this.addExecutorButton, getExecutorConfig);
        addPaneOpener(this.conformanceViewerButton, getConformanceConfig);
        addPaneOpener(addEditorButton, getEditorConfig);

        this.initLoadSaver();
        $(this.domRoot).on('keydown', event => {
            if ((event.ctrlKey || event.metaKey) && String.fromCharCode(event.which).toLowerCase() === 's') {
                this.handleCtrlS(event);
            }
        });

        if (options.thirdPartyIntegrationEnabled) {
            this.cppInsightsButton = this.domRoot.find('.open-in-cppinsights');
            this.cppInsightsButton.on('mousedown', () => {
                this.updateOpenInCppInsights();
            });

            this.quickBenchButton = this.domRoot.find('.open-in-quickbench');
            this.quickBenchButton.on('mousedown', () => {
                this.updateOpenInQuickBench();
            });
        }

        this.currentCursorPosition = this.domRoot.find('.currentCursorPosition');
        this.currentCursorPosition.hide();
    }

    handleCtrlS(event: JQuery.KeyDownEvent<HTMLElement, undefined, HTMLElement, HTMLElement>): void {
        event.preventDefault();
        if (this.settings.enableCtrlStree && this.hub.hasTree()) {
            const trees = this.hub.trees;
            // todo: change when multiple trees are used
            // eslint-disable-next-line @typescript-eslint/no-unnecessary-condition
            if (trees && trees.length > 0) {
                trees[0].multifileService.includeByEditorId(this.id).then(() => {
                    trees[0].refresh();
                });
            }
        } else {
            if (this.settings.enableCtrlS === 'true') {
                if (this.currentLanguage) loadSave.setMinimalOptions(this.getSource() ?? '', this.currentLanguage);
                // @ts-expect-error: this.id is not a string
                if (!loadSave.onSaveToFile(this.id)) {
                    this.showLoadSaver();
                }
            } else if (this.settings.enableCtrlS === 'false') {
                this.emitShortLinkEvent();
            } else if (this.settings.enableCtrlS === '2') {
                this.runFormatDocumentAction();
            } else if (this.settings.enableCtrlS === '3') {
                this.handleCtrlSDoNothing();
            }
        }
    }

    handleCtrlSDoNothing(): void {
        if (this.nothingCtrlSTimes === undefined) {
            this.nothingCtrlSTimes = 0;
            this.nothingCtrlSSince = Date.now();
        } else {
            if (Date.now() - (this.nothingCtrlSSince ?? 0) > 5000) {
                this.nothingCtrlSTimes = undefined;
            } else if (this.nothingCtrlSTimes === 4) {
                const element = this.domRoot.find('.ctrlSNothing');
                element.show(100);
                setTimeout(function () {
                    element.hide();
                }, 2000);
                this.nothingCtrlSTimes = undefined;
            } else {
                this.nothingCtrlSTimes++;
            }
        }
    }

    updateButtons(): void {
        if (options.thirdPartyIntegrationEnabled) {
            if (this.currentLanguage?.id === 'c++') {
                this.cppInsightsButton.show();
                this.quickBenchButton.show();
            } else {
                this.cppInsightsButton.hide();
                this.quickBenchButton.hide();
            }
        }

        this.addExecutorButton.prop('disabled', !this.currentLanguage?.supportsExecute);
    }

    b64UTFEncode(str: string): string {
        return Buffer.from(
            encodeURIComponent(str).replace(/%([0-9A-F]{2})/g, (match, v) => {
                return String.fromCharCode(parseInt(v, 16));
            })
        ).toString('base64');
    }

    asciiEncodeJsonText(json: string): string {
        return json.replace(/[\u007F-\uFFFF]/g, chr => {
            // json unicode escapes must always be 4 characters long, so pad with leading zeros
            return '\\u' + ('0000' + chr.charCodeAt(0).toString(16)).substring(-4);
        });
    }

    getCompilerStates(): any[] {
        const states: any[] = [];

        for (const compilerIdStr of Object.keys(this.ourCompilers)) {
            const compilerId = parseInt(compilerIdStr);

            const glCompiler: Compiler | undefined = _.find(
                this.container.layoutManager.root.getComponentsByName('compiler'),
                function (c) {
                    return c.id === compilerId;
                }
            );

            if (glCompiler) {
                const state = glCompiler.getCurrentState();
                states.push(state);
            }
        }

        return states;
    }

    updateOpenInCppInsights(): void {
        if (options.thirdPartyIntegrationEnabled) {
            let cppStd = 'cpp2a';

            const compilers = this.getCompilerStates();
            compilers.forEach(compiler => {
                if (compiler.options.indexOf('-std=c++11') !== -1 || compiler.options.indexOf('-std=gnu++11') !== -1) {
                    cppStd = 'cpp11';
                } else if (
                    compiler.options.indexOf('-std=c++14') !== -1 ||
                    compiler.options.indexOf('-std=gnu++14') !== -1
                ) {
                    cppStd = 'cpp14';
                } else if (
                    compiler.options.indexOf('-std=c++17') !== -1 ||
                    compiler.options.indexOf('-std=gnu++17') !== -1
                ) {
                    cppStd = 'cpp17';
                } else if (
                    compiler.options.indexOf('-std=c++2a') !== -1 ||
                    compiler.options.indexOf('-std=gnu++2a') !== -1
                ) {
                    cppStd = 'cpp2a';
                } else if (compiler.options.indexOf('-std=c++98') !== -1) {
                    cppStd = 'cpp98';
                }
            });

            const maxURL = 8177; // apache's default maximum url length
            const maxCode = maxURL - ('/lnk?code=&std=' + cppStd + '&rev=1.0').length;
            let codeData = this.b64UTFEncode(this.getSource() ?? '');
            if (codeData.length > maxCode) {
                codeData = this.b64UTFEncode('/** Source too long to fit in a URL */\n');
            }

            const link = 'https://cppinsights.io/lnk?code=' + codeData + '&std=' + cppStd + '&rev=1.0';

            this.cppInsightsButton.attr('href', link);
        }
    }

    cleanupSemVer(semver: string): string | null {
        if (semver) {
            const semverStr = semver.toString();
            if (semverStr !== '' && semverStr.indexOf('(') === -1) {
                const vercomps = semverStr.split('.');
                return vercomps[0] + '.' + (vercomps[1] ? vercomps[1] : '0');
            }
        }

        return null;
    }

    updateOpenInQuickBench(): void {
        if (options.thirdPartyIntegrationEnabled) {
            type QuickBenchState = {
                text?: string;
                compiler?: string;
                optim?: string;
                cppVersion?: string;
                lib?: string;
            };

            const quickBenchState: QuickBenchState = {
                text: this.getSource(),
            };

            const compilers = this.getCompilerStates();

            compilers.forEach(compiler => {
                let knownCompiler = false;

                const compilerExtInfo = this.hub.compilerService.findCompiler(
                    this.currentLanguage?.id ?? '',
                    compiler.compiler
                );
                const semver = this.cleanupSemVer(compilerExtInfo.semver);
                let groupOrName = compilerExtInfo.baseName || compilerExtInfo.groupName || compilerExtInfo.name;
                if (semver && groupOrName) {
                    groupOrName = groupOrName.toLowerCase();
                    if (groupOrName.indexOf('gcc') !== -1) {
                        quickBenchState.compiler = 'gcc-' + semver;
                        knownCompiler = true;
                    } else if (groupOrName.indexOf('clang') !== -1) {
                        quickBenchState.compiler = 'clang-' + semver;
                        knownCompiler = true;
                    }
                }

                if (knownCompiler) {
                    const match = compiler.options.match(/-(O([0-3sg]|fast))/);
                    if (match !== null) {
                        if (match[2] === 'fast') {
                            quickBenchState.optim = 'F';
                        } else {
                            quickBenchState.optim = match[2].toUpperCase();
                        }
                    }

                    if (
                        compiler.options.indexOf('-std=c++11') !== -1 ||
                        compiler.options.indexOf('-std=gnu++11') !== -1
                    ) {
                        quickBenchState.cppVersion = '11';
                    } else if (
                        compiler.options.indexOf('-std=c++14') !== -1 ||
                        compiler.options.indexOf('-std=gnu++14') !== -1
                    ) {
                        quickBenchState.cppVersion = '14';
                    } else if (
                        compiler.options.indexOf('-std=c++17') !== -1 ||
                        compiler.options.indexOf('-std=gnu++17') !== -1
                    ) {
                        quickBenchState.cppVersion = '17';
                    } else if (
                        compiler.options.indexOf('-std=c++2a') !== -1 ||
                        compiler.options.indexOf('-std=gnu++2a') !== -1
                    ) {
                        quickBenchState.cppVersion = '20';
                    }

                    if (compiler.options.indexOf('-stdlib=libc++') !== -1) {
                        quickBenchState.lib = 'llvm';
                    }
                }
            });

            const link =
                'https://quick-bench.com/#' +
                Buffer.from(this.asciiEncodeJsonText(JSON.stringify(quickBenchState))).toString('base64');
            this.quickBenchButton.attr('href', link);
        }
    }

    changeLanguage(newLang: string): void {
        if (newLang === 'cmake' && languages.cmake) {
            this.selectize.addOption(languages.cmake);
        }
        this.selectize.setValue(newLang);
    }

    clearLinkedLine() {
        this.decorations.linkedCode = [];
        this.updateDecorations();
    }

    tryPanesLinkLine(thisLineNumber: number, column: number, reveal: boolean): void {
        const selectedToken = this.getTokenSpan(thisLineNumber, column);
        for (const compilerId of Object.keys(this.asmByCompiler)) {
            this.eventHub.emit(
                'panesLinkLine',
                Number(compilerId),
                thisLineNumber,
                selectedToken.colBegin,
                selectedToken.colEnd,
                reveal,
                this.getPaneName(),
                this.id
            );
        }
    }

    requestCompilation(): void {
        this.eventHub.emit('requestCompilation', this.id, false);
        if (this.settings.formatOnCompile) {
            this.runFormatDocumentAction();
        }

        this.hub.trees.forEach(tree => {
            if (tree.multifileService.isEditorPartOfProject(this.id)) {
                this.eventHub.emit('requestCompilation', this.id, tree.id);
            }
        });
    }

    override registerEditorActions(): void {
        this.editor.addAction({
            id: 'compile',
            label: 'Compile',
            keybindings: [monaco.KeyMod.CtrlCmd | monaco.KeyCode.Enter],
            keybindingContext: undefined,
            contextMenuGroupId: 'navigation',
            contextMenuOrder: 1.5,
            run: () => {
                // This change request is mostly superfluous
                this.maybeEmitChange();
                this.requestCompilation();
            },
        });

        this.revealJumpStackHasElementsCtxKey = this.editor.createContextKey('hasRevealJumpStackElements', false);

        this.editor.addAction({
            id: 'returnfromreveal',
            label: 'Return from reveal jump',
            keybindings: [monaco.KeyMod.CtrlCmd | monaco.KeyMod.Shift | monaco.KeyCode.Enter],
            contextMenuGroupId: 'navigation',
            contextMenuOrder: 1.4,
            precondition: 'hasRevealJumpStackElements',
            run: () => {
                this.popAndRevealJump();
            },
        });

        this.editor.addAction({
            id: 'toggleCompileOnChange',
            label: 'Toggle compile on change',
            keybindings: [monaco.KeyMod.CtrlCmd | monaco.KeyMod.Shift | monaco.KeyCode.Enter],
            keybindingContext: undefined,
            run: () => {
                this.eventHub.emit('modifySettings', {
                    compileOnChange: !this.settings.compileOnChange,
                });
                this.alertSystem.notify(
                    'Compile on change has been toggled ' + (this.settings.compileOnChange ? 'ON' : 'OFF'),
                    {
                        group: 'togglecompile',
                        alertClass: this.settings.compileOnChange ? 'notification-on' : 'notification-off',
                        dismissTime: 3000,
                    }
                );
            },
        });

        this.editor.addAction({
            id: 'toggleColourisation',
            label: 'Toggle colourisation',
            keybindings: [monaco.KeyMod.CtrlCmd | monaco.KeyMod.Shift | monaco.KeyCode.F1],
            keybindingContext: undefined,
            run: () => {
                this.eventHub.emit('modifySettings', {
                    colouriseAsm: !this.settings.colouriseAsm,
                });
            },
        });

        this.editor.addAction({
            id: 'viewasm',
            label: 'Reveal linked code',
            keybindings: [monaco.KeyMod.CtrlCmd | monaco.KeyCode.F10],
            keybindingContext: undefined,
            contextMenuGroupId: 'navigation',
            contextMenuOrder: 1.5,
            run: ed => {
                const pos = ed.getPosition();
                if (pos != null) {
                    this.tryPanesLinkLine(pos.lineNumber, pos.column, true);
                }
            },
        });

        this.isCpp = this.editor.createContextKey('isCpp', true);
        this.isCpp.set(this.currentLanguage?.id === 'c++');

        this.isClean = this.editor.createContextKey('isClean', true);
        this.isClean.set(this.currentLanguage?.id === 'clean');

        this.editor.addAction({
            id: 'cpprefsearch',
            label: 'Search on Cppreference',
            keybindings: [monaco.KeyMod.CtrlCmd | monaco.KeyCode.F8],
            keybindingContext: undefined,
            contextMenuGroupId: 'help',
            contextMenuOrder: 1.5,
            precondition: 'isCpp',
            run: this.searchOnCppreference.bind(this),
        });

        this.editor.addAction({
            id: 'clooglesearch',
            label: 'Search on Cloogle',
            keybindings: [monaco.KeyMod.CtrlCmd | monaco.KeyCode.F8],
            keybindingContext: undefined,
            contextMenuGroupId: 'help',
            contextMenuOrder: 1.5,
            precondition: 'isClean',
            run: this.searchOnCloogle.bind(this),
        });

        this.editor.addCommand(monaco.KeyMod.CtrlCmd | monaco.KeyCode.F9, () => {
            this.runFormatDocumentAction();
        });

        this.editor.addCommand(monaco.KeyMod.CtrlCmd | monaco.KeyCode.KeyD, () => {
            this.editor.getAction('editor.action.duplicateSelection').run();
        });
    }

    emitShortLinkEvent(): void {
        if (this.settings.enableSharingPopover) {
            this.eventHub.emit('displaySharingPopover');
        } else {
            this.eventHub.emit('copyShortLinkToClip');
        }
    }

    runFormatDocumentAction(): void {
        this.editor.getAction('editor.action.formatDocument').run();
    }

    searchOnCppreference(ed: monaco.editor.ICodeEditor): void {
        const pos = ed.getPosition();
        if (!pos || !ed.getModel()) return;
        const word = ed.getModel()?.getWordAtPosition(pos);
        if (!word || !word.word) return;
        const preferredLanguage = this.getPreferredLanguageTag();
        // This list comes from the footer of the page
        const cpprefLangs = ['ar', 'cs', 'de', 'en', 'es', 'fr', 'it', 'ja', 'ko', 'pl', 'pt', 'ru', 'tr', 'zh'];
        // If navigator.languages is supported, we could be a bit more clever and look for a match there too
        let langTag = 'en';
        if (cpprefLangs.indexOf(preferredLanguage) !== -1) {
            langTag = preferredLanguage;
        }
        const url = 'https://' + langTag + '.cppreference.com/mwiki/index.php?search=' + encodeURIComponent(word.word);
        window.open(url, '_blank', 'noopener');
    }

    searchOnCloogle(ed: monaco.editor.ICodeEditor): void {
        const pos = ed.getPosition();
        if (!pos || !ed.getModel()) return;
        const word = ed.getModel()?.getWordAtPosition(pos);
        if (!word || !word.word) return;
        const url = 'https://cloogle.org/#' + encodeURIComponent(word.word);
        window.open(url, '_blank', 'noopener');
    }

    getPreferredLanguageTag(): string {
        let result = 'en';
        let lang = 'en';
        // eslint-disable-next-line @typescript-eslint/no-unnecessary-condition
        if (navigator) {
            // eslint-disable-next-line @typescript-eslint/no-unnecessary-condition
            if (navigator.languages && navigator.languages.length) {
                lang = navigator.languages[0];
            } else if (navigator.language) {
                lang = navigator.language;
            }
        }
        // navigator.language[s] is supposed to return strings, but hey, you never know
        if (lang !== result && _.isString(lang)) {
            const primaryLanguageSubtagIdx = lang.indexOf('-');
            result = lang.substring(0, primaryLanguageSubtagIdx).toLowerCase();
        }
        return result;
    }

    doesMatchEditor(otherSource?: string): boolean {
        return otherSource === this.getSource();
    }

    confirmOverwrite(yes: () => void): void {
        this.alertSystem.ask(
            'Changes were made to the code',
            'Changes were made to the code while it was being processed. Overwrite changes?',
            {yes: yes, no: undefined}
        );
    }

    updateSource(newSource: string): void {
        // Create something that looks like an edit operation for the whole text
        const operation = {
            range: this.editor.getModel()?.getFullModelRange(),
            forceMoveMarkers: true,
            text: newSource,
        };
        const nullFn = () => {
            return null;
        };

        const viewState = this.editor.saveViewState();
        // Add an undo stop so we don't go back further than expected
        this.editor.pushUndoStop();
        // Apply de edit. Note that we lose cursor position, but I've not found a better alternative yet
        // @ts-expect-error: See above comment maybe
        this.editor.getModel()?.pushEditOperations(viewState?.cursorState ?? null, [operation], nullFn);
        this.numberUsedLines();

        if (!this.awaitingInitialResults) {
            if (this.selection) {
                /*
                 * this setTimeout is a really crap workaround to fix #2150
                 * the TL;DR; is that we reach this point *before* GL has laid
                 * out the window, so we have no height
                 *
                 * If we revealLinesInCenter at this point the editor "does the right thing"
                 * and scrolls itself all the way to the line we requested.
                 *
                 * Unfortunately the editor thinks it is very small, so the "center"
                 * is the first line, and when the editor does resize eventually things are off.
                 *
                 * The workaround is to just delay things "long enough"
                 *
                 * This is bad and I feel bad.
                 */
                setTimeout(() => {
                    if (this.selection) {
                        this.editor.setSelection(this.selection);
                        this.editor.revealLinesInCenter(this.selection.startLineNumber, this.selection.endLineNumber);
                    }
                }, 500);
            }
            this.awaitingInitialResults = true;
        }
    }

    formatCurrentText(): void {
        const previousSource = this.getSource();
        const lang = this.currentLanguage;

        if (!Object.prototype.hasOwnProperty.call(lang, 'formatter')) {
            return this.alertSystem.notify('This language does not support in-editor formatting', {
                group: 'formatting',
                alertClass: 'notification-error',
            });
        }

        $.ajax({
            type: 'POST',
            url: window.location.origin + this.httpRoot + 'api/format/' + lang?.formatter,
            dataType: 'json', // Expected
            contentType: 'application/json', // Sent
            data: JSON.stringify({
                source: previousSource,
                base: this.settings.formatBase,
            }),
            success: result => {
                if (result.exit === 0) {
                    if (this.doesMatchEditor(previousSource)) {
                        this.updateSource(result.answer);
                    } else {
                        this.confirmOverwrite(this.updateSource.bind(this, result.answer));
                    }
                } else {
                    // Ops, the formatter itself failed!
                    this.alertSystem.notify('We encountered an error formatting your code: ' + result.answer, {
                        group: 'formatting',
                        alertClass: 'notification-error',
                    });
                }
            },
            error: (xhr, e_status, error) => {
                // Hopefully we have not exploded!
                if (xhr.responseText) {
                    try {
                        const res = JSON.parse(xhr.responseText);
                        error = res.answer || error;
                    } catch (e) {
                        // continue regardless of error
                    }
                }
                error = error || 'Unknown error';
                this.alertSystem.notify('We ran into some issues while formatting your code: ' + error, {
                    group: 'formatting',
                    alertClass: 'notification-error',
                });
            },
            cache: true,
        });
    }

    override resize(): void {
        super.resize();

        // Only update the options if needed
        if (this.settings.wordWrap) {
            this.editor.updateOptions({
                wordWrapColumn: this.editor.getLayoutInfo().viewportColumn,
            });
        }
    }

    override onSettingsChange(newSettings: SiteSettings | Record<string, never>): void {
        const before = this.settings;
        const after = newSettings;
        this.settings = _.clone(newSettings);

        this.editor.updateOptions({
            autoIndent: this.settings.autoIndent ? 'advanced' : 'none',
            // @ts-expect-error: boolean is not assignable to editor.EditorAutoClosingStrategy
            autoClosingBrackets: this.settings.autoCloseBrackets,
            useVim: this.settings.useVim,
            quickSuggestions: this.settings.showQuickSuggestions,
            contextmenu: this.settings.useCustomContextMenu,
            minimap: {
                enabled: this.settings.showMinimap && !options.embedded,
            },
            fontFamily: this.settings.editorsFFont,
            fontLigatures: this.settings.editorsFLigatures,
            wordWrap: this.settings.wordWrap ? 'bounded' : 'off',
            wordWrapColumn: this.editor.getLayoutInfo().viewportColumn, // Ensure the column count is up to date
        });

        if (before.hoverShowSource && !after.hoverShowSource) {
            this.onEditorSetDecoration(this.id, -1, false);
        }

        if (after.useVim && !before.useVim) {
            this.enableVim();
        } else if (!after.useVim && before.useVim) {
            this.disableVim();
        }

        this.editor.getModel()?.updateOptions({
            tabSize: this.settings.tabWidth,
            insertSpaces: this.settings.useSpaces,
        });

        this.numberUsedLines();
    }

    numberUsedLines(): void {
        if (_.any(this.busyCompilers)) return;

        if (!this.settings.colouriseAsm) {
            this.updateColours([]);
            return;
        }

        if (this.hub.hasTree()) {
            return;
        }

        const result: Record<number, boolean> = {};
        // First, note all lines used.
        for (const [compilerId, asm] of Object.entries(this.asmByCompiler)) {
            asm?.forEach(asmLine => {
                let foundInTrees = false;

                for (const [treeId, compilerIds] of Object.entries(this.treeCompilers)) {
                    if (compilerIds && compilerIds[compilerId]) {
                        const tree = this.hub.getTreeById(Number(treeId));
                        if (tree) {
                            const defaultFile = this.defaultFileByCompiler[compilerId];
                            foundInTrees = true;

                            // @ts-expect-error: Property 'source' does not exist on type 'ResultLine'
                            if (asmLine.source && asmLine.source.line > 0) {
                                // @ts-expect-error: Property 'source' does not exist on type 'ResultLine'
                                const sourcefilename = asmLine.source.file ? asmLine.source.file : defaultFile;
                                if (this.id === tree.multifileService.getEditorIdByFilename(sourcefilename)) {
                                    // @ts-expect-error: Property 'source' does not exist on type 'ResultLine'
                                    result[asmLine.source.line - 1] = true;
                                }
                            }
                        }
                    }
                }

                if (!foundInTrees) {
                    if (
                        // @ts-expect-error: Property 'source' does not exist on type 'ResultLine'
                        asmLine.source &&
                        // @ts-expect-error: Property 'source' does not exist on type 'ResultLine'
                        (asmLine.source.file === null || asmLine.source.mainsource) &&
                        // @ts-expect-error: Property 'source' does not exist on type 'ResultLine'
                        asmLine.source.line > 0
                    ) {
                        // @ts-expect-error: Property 'source' does not exist on type 'ResultLine'
                        result[asmLine.source.line - 1] = true;
                    }
                }
            });
        }
        // Now assign an ordinal to each used line.
        let ordinal = 0;
        Object.keys(result).forEach(k => {
            result[k] = ordinal++;
        });

        this.updateColours(result);
    }

    updateColours(colours) {
        this.colours = colour.applyColours(this.editor, colours, this.settings.colourScheme, this.colours);
        this.eventHub.emit('colours', this.id, colours, this.settings.colourScheme);
    }

    onCompilerOpen(compilerId: number, editorId: number, treeId: number | boolean): void {
        if (editorId === this.id) {
            // On any compiler open, rebroadcast our state in case they need to know it.
            if (this.waitingForLanguage) {
                const glCompiler = _.find(
                    this.container.layoutManager.root.getComponentsByName('compiler'),
                    function (c) {
                        return c.id === compilerId;
                    }
                );
                if (glCompiler) {
                    const selected = options.compilers.find(compiler => {
                        return compiler.id === glCompiler.originalCompilerId;
                    });
                    if (selected) {
                        this.changeLanguage(selected.lang);
                    }
                }
            }

            if (typeof treeId === 'number' && treeId > 0) {
                if (!this.treeCompilers[treeId]) {
                    this.treeCompilers[treeId] = {};
                }

                // @ts-expect-error: this.treeCompilers[treeId] is never undefined at this point
                this.treeCompilers[treeId][compilerId] = true;
            }
            this.ourCompilers[compilerId] = true;

            if (!treeId) {
                this.maybeEmitChange(true, compilerId);
            }
        }
    }

    onTreeCompilerEditorIncludeChange(treeId: number, editorId: number, compilerId: number): void {
        if (this.id === editorId) {
            this.onCompilerOpen(compilerId, editorId, treeId);
        }
    }

    onTreeCompilerEditorExcludeChange(treeId: number, editorId: number, compilerId: number): void {
        if (this.id === editorId) {
            this.onCompilerClose(compilerId);
        }
    }

    onColoursForEditor(editorId: number, colours: Record<number, number>, scheme: string): void {
        if (this.id === editorId) {
            this.colours = colour.applyColours(this.editor, colours, scheme, this.colours);
        }
    }

    onExecutorOpen(executorId: number, editorId: boolean | number): void {
        if (editorId === this.id) {
            this.maybeEmitChange(true);
            this.ourExecutors[executorId] = true;
        }
    }

    override onCompilerClose(compilerId: number): void {
        /*if (this.treeCompilers[treeId]) {
            delete this.treeCompilers[treeId][compilerId];
        }*/

        if (this.ourCompilers[compilerId]) {
            const model = this.editor.getModel();
            if (model) monaco.editor.setModelMarkers(model, String(compilerId), []);
            delete this.asmByCompiler[compilerId];
            delete this.busyCompilers[compilerId];
            delete this.ourCompilers[compilerId];
            delete this.defaultFileByCompiler[compilerId];
            this.numberUsedLines();
        }
    }

    onExecutorClose(id: number): void {
        if (this.ourExecutors[id]) {
            delete this.ourExecutors[id];
            const model = this.editor.getModel();
            if (model) monaco.editor.setModelMarkers(model, 'Executor ' + id, []);
        }
    }

    onCompiling(compilerId: number): void {
        if (!this.ourCompilers[compilerId]) return;
        this.busyCompilers[compilerId] = true;
    }

    addSource(arr: (ResultLine & {source?: string})[] | undefined, source: string): (ResultLine & {source: string})[] {
        arr?.forEach(element => {
            element.source = source;
        });

        return (arr as (ResultLine & {source: string})[] | undefined) ?? [];
    }

    getAllOutputAndErrors(
        result: CompilationResult,
        compilerName: string,
        compilerId: number | string
    ): (ResultLine & {source: string})[] {
        const compilerTitle = compilerName + ' #' + compilerId;
        let all = this.addSource(result.stdout, compilerTitle);

        if (result.buildsteps) {
            _.each(result.buildsteps, step => {
                all = all.concat(this.addSource(step.stdout, compilerTitle));
                all = all.concat(this.addSource(step.stderr, compilerTitle));
            });
        }
        if (result.tools) {
            _.each(result.tools, tool => {
                all = all.concat(this.addSource(tool.stdout, tool.name + ' #' + compilerId));
                all = all.concat(this.addSource(tool.stderr, tool.name + ' #' + compilerId));
            });
        }
        all = all.concat(this.addSource(result.stderr, compilerTitle));

        return all;
    }

    collectOutputWidgets(output: (ResultLine & {source: string})[]): {
        fixes: monaco.languages.CodeAction[];
        widgets: editor.IMarkerData[];
    } {
        let fixes: monaco.languages.CodeAction[] = [];
        const editorModel = this.editor.getModel();
        const widgets = _.compact(
            output.map(obj => {
                if (!obj.tag) return;

                const trees = this.hub.trees;
                // eslint-disable-next-line @typescript-eslint/no-unnecessary-condition
                if (trees && trees.length > 0) {
                    if (obj.tag.file) {
                        if (this.id !== trees[0].multifileService.getEditorIdByFilename(obj.tag.file)) {
                            return;
                        }
                    } else {
                        if (this.id !== trees[0].multifileService.getMainSourceEditorId()) {
                            return;
                        }
                    }
                }

                let colBegin = 0;
                let colEnd = Infinity;
                let lineBegin = obj.tag.line;
                let lineEnd = obj.tag.line;
                if (obj.tag.column) {
                    if (obj.tag.endcolumn) {
                        colBegin = obj.tag.column;
                        colEnd = obj.tag.endcolumn;
                        lineBegin = obj.tag.line;
                        lineEnd = obj.tag.endline;
                    } else {
                        const span = this.getTokenSpan(obj.tag.line ?? 0, obj.tag.column);
                        colBegin = obj.tag.column;
                        colEnd = span.colEnd;
                        if (colEnd === obj.tag.column) colEnd = -1;
                    }
                }
                let link;
                if (obj.tag.link) {
                    link = {
                        value: obj.tag.link.text,
                        target: obj.tag.link.url,
                    };
                }

                const diag: monaco.editor.IMarkerData = {
                    severity: obj.tag.severity,
                    message: obj.tag.text,
                    source: obj.source,
                    startLineNumber: lineBegin ?? 0,
                    startColumn: colBegin,
                    endLineNumber: lineEnd ?? 0,
                    endColumn: colEnd,
                    code: link,
                };

                if (obj.tag.fixes && editorModel) {
                    fixes = fixes.concat(
                        obj.tag.fixes.map((fs, ind) => {
                            return {
                                title: fs.title,
                                diagnostics: [diag],
                                kind: 'quickfix',
                                edit: {
                                    edits: fs.edits.map(f => {
                                        return {
                                            resource: editorModel.uri,
                                            edit: {
                                                range: new monaco.Range(
                                                    f.line ?? 0,
                                                    f.column ?? 0,
                                                    f.endline ?? 0,
                                                    f.endcolumn ?? 0
                                                ),
                                                text: f.text,
                                            },
                                        };
                                    }),
                                },
                                isPreferred: ind === 0,
                            };
                        })
                    );
                }
                return diag;
            })
        );

        return {
            fixes: fixes,
            widgets: widgets,
        };
    }

    setDecorationTags(widgets: editor.IMarkerData[], ownerId: string): void {
        const editorModel = this.editor.getModel();
        if (editorModel) monaco.editor.setModelMarkers(editorModel, ownerId, widgets);

        this.decorations.tags = _.map(
            widgets,
            function (tag) {
                return {
                    range: new monaco.Range(tag.startLineNumber, tag.startColumn, tag.startLineNumber + 1, 1),
                    options: {
                        isWholeLine: false,
                        inlineClassName: 'error-code',
                    },
                };
            },
            this
        );

        this.updateDecorations();
    }

    setQuickFixes(fixes: monaco.languages.CodeAction[]): void {
        if (fixes.length) {
            const editorModel = this.editor.getModel();
            if (editorModel) {
                quickFixesHandler.registerQuickFixesForCompiler(this.id, editorModel, fixes);
                quickFixesHandler.registerProviderForLanguage(editorModel.getLanguageId());
            }
        } else {
            quickFixesHandler.unregister(this.id);
        }
    }

    override onCompileResult(compilerId: number, compiler: CompilerInfo, result: CompilationResult): void {
        // eslint-disable-next-line @typescript-eslint/no-unnecessary-condition
        if (!compiler || !this.ourCompilers[compilerId]) return;

        this.busyCompilers[compilerId] = false;

        const collectedOutput = this.collectOutputWidgets(
            this.getAllOutputAndErrors(result, compiler.name, compilerId)
        );

        this.setDecorationTags(collectedOutput.widgets, String(compilerId));
        this.setQuickFixes(collectedOutput.fixes);

        let asm: ResultLine[] = [];

        // @ts-expect-error: result has no property 'result'
        if (result.result && result.result.asm) {
            // @ts-expect-error: result has no property 'result'
            asm = result.result.asm;
        } else if (result.asm) {
            asm = result.asm;
        }

        if (result.devices && Array.isArray(asm)) {
            asm = asm.concat(
                Object.values(result.devices).flatMap(device => {
                    return device.asm ?? [];
                })
            );
        }

        this.asmByCompiler[compilerId] = asm;

        if (result.inputFilename) {
            this.defaultFileByCompiler[compilerId] = result.inputFilename;
        } else {
            this.defaultFileByCompiler[compilerId] = 'example' + this.currentLanguage?.extensions[0];
        }

        this.numberUsedLines();
    }

    onExecuteResponse(executorId: number, compiler: CompilerInfo, result: CompilationResult): void {
        if (this.ourExecutors[executorId]) {
            let output = this.getAllOutputAndErrors(result, compiler.name, 'Execution ' + executorId);
            if (result.buildResult) {
                output = output.concat(
                    this.getAllOutputAndErrors(result.buildResult, compiler.name, 'Executor ' + executorId)
                );
            }
            this.setDecorationTags(this.collectOutputWidgets(output).widgets, 'Executor ' + executorId);

            this.numberUsedLines();
        }
    }

    onSelectLine(id: number, lineNum: number): void {
        if (Number(id) === this.id) {
            this.editor.setSelection(new monaco.Selection(lineNum - 1, 0, lineNum, 0));
        }
    }

    // Returns a half-segment [a, b) for the token on the line lineNum
    // that spans across the column.
    // a - colStart points to the first character of the token
    // b - colEnd points to the character immediately following the token
    // e.g.: "this->callableMethod ( x, y );"
    //              ^a   ^column  ^b
    getTokenSpan(lineNum: number, column: number): {colBegin: number; colEnd: number} {
        const model = this.editor.getModel();
        if (model && (lineNum < 1 || lineNum > model.getLineCount())) {
            // #3592 Be forgiving towards parsing errors
            return {colBegin: 0, colEnd: 0};
        }

        if (model && lineNum <= model.getLineCount()) {
            const line = model.getLineContent(lineNum);
            if (0 < column && column <= line.length) {
                const tokens = monaco.editor.tokenize(line, model.getLanguageId());
                if (tokens.length > 0) {
                    let lastOffset = 0;
                    let lastWasString = false;
                    for (let i = 0; i < tokens[0].length; ++i) {
                        // Treat all the contiguous string tokens as one,
                        // For example "hello \" world" is treated as one token
                        // instead of 3 "string.cpp", "string.escape.cpp", "string.cpp"
                        if (tokens[0][i].type.startsWith('string')) {
                            if (lastWasString) {
                                continue;
                            }
                            lastWasString = true;
                        } else {
                            lastWasString = false;
                        }
                        const currentOffset = tokens[0][i].offset;
                        if (column <= currentOffset) {
                            return {colBegin: lastOffset + 1, colEnd: currentOffset + 1};
                        } else {
                            lastOffset = currentOffset;
                        }
                    }
                    return {colBegin: lastOffset + 1, colEnd: line.length + 1};
                }
            }
        }
        return {colBegin: column, colEnd: column + 1};
    }

    pushRevealJump(): void {
        const state = this.editor.saveViewState();
        if (state) this.revealJumpStack.push(state);
        this.revealJumpStackHasElementsCtxKey.set(true);
    }

    popAndRevealJump(): void {
        if (this.revealJumpStack.length > 0) {
            const state = this.revealJumpStack.pop();
            if (state) this.editor.restoreViewState(state);
            this.revealJumpStackHasElementsCtxKey.set(this.revealJumpStack.length > 0);
        }
    }

    onEditorLinkLine(editorId: number, lineNum: number, columnBegin: number, columnEnd: number, reveal: boolean): void {
        if (Number(editorId) === this.id) {
            if (reveal && lineNum) {
                this.pushRevealJump();
                this.hub.activateTabForContainer(this.container);
                this.editor.revealLineInCenter(lineNum);
            }
            this.decorations.linkedCode = [];
            if (lineNum && lineNum !== -1) {
                this.decorations.linkedCode.push({
                    range: new monaco.Range(lineNum, 1, lineNum, 1),
                    options: {
                        isWholeLine: true,
                        linesDecorationsClassName: 'linked-code-decoration-margin',
                        className: 'linked-code-decoration-line',
                    },
                });
            }

            if (lineNum > 0 && columnBegin !== -1) {
                const lastTokenSpan = this.getTokenSpan(lineNum, columnEnd);
                this.decorations.linkedCode.push({
                    range: new monaco.Range(lineNum, columnBegin, lineNum, lastTokenSpan.colEnd),
                    options: {
                        isWholeLine: false,
                        inlineClassName: 'linked-code-decoration-column',
                    },
                });
            }

            if (this.fadeTimeoutId !== null) {
                clearTimeout(this.fadeTimeoutId);
            }
            this.fadeTimeoutId = setTimeout(() => {
                this.clearLinkedLine();
                this.fadeTimeoutId = null;
            }, 5000);

            this.updateDecorations();
        }
    }

    onEditorSetDecoration(id: number, lineNum: number, reveal: boolean, column?: number): void {
        if (Number(id) === this.id) {
            if (reveal && lineNum) {
                this.pushRevealJump();
                this.editor.revealLineInCenter(lineNum);
                this.editor.focus();
                this.editor.setPosition({column: column || 0, lineNumber: lineNum});
            }
            this.decorations.linkedCode = [];
            if (lineNum && lineNum !== -1) {
                this.decorations.linkedCode.push({
                    range: new monaco.Range(lineNum, 1, lineNum, 1),
                    options: {
                        isWholeLine: true,
                        linesDecorationsClassName: 'linked-code-decoration-margin',
                        inlineClassName: 'linked-code-decoration-inline',
                    },
                });
            }
            this.updateDecorations();
        }
    }

    onEditorDisplayFlow(id: number, flow: MessageWithLocation[]): void {
        if (Number(id) === this.id) {
            if (this.decorations.flows && this.decorations.flows.length) {
                this.decorations.flows = [];
            } else {
                this.decorations.flows = flow.map((ri, ind) => {
                    return {
                        range: new monaco.Range(
                            ri.line ?? 0,
                            ri.column ?? 0,
                            (ri.endline || ri.line) ?? 0,
                            (ri.endcolumn || ri.column) ?? 0
                        ),
                        options: {
                            before: {
                                content: ' ' + (ind + 1).toString() + ' ',
                                inlineClassName: 'flow-decoration',
                                cursorStops: monaco.editor.InjectedTextCursorStops.None,
                            },
                            inlineClassName: 'flow-highlight',
                            isWholeLine: false,
                            hoverMessage: {value: ri.text},
                        },
                    };
                });
            }
            this.updateDecorations();
        }
    }

    updateDecorations(): void {
        this.prevDecorations = this.editor.deltaDecorations(
            this.prevDecorations,
            _.compact(_.flatten(_.values(this.decorations)))
        );
    }

    onConformanceViewOpen(editorId: number): void {
        if (editorId === this.id) {
            this.conformanceViewerButton.attr('disabled', 1);
        }
    }

    onConformanceViewClose(editorId: number): void {
        if (editorId === this.id) {
            this.conformanceViewerButton.attr('disabled', null);
        }
    }

    showLoadSaver(): void {
        this.loadSaveButton.trigger('click');
    }

    initLoadSaver(): void {
        this.loadSaveButton.off('click').on('click', () => {
            if (this.currentLanguage) {
                loadSave.run(
                    (text, filename) => {
                        this.setSource(text);
                        this.setFilename(filename);
                        this.updateState();
                        this.maybeEmitChange(true);
                        this.requestCompilation();
                    },
                    this.getSource(),
                    this.currentLanguage
                );
            }
        });
    }

    onLanguageChange(newLangId: string, firstTime: boolean): void {
        if (newLangId in languages) {
            if (firstTime || newLangId !== this.currentLanguage?.id) {
                const oldLangId = this.currentLanguage?.id;
                this.currentLanguage = languages[newLangId];
                if (!this.waitingForLanguage && !this.settings.keepSourcesOnLangChange && newLangId !== 'cmake') {
                    this.editorSourceByLang[oldLangId ?? ''] = this.getSource();
                    this.updateEditorCode();
                }
                this.initLoadSaver();
                const editorModel = this.editor.getModel();
                if (editorModel && this.currentLanguage)
                    monaco.editor.setModelLanguage(editorModel, this.currentLanguage.monaco);
                this.isCpp.set(this.currentLanguage?.id === 'c++');
                this.isClean.set(this.currentLanguage?.id === 'clean');
                this.updateTitle();
                this.updateState();
                // Broadcast the change to other panels
                this.eventHub.emit('languageChange', this.id, newLangId);
                this.decorations = {};
                if (!firstTime) {
                    this.maybeEmitChange(true);
                    this.requestCompilation();

                    ga.proxy('send', {
                        hitType: 'event',
                        eventCategory: 'LanguageChange',
                        eventAction: newLangId,
                    });
                }
            }
            this.waitingForLanguage = false;
        }
    }

    override getDefaultPaneName(): string {
        return 'Editor';
    }

    override getPaneName(): string {
        if (this.filename) {
            return this.filename;
        } else {
            return this.currentLanguage?.name + ' source #' + this.id;
        }
    }

    setFilename(name: string): void {
        this.filename = name;
        this.updateTitle();
        this.updateState();
    }

    override updateTitle(): void {
        const name = this.getPaneName();
        const customName = this.paneName ? this.paneName : name;
        if (name.endsWith('CMakeLists.txt')) {
            this.changeLanguage('cmake');
        }
        this.container.setTitle(_.escape(customName));
    }

    // Called every time we change language, so we get the relevant code
    updateEditorCode(): void {
        this.setSource(
            this.editorSourceByLang[this.currentLanguage?.id ?? ''] ||
                languages[this.currentLanguage?.id ?? '']?.example
        );
    }

    override close(): void {
        this.eventHub.unsubscribe();
        this.eventHub.emit('editorClose', this.id);
        this.editor.dispose();
        this.hub.removeEditor(this.id);
    }

    getSelectizeRenderHtml(data: any, escape: typeof escape_html, width: number, height: number): string {
        let result =
            '<div class="d-flex" style="align-items: center">' +
            '<div class="mr-1 d-flex" style="align-items: center">' +
            '<img src="' +
            (data.logoData ? data.logoData : '') +
            '" class="' +
            (data.logoDataDark ? 'theme-light-only' : '') +
            '" width="' +
            width +
            '" style="max-height: ' +
            height +
            'px"/>';
        if (data.logoDataDark) {
            result +=
                '<img src="' +
                data.logoDataDark +
                '" class="theme-dark-only" width="' +
                width +
                '" style="max-height: ' +
                height +
                'px"/>';
        }

        result += '</div><div>' + escape(data.name) + '</div></div>';
        return result;
    }

    renderSelectizeOption(data: any, escape: typeof escape_html) {
        return this.getSelectizeRenderHtml(data, escape, 23, 23);
    }

    renderSelectizeItem(data: any, escape: typeof escape_html) {
        return this.getSelectizeRenderHtml(data, escape, 20, 20);
    }

    onCompiler(compilerId: number, compiler: unknown, options: string, editorId: number, treeId: number): void {}
}<|MERGE_RESOLUTION|>--- conflicted
+++ resolved
@@ -133,32 +133,6 @@
             this.enableVim();
         }
 
-<<<<<<< HEAD
-        const usableLanguages = Object.values(languages).filter(language => {
-            return hub.compilerService.compilersByLang[language?.id ?? ''];
-        });
-
-        this.languageBtn = this.domRoot.find('.change-language');
-        this.selectize = new TomSelect(this.languageBtn as any, {
-            sortField: 'name',
-            valueField: 'id',
-            labelField: 'name',
-            searchField: ['name'],
-            placeholder: '🔍 Select a language...',
-            options: _.map(usableLanguages, _.identity),
-            items: this.currentLanguage?.id ? [this.currentLanguage.id] : [],
-            dropdownParent: 'body',
-            plugins: ['dropdown_input'],
-            onChange: _.bind(this.onLanguageChange, this),
-            closeAfterSelect: true,
-            render: <any>{
-                option: this.renderSelectizeOption.bind(this),
-                item: this.renderSelectizeItem.bind(this),
-            },
-        });
-
-=======
->>>>>>> d0f349cf
         // We suppress posting changes until the user has stopped typing by:
         // * Using _.debounce() to run emitChange on any key event or change
         //   only after a delay.
