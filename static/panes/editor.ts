--- conflicted
+++ resolved
@@ -147,7 +147,7 @@
         //     this.debouncedEmitChange();
         // }, this));
     }
-<<<<<<< HEAD
+
     override initializeDefaults(): void {
         this.ourCompilers = {};
         this.ourExecutors = {};
@@ -157,18 +157,6 @@
         this.colours = [];
         this.treeCompilers = {};
 
-=======
-
-    override initializeDefaults(): void {
-        this.ourCompilers = {};
-        this.ourExecutors = {};
-        this.asmByCompiler = {};
-        this.defaultFileByCompiler = {};
-        this.busyCompilers = {};
-        this.colours = [];
-        this.treeCompilers = {};
-
->>>>>>> ad5ece86
         this.decorations = {};
         this.prevDecorations = [];
         this.extraDecorations = [];
@@ -1593,7 +1581,6 @@
             asm = result.result.asm;
         } else if (result.asm) {
             asm = result.asm;
-<<<<<<< HEAD
         }
 
         if (result.devices && Array.isArray(asm)) {
@@ -1604,18 +1591,6 @@
             );
         }
 
-=======
-        }
-
-        if (result.devices && Array.isArray(asm)) {
-            asm = asm.concat(
-                Object.values(result.devices).flatMap(device => {
-                    return device.asm ?? [];
-                })
-            );
-        }
-
->>>>>>> ad5ece86
         this.asmByCompiler[compilerId] = asm;
 
         if (result.inputFilename) {
