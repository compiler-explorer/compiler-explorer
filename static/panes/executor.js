--- conflicted
+++ resolved
@@ -907,11 +907,7 @@
 Executor.prototype.getPaneName = function () {
     var langName = this.getLanguageName();
     var compName = this.getCompilerName();
-<<<<<<< HEAD
-    return compName + ' Executor (' + this.getLinkHint() + ') ' + langName;
-=======
-    return 'Executor ' + compName + ' (' + langName + ', Editor #' + this.sourceEditorId + ')';
->>>>>>> 39aac534
+    return 'Executor ' + compName + ' (' + this.getLinkHint() + ')';
 };
 
 Executor.prototype.updateCompilerName = function () {
