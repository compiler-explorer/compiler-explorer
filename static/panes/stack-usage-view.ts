// Copyright (c) 2023, Compiler Explorer Authors
// All rights reserved.
//
// Redistribution and use in source and binary forms, with or without
// modification, are permitted provided that the following conditions are met:
//
//     * Redistributions of source code must retain the above copyright notice,
//       this list of conditions and the following disclaimer.
//     * Redistributions in binary form must reproduce the above copyright
//       notice, this list of conditions and the following disclaimer in the
//       documentation and/or other materials provided with the distribution.
//
// THIS SOFTWARE IS PROVIDED BY THE COPYRIGHT HOLDERS AND CONTRIBUTORS "AS IS"
// AND ANY EXPRESS OR IMPLIED WARRANTIES, INCLUDING, BUT NOT LIMITED TO, THE
// IMPLIED WARRANTIES OF MERCHANTABILITY AND FITNESS FOR A PARTICULAR PURPOSE
// ARE DISCLAIMED. IN NO EVENT SHALL THE COPYRIGHT HOLDER OR CONTRIBUTORS BE
// LIABLE FOR ANY DIRECT, INDIRECT, INCIDENTAL, SPECIAL, EXEMPLARY, OR
// CONSEQUENTIAL DAMAGES (INCLUDING, BUT NOT LIMITED TO, PROCUREMENT OF
// SUBSTITUTE GOODS OR SERVICES; LOSS OF USE, DATA, OR PROFITS; OR BUSINESS
// INTERRUPTION) HOWEVER CAUSED AND ON ANY THEORY OF LIABILITY, WHETHER IN
// CONTRACT, STRICT LIABILITY, OR TORT (INCLUDING NEGLIGENCE OR OTHERWISE)
// ARISING IN ANY WAY OUT OF THE USE OF THIS SOFTWARE, EVEN IF ADVISED OF THE
// POSSIBILITY OF SUCH DAMAGE.

import $ from 'jquery';
import _ from 'underscore';
import * as monaco from 'monaco-editor';
import {Container} from 'golden-layout';

import {MonacoPane} from './pane.js';
import {StackUsageState, suCodeEntry} from './stack-usage-view.interfaces.js';
import {MonacoPaneState} from './pane.interfaces.js';

import {ga} from '../analytics.js';
import {extendConfig} from '../monaco-config.js';
import {Hub} from '../hub.js';
import {CompilationResult} from '../compilation/compilation.interfaces.js';
import {CompilerInfo} from '../compiler.interfaces.js';
import {unwrap} from '../assert.js';

type SuClass = 'None' | 'static' | 'dynamic' | 'dynamic,bounded';

type SuViewLine = {
    text: string;
    srcLine: number;
    suClass: SuClass;
};

export class StackUsage extends MonacoPane<monaco.editor.IStandaloneCodeEditor, StackUsageState> {
    // Note: bool | undef here instead of just bool because of an issue with field initialization order
    isCompilerSupported?: boolean;

    constructor(hub: Hub, container: Container, state: StackUsageState & MonacoPaneState) {
        super(hub, container, state);
        if (state.suOutput) {
            this.showStackUsageResults(state.suOutput, state.source);
        }
        this.eventHub.emit('stackUsageViewOpened', this.compilerInfo.compilerId);
    }

    override getInitialHTML(): string {
        return $('#stackusage').html();
    }

    override createEditor(editorRoot: HTMLElement): void {
        this.editor = monaco.editor.create(
            editorRoot,
            extendConfig({
                language: 'plaintext',
                readOnly: true,
                glyphMargin: true,
            }),
        );
    }

    override registerOpeningAnalyticsEvent() {
        ga.proxy('send', {
            hitType: 'event',
            eventCategory: 'OpenViewPane',
            eventAction: 'StackUsage',
        });
    }

    override registerCallbacks() {
        this.eventHub.emit('requestSettings');
        this.eventHub.emit('findCompilers');

        this.container.on('shown', this.resize, this);

        const cursorSelectionThrottledFunction = _.throttle(this.onDidChangeCursorSelection.bind(this), 500);
        this.editor.onDidChangeCursorSelection(e => {
            cursorSelectionThrottledFunction(e);
        });
    }

    override onCompileResult(id: number, compiler: CompilerInfo, result: CompilationResult) {
        if (this.compilerInfo.compilerId !== id || !this.isCompilerSupported) return;
        this.editor.setValue(unwrap(result.source));
<<<<<<< HEAD
        if (result.hasStackUsageOutput) {
            this.showStackUsageResults(unwrap(result.stackUsageOutput), result.source);
=======
        if (result.stackUsageOutput) {
            // result.hasStackUsageOutput might be true for failed compilations
            this.showStackUsageResults(result.stackUsageOutput);
>>>>>>> db9e3cbe
        }

        // TODO: This is inelegant again. Previously took advantage of fourth argument for the compileResult event.
        const lang = compiler.lang === 'c++' ? 'cpp' : compiler.lang;
        const model = this.editor.getModel();
        if (model != null && this.getCurrentEditorLanguage() !== lang) {
            monaco.editor.setModelLanguage(model, lang);
        }

        if (!this.isAwaitingInitialResults) {
            if (this.selection) {
                this.editor.setSelection(this.selection);
                this.editor.revealLinesInCenter(this.selection.startLineNumber, this.selection.endLineNumber);
            }
            this.isAwaitingInitialResults = true;
        }
    }

    // Monaco language id of the current editor
    getCurrentEditorLanguage() {
        return this.editor.getModel()?.getLanguageId();
    }

    override getDefaultPaneName() {
        return 'Stack Usage Viewer';
    }

    override getPrintName() {
        return '<Unimplemented>';
    }

    showStackUsageResults(suEntries: suCodeEntry[], source?: string) {
        const splitLines = (text: string): string[] => {
            if (!text) return [];
            const result = text.split(/\r?\n/);
            if (result.length > 0 && result[result.length - 1] === '') return result.slice(0, -1);
            return result;
        };

        const srcLines: string[] = source ? splitLines(source) : [];
        const srcAsSuLines: SuViewLine[] = [];

        for (const i in srcLines) {
            srcAsSuLines.push({text: srcLines[i], srcLine: Number(i), suClass: 'None'});
        }

        const groupedResults = _.groupBy(suEntries, x => x.DebugLoc.Line);

        const resLines = [...srcAsSuLines];
        for (const [key, value] of Object.entries(groupedResults)) {
            const origLineNum = Number(key);
            const curLineNum = resLines.findIndex(line => line.srcLine === origLineNum);
            const contents = value.map(rem => ({
                text: rem.displayString,
                srcLine: -1,
                suClass: rem.Qualifier,
            }));
            resLines.splice(curLineNum, 0, ...contents);
        }

        const newText: string = resLines.reduce((accText, curSrcLine) => {
            return accText + (curSrcLine.suClass === 'None' ? curSrcLine.text : '  ') + '\n';
        }, '');
        this.editor.setValue(newText);

        const suDecorations: monaco.editor.IModelDeltaDecoration[] = [];
        resLines.forEach((line, lineNum) => {
            if (line.suClass !== 'None') {
                suDecorations.push({
                    range: new monaco.Range(lineNum + 1, 1, lineNum + 1, Infinity),
                    options: {
                        isWholeLine: true,
                        after: {
                            content: line.text,
                        },
                        inlineClassName: 'stack-usage.' + line.suClass.replace(',', '_'),
                    },
                });
            }
        });
        this.editorDecorations.set(suDecorations);
    }

    override onCompiler(id: number, compiler) {
        if (id === this.compilerInfo.compilerId) {
            this.compilerInfo.compilerName = compiler ? compiler.name : '';
            this.updateTitle();
            this.isCompilerSupported = compiler ? compiler.supportsStackUsageOutput : false;
            if (!this.isCompilerSupported) {
                this.editor.setValue('<Stack usage output is not supported for this compiler>');
            }
        }
    }

    // Don't do anything for this pane
    override sendPrintData() {}

    override close() {
        this.eventHub.unsubscribe();
        this.eventHub.emit('stackUsageViewClosed', this.compilerInfo.compilerId);
        this.editor.dispose();
    }
}<|MERGE_RESOLUTION|>--- conflicted
+++ resolved
@@ -96,14 +96,9 @@
     override onCompileResult(id: number, compiler: CompilerInfo, result: CompilationResult) {
         if (this.compilerInfo.compilerId !== id || !this.isCompilerSupported) return;
         this.editor.setValue(unwrap(result.source));
-<<<<<<< HEAD
-        if (result.hasStackUsageOutput) {
-            this.showStackUsageResults(unwrap(result.stackUsageOutput), result.source);
-=======
         if (result.stackUsageOutput) {
             // result.hasStackUsageOutput might be true for failed compilations
             this.showStackUsageResults(result.stackUsageOutput);
->>>>>>> db9e3cbe
         }
 
         // TODO: This is inelegant again. Previously took advantage of fourth argument for the compileResult event.
