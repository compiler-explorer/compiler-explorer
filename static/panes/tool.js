// Copyright (c) 2018, Compiler Explorer Authors
// All rights reserved.
//
// Redistribution and use in source and binary forms, with or without
// modification, are permitted provided that the following conditions are met:
//
//     * Redistributions of source code must retain the above copyright notice,
//       this list of conditions and the following disclaimer.
//     * Redistributions in binary form must reproduce the above copyright
//       notice, this list of conditions and the following disclaimer in the
//       documentation and/or other materials provided with the distribution.
//
// THIS SOFTWARE IS PROVIDED BY THE COPYRIGHT HOLDERS AND CONTRIBUTORS "AS IS"
// AND ANY EXPRESS OR IMPLIED WARRANTIES, INCLUDING, BUT NOT LIMITED TO, THE
// IMPLIED WARRANTIES OF MERCHANTABILITY AND FITNESS FOR A PARTICULAR PURPOSE
// ARE DISCLAIMED. IN NO EVENT SHALL THE COPYRIGHT HOLDER OR CONTRIBUTORS BE
// LIABLE FOR ANY DIRECT, INDIRECT, INCIDENTAL, SPECIAL, EXEMPLARY, OR
// CONSEQUENTIAL DAMAGES (INCLUDING, BUT NOT LIMITED TO, PROCUREMENT OF
// SUBSTITUTE GOODS OR SERVICES; LOSS OF USE, DATA, OR PROFITS; OR BUSINESS
// INTERRUPTION) HOWEVER CAUSED AND ON ANY THEORY OF LIABILITY, WHETHER IN
// CONTRACT, STRICT LIABILITY, OR TORT (INCLUDING NEGLIGENCE OR OTHERWISE)
// ARISING IN ANY WAY OUT OF THE USE OF THIS SOFTWARE, EVEN IF ADVISED OF THE
// POSSIBILITY OF SUCH DAMAGE.

'use strict';

var _ = require('underscore');
var $ = require('jquery');
var FontScale = require('../widgets/fontscale').FontScale;
var AnsiToHtml = require('../ansi-to-html').Filter;
var Toggles = require('../widgets/toggles').Toggles;
var ga = require('../analytics').ga;
var Components = require('../components');
var monaco = require('monaco-editor');
var monacoConfig = require('../monaco-config');
var ceoptions = require('../options').options;
var utils = require('../utils');
var PaneRenaming = require('../widgets/pane-renaming').PaneRenaming;

function makeAnsiToHtml(color) {
    return new AnsiToHtml({
        fg: color ? color : '#333',
        bg: '#f5f5f5',
        stream: true,
        escapeXML: true,
    });
}

function Tool(hub, container, state) {
    this.hub = hub;
    this.container = container;
    this.compilerId = state.compiler;
    this.editorId = state.editor;
    this.treeId = state.tree;
    this.toolId = state.toolId;
    this.toolName = 'Tool';
    this.compilerService = hub.compilerService;
    this.eventHub = hub.createEventHub();
    this.domRoot = container.getElement();
    this.domRoot.html($('#tool-output').html());
    this.editorContentRoot = this.domRoot.find('.monaco-placeholder');
    this.plainContentRoot = this.domRoot.find('pre.content');
    this.optionsToolbar = this.domRoot.find('.options-toolbar');
    this.badLangToolbar = this.domRoot.find('.bad-lang');
    this.compilerName = '';
    this.monacoStdin = state.monacoStdin || false;
    this.monacoEditorOpen = state.monacoEditorOpen || false;
    this.monacoEditorHasBeenAutoOpened = state.monacoEditorHasBeenAutoOpened || false;
    this.monacoStdinField = '';
    this.normalAnsiToHtml = makeAnsiToHtml();

    this.optionsField = this.domRoot.find('input.options');
    this.localStdinField = this.domRoot.find('textarea.tool-stdin');

    this.outputEditor = monaco.editor.create(
        this.editorContentRoot[0],
        monacoConfig.extendConfig({
            readOnly: true,
            language: 'text',
            fontFamily: 'courier new',
            lineNumbersMinChars: 5,
            guides: false,
        })
    );

    this.fontScale = new FontScale(this.domRoot, state, '.content');
    this.fontScale.on(
        'change',
        _.bind(function () {
            this.saveState();
        }, this)
    );

    this.createToolInputView = _.bind(function () {
        return Components.getToolInputViewWith(this.compilerId, this.toolId, this.toolName);
    }, this);

    this.initButtons(state);
    this.options = new Toggles(this.domRoot.find('.options'), state);
    this.options.on('change', _.bind(this.onOptionsChange, this));

    this.paneRenaming = new PaneRenaming(this, state);

    this.initArgs(state);
    this.initCallbacks();

    this.onOptionsChange();

    ga.proxy('send', {
        hitType: 'event',
        eventCategory: 'OpenViewPane',
        eventAction: 'Tool',
    });

    this.eventHub.emit('toolOpened', this.compilerId, this.currentState());
    this.eventHub.emit('requestSettings');
}

Tool.prototype.initCallbacks = function () {
    this.container.on('resize', this.resize, this);
    this.container.on('shown', this.resize, this);
    this.container.on('destroy', this.close, this);

    this.paneRenaming.on('renamePane', this.saveState.bind(this));

    this.eventHub.on('compileResult', this.onCompileResult, this);
    this.eventHub.on('compilerClose', this.onCompilerClose, this);
    this.eventHub.on('settingsChange', this.onSettingsChange, this);
    this.eventHub.on('languageChange', this.onLanguageChange, this);
    this.eventHub.on('toolInputChange', this.onToolInputChange, this);
    this.eventHub.on('toolInputViewClosed', this.onToolInputViewClosed, this);

    this.toggleArgs.on(
        'click',
        _.bind(function () {
            this.togglePanel(this.toggleArgs, this.panelArgs);
        }, this)
    );

    this.toggleStdin.on(
        'click',
        _.bind(function () {
            if (!this.monacoStdin) {
                this.togglePanel(this.toggleStdin, this.panelStdin);
            } else {
                if (!this.monacoEditorOpen) {
                    this.openMonacoEditor();
                } else {
                    this.monacoEditorOpen = false;
                    this.toggleStdin.removeClass('active');
                    this.eventHub.emit('toolInputViewCloseRequest', this.compilerId, this.toolId);
                }
            }
        }, this)
    );

    if (MutationObserver !== undefined) {
        new MutationObserver(_.bind(this.resize, this)).observe(this.localStdinField[0], {
            attributes: true,
            attributeFilter: ['style'],
        });
    }
};

Tool.prototype.onLanguageChange = function (editorId, newLangId) {
    if (this.editorId && this.editorId === editorId) {
        var tools = ceoptions.tools[newLangId];
        this.toggleUsable(tools && tools[this.toolId]);
    }
};

Tool.prototype.toggleUsable = function (isUsable) {
    if (isUsable) {
        this.plainContentRoot.css('opacity', '1');
        this.badLangToolbar.hide();
        this.optionsToolbar.show();
    } else {
        this.plainContentRoot.css('opacity', '0.5');
        this.optionsToolbar.hide();
        this.badLangToolbar.show();
    }
};

Tool.prototype.onSettingsChange = function (newSettings) {
    this.outputEditor.updateOptions({
        contextmenu: newSettings.useCustomContextMenu,
        minimap: {
            enabled: newSettings.showMinimap,
        },
        fontFamily: newSettings.editorsFFont,
        codeLensFontFamily: newSettings.editorsFFont,
        fontLigatures: newSettings.editorsFLigatures,
    });
};

Tool.prototype.initArgs = function (state) {
    var optionsChange = _.debounce(
        _.bind(function (e) {
            this.onOptionsChange($(e.target).val());

            this.eventHub.emit('toolSettingsChange', this.compilerId);
        }, this),
        800
    );

    if (this.optionsField) {
        this.optionsField.on('change', optionsChange).on('keyup', optionsChange);

        if (state.args) {
            this.optionsField.val(state.args);
        }
    }

    if (this.localStdinField) {
        this.localStdinField.on('change', optionsChange).on('keyup', optionsChange);

        if (state.stdin) {
            if (!this.monacoStdin) {
                this.localStdinField.val(state.stdin);
            } else {
                this.eventHub.emit('setToolInput', this.compilerId, this.toolId, state.stdin);
            }
        }
    }
};

Tool.prototype.getInputArgs = function () {
    if (this.optionsField) {
        return this.optionsField.val();
    } else {
        return '';
    }
};

Tool.prototype.onToolInputChange = function (compilerId, toolId, input) {
    if (this.compilerId === compilerId && this.toolId === toolId) {
        this.monacoStdinField = input;
        this.onOptionsChange();
        this.eventHub.emit('toolSettingsChange', this.compilerId);
    }
};

Tool.prototype.onToolInputViewClosed = function (compilerId, toolId, input) {
    if (this.compilerId === compilerId && this.toolId === toolId) {
        // Duplicate close messages have been seen, with the second having no value.
        // If we have a current value and the new value is empty, ignore the message.
        if (this.monacoStdinField && input) {
            this.monacoStdinField = input;
            this.monacoEditorOpen = false;
            this.toggleStdin.removeClass('active');

            this.onOptionsChange();
            this.eventHub.emit('toolSettingsChange', this.compilerId);
        }
    }
};

Tool.prototype.getInputStdin = function () {
    if (!this.monacoStdin) {
        if (this.localStdinField) {
            return this.localStdinField.val();
        } else {
            return '';
        }
    } else {
        return this.monacoStdinField;
    }
};

Tool.prototype.openMonacoEditor = function () {
    this.monacoEditorHasBeenAutoOpened = true; // just in case we get here in an unexpected way
    this.monacoEditorOpen = true;
    this.toggleStdin.addClass('active');
    var insertPoint =
        this.hub.findParentRowOrColumn(this.container) || this.container.layoutManager.root.contentItems[0];
    insertPoint.addChild(this.createToolInputView);
    this.onOptionsChange();
    this.eventHub.emit('setToolInput', this.compilerId, this.toolId, this.monacoStdinField);
};

Tool.prototype.getEffectiveOptions = function () {
    return this.options.get();
};

Tool.prototype.resize = function () {
    utils.updateAndCalcTopBarHeight(this.domRoot, this.optionsToolbar, this.hideable);
    var barsHeight = this.optionsToolbar.outerHeight() + 2;
    if (!this.panelArgs.hasClass('d-none')) {
        barsHeight += this.panelArgs.outerHeight();
    }
    if (!this.panelStdin.hasClass('d-none')) {
        barsHeight += this.panelStdin.outerHeight();
    }

    this.outputEditor.layout({
        width: this.domRoot.width(),
        height: this.domRoot.height() - barsHeight,
    });

    this.plainContentRoot.height(this.domRoot.height() - barsHeight);
};

Tool.prototype.onOptionsChange = function () {
    var options = this.getEffectiveOptions();
    this.plainContentRoot.toggleClass('wrap', options.wrap);
    this.wrapButton.prop('title', '[' + (options.wrap ? 'ON' : 'OFF') + '] ' + this.wrapTitle);

    this.saveState();
};

Tool.prototype.initButtons = function (state) {
    this.wrapButton = this.domRoot.find('.wrap-lines');
    this.wrapTitle = this.wrapButton.prop('title');

    this.panelArgs = this.domRoot.find('.panel-args');
    this.panelStdin = this.domRoot.find('.panel-stdin');

    this.hideable = this.domRoot.find('.hideable');

    this.initToggleButtons(state);
};

Tool.prototype.initToggleButtons = function (state) {
    this.toggleArgs = this.domRoot.find('.toggle-args');
    this.toggleStdin = this.domRoot.find('.toggle-stdin');

    if (state.argsPanelShown === true) {
        this.showPanel(this.toggleArgs, this.panelArgs);
    }

    if (state.stdinPanelShown === true) {
        if (!this.monacoStdin) {
            this.showPanel(this.toggleStdin, this.panelStdin);
        } else {
            if (!this.monacoEditorOpen) {
                this.openMonacoEditor();
            }
        }
    }
};

Tool.prototype.showPanel = function (button, panel) {
    panel.removeClass('d-none');
    button.addClass('active');
    this.resize();
};

Tool.prototype.hidePanel = function (button, panel) {
    panel.addClass('d-none');
    button.removeClass('active');
    this.resize();
};

Tool.prototype.togglePanel = function (button, panel) {
    if (panel.hasClass('d-none')) {
        this.showPanel(button, panel);
    } else {
        this.hidePanel(button, panel);
    }
    this.saveState();
};

Tool.prototype.currentState = function () {
    var options = this.getEffectiveOptions();
    var state = {
        compiler: this.compilerId,
        editor: this.editorId,
        tree: this.treeId,
        wrap: options.wrap,
        toolId: this.toolId,
        args: this.getInputArgs(),
        stdin: this.getInputStdin(),
        stdinPanelShown:
            (this.monacoStdin && this.monacoEditorOpen) || (this.panelStdin && !this.panelStdin.hasClass('d-none')),
        monacoStdin: this.monacoStdin,
        monacoEditorOpen: this.monacoEditorOpen,
        monacoEditorHasBeenAutoOpened: this.monacoEditorHasBeenAutoOpened,
        argsPanelShow: !this.panelArgs.hasClass('d-none'),
    };
    this.paneRenaming.addState(state);
    this.fontScale.addState(state);
    return state;
};

Tool.prototype.saveState = function () {
    this.container.setState(this.currentState());
};

Tool.prototype.setLanguage = function (languageId) {
    if (languageId) {
        this.options.enableToggle('wrap', false);
        monaco.editor.setModelLanguage(this.outputEditor.getModel(), languageId);
        this.outputEditor.setValue('');
        this.fontScale.setTarget(this.outputEditor);
        $(this.plainContentRoot).hide();
        $(this.editorContentRoot).show();
    } else {
        this.options.enableToggle('wrap', true);
        this.plainContentRoot.empty();
        this.fontScale.setTarget('.content');
        $(this.editorContentRoot).hide();
        $(this.plainContentRoot).show();
    }
};

Tool.prototype.clickableUrls = function (text) {
    return text.replace(
        // URL detection regex grabbed from https://stackoverflow.com/a/3809435
        /(https?:\/\/(www\.)?[-a-zA-Z0-9@:%._+~#=]{1,256}\.[a-zA-Z0-9()]{1,6}\b([-a-zA-Z0-9()@:%_+.~#?&//=]*))/,
        '<a href="$1" target="_blank">$1</a>'
    );
};

Tool.prototype.onCompileResult = function (id, compiler, result) {
    try {
        if (id !== this.compilerId) return;
        if (compiler) this.compilerName = compiler.name;

        var foundTool = _.find(
            compiler.tools,
            function (tool) {
                return tool.tool.id === this.toolId;
            },
            this
        );

        this.toggleUsable(foundTool);

        var toolResult = null;
        if (result && result.tools) {
            toolResult = _.find(
                result.tools,
                function (tool) {
                    return tool.id === this.toolId;
                },
                this
            );
        } else if (result && result.result && result.result.tools) {
            toolResult = _.find(
                result.result.tools,
                function (tool) {
                    return tool.id === this.toolId;
                },
                this
            );
        }

        var toolInfo = null;
        if (compiler && compiler.tools) {
            toolInfo = _.find(
                compiler.tools,
                function (tool) {
                    return tool.tool.id === this.toolId;
                },
                this
            );
        }

        if (toolInfo) {
            this.toggleStdin.prop('disabled', false);

            if (this.monacoStdin && !this.monacoEditorOpen && !this.monacoEditorHasBeenAutoOpened) {
                this.monacoEditorHasBeenAutoOpened = true;
                this.openMonacoEditor();
            } else if (!this.monacoStdin && toolInfo.tool.stdinHint) {
                this.localStdinField.prop('placeholder', toolInfo.tool.stdinHint);
                if (toolInfo.tool.stdinHint === 'disabled') {
                    this.toggleStdin.prop('disabled', true);
                } else {
                    this.showPanel(this.toggleStdin, this.panelStdin);
                }
            } else {
                this.localStdinField.prop('placeholder', 'Tool stdin...');
            }
        }

        // reset stream styles
        this.normalAnsiToHtml.reset();

        if (toolResult) {
            if (toolResult.languageId && toolResult.languageId === 'stderr') {
                toolResult.languageId = false;
            }

            this.setLanguage(toolResult.languageId);

            if (toolResult.languageId) {
                this.setEditorContent(_.pluck(toolResult.stdout, 'text').join('\n'));
            } else {
                _.each(
                    (toolResult.stdout || []).concat(toolResult.stderr || []),
                    function (obj) {
                        if (obj.text === '') {
                            this.add('<br/>');
                        } else {
                            this.add(
                                this.clickableUrls(this.normalAnsiToHtml.toHtml(obj.text)),
                                obj.tag ? obj.tag.line : obj.line,
<<<<<<< HEAD
                                obj.tag ? obj.tag.flow : null
=======
                                obj.tag ? obj.tag.column : 0
>>>>>>> 3048d92f
                            );
                        }
                    },
                    this
                );
            }

            this.toolName = toolResult.name;
            this.updateTitle();

            if (toolResult.sourcechanged && this.editorId) {
                this.eventHub.emit('newSource', this.editorId, toolResult.newsource);
            }
        } else {
            this.setEditorContent('No tool result');
        }
    } catch (e) {
        this.setLanguage(false);
        this.add('javascript error: ' + e.message);
    }
};

<<<<<<< HEAD
Tool.prototype.add = function (msg, lineNum, flow) {
=======
Tool.prototype.add = function (msg, lineNum, column) {
>>>>>>> 3048d92f
    var elem = $('<div/>').appendTo(this.plainContentRoot);
    if (lineNum && this.editorId) {
        elem.html(
            $('<a></a>')
                .prop('href', 'javascript:;')
                .html(msg)
                .on(
                    'click',
                    _.bind(function (e) {
<<<<<<< HEAD
                        this.eventHub.emit('editorSetDecoration', this.editorId, lineNum, true);
                        if (flow) {
                            this.eventHub.emit('editorDisplayFlow', this.editorId, flow);
                        }
=======
                        this.eventHub.emit('editorSetDecoration', this.editorId, lineNum, true, column);
>>>>>>> 3048d92f
                        e.preventDefault();
                        return false;
                    }, this)
                )
                .on(
                    'mouseover',
                    _.bind(function () {
                        this.eventHub.emit('editorSetDecoration', this.editorId, lineNum, false, column);
                    }, this)
                )
        );
    } else {
        elem.html(msg);
    }
};

Tool.prototype.setEditorContent = function (content) {
    if (!this.outputEditor || !this.outputEditor.getModel()) return;
    var editorModel = this.outputEditor.getModel();
    var visibleRanges = this.outputEditor.getVisibleRanges();
    var currentTopLine = visibleRanges.length > 0 ? visibleRanges[0].startLineNumber : 1;
    editorModel.setValue(content);
    this.outputEditor.revealLine(currentTopLine);
    this.setNormalContent();
};

Tool.prototype.setNormalContent = function () {
    this.outputEditor.updateOptions({
        lineNumbers: true,
        codeLens: false,
    });
    if (this.codeLensProvider) {
        this.codeLensProvider.dispose();
    }
};

Tool.prototype.getPaneName = function () {
    var name = this.toolName + ' #' + this.compilerId;
    if (this.compilerName) name += ' with ' + this.compilerName;
    return name;
};

Tool.prototype.updateTitle = function () {
    var name = this.paneName ? this.paneName : this.getPaneName();
    this.container.setTitle(_.escape(name));
};

Tool.prototype.onCompilerClose = function (id) {
    if (id === this.compilerId) {
        this.close();
        _.defer(function (self) {
            self.container.close();
        }, this);
    }
};

Tool.prototype.close = function () {
    this.eventHub.emit('toolClosed', this.compilerId, this.currentState());
    this.eventHub.unsubscribe();
    this.outputEditor.dispose();
};

module.exports = {
    Tool: Tool,
};<|MERGE_RESOLUTION|>--- conflicted
+++ resolved
@@ -496,11 +496,8 @@
                             this.add(
                                 this.clickableUrls(this.normalAnsiToHtml.toHtml(obj.text)),
                                 obj.tag ? obj.tag.line : obj.line,
-<<<<<<< HEAD
+                                obj.tag ? obj.tag.column : 0,
                                 obj.tag ? obj.tag.flow : null
-=======
-                                obj.tag ? obj.tag.column : 0
->>>>>>> 3048d92f
                             );
                         }
                     },
@@ -523,11 +520,7 @@
     }
 };
 
-<<<<<<< HEAD
-Tool.prototype.add = function (msg, lineNum, flow) {
-=======
-Tool.prototype.add = function (msg, lineNum, column) {
->>>>>>> 3048d92f
+Tool.prototype.add = function (msg, lineNum, column, flow) {
     var elem = $('<div/>').appendTo(this.plainContentRoot);
     if (lineNum && this.editorId) {
         elem.html(
@@ -537,14 +530,10 @@
                 .on(
                     'click',
                     _.bind(function (e) {
-<<<<<<< HEAD
-                        this.eventHub.emit('editorSetDecoration', this.editorId, lineNum, true);
+                        this.eventHub.emit('editorSetDecoration', this.editorId, lineNum, true, column);
                         if (flow) {
                             this.eventHub.emit('editorDisplayFlow', this.editorId, flow);
                         }
-=======
-                        this.eventHub.emit('editorSetDecoration', this.editorId, lineNum, true, column);
->>>>>>> 3048d92f
                         e.preventDefault();
                         return false;
                     }, this)
