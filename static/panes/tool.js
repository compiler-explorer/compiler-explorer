// Copyright (c) 2018, Compiler Explorer Authors
// All rights reserved.
//
// Redistribution and use in source and binary forms, with or without
// modification, are permitted provided that the following conditions are met:
//
//     * Redistributions of source code must retain the above copyright notice,
//       this list of conditions and the following disclaimer.
//     * Redistributions in binary form must reproduce the above copyright
//       notice, this list of conditions and the following disclaimer in the
//       documentation and/or other materials provided with the distribution.
//
// THIS SOFTWARE IS PROVIDED BY THE COPYRIGHT HOLDERS AND CONTRIBUTORS "AS IS"
// AND ANY EXPRESS OR IMPLIED WARRANTIES, INCLUDING, BUT NOT LIMITED TO, THE
// IMPLIED WARRANTIES OF MERCHANTABILITY AND FITNESS FOR A PARTICULAR PURPOSE
// ARE DISCLAIMED. IN NO EVENT SHALL THE COPYRIGHT HOLDER OR CONTRIBUTORS BE
// LIABLE FOR ANY DIRECT, INDIRECT, INCIDENTAL, SPECIAL, EXEMPLARY, OR
// CONSEQUENTIAL DAMAGES (INCLUDING, BUT NOT LIMITED TO, PROCUREMENT OF
// SUBSTITUTE GOODS OR SERVICES; LOSS OF USE, DATA, OR PROFITS; OR BUSINESS
// INTERRUPTION) HOWEVER CAUSED AND ON ANY THEORY OF LIABILITY, WHETHER IN
// CONTRACT, STRICT LIABILITY, OR TORT (INCLUDING NEGLIGENCE OR OTHERWISE)
// ARISING IN ANY WAY OUT OF THE USE OF THIS SOFTWARE, EVEN IF ADVISED OF THE
// POSSIBILITY OF SUCH DAMAGE.

'use strict';

var _ = require('underscore');
var $ = require('jquery');
var FontScale = require('../fontscale');
var AnsiToHtml = require('../ansi-to-html');
var Toggles = require('../toggles');
var ga = require('../analytics');
var monaco = require('monaco-editor');
var ceoptions = require('../options');
require('../modes/asm6502-mode');

function makeAnsiToHtml(color) {
    return new AnsiToHtml({
        fg: color ? color : '#333',
        bg: '#f5f5f5',
        stream: true,
        escapeXML: true,
    });
}

function Tool(hub, container, state) {
    this.container = container;
    this.compilerId = state.compiler;
    this.editorId = state.editor;
    this.toolId = state.toolId;
    this.toolName = 'Tool';
    this.compilerService = hub.compilerService;
    this.eventHub = hub.createEventHub();
    this.domRoot = container.getElement();
    this.domRoot.html($('#tool-output').html());
    this.editorContentRoot = this.domRoot.find('.monaco-placeholder');
    this.plainContentRoot = this.domRoot.find('pre.content');
    this.optionsToolbar = this.domRoot.find('.options-toolbar');
<<<<<<< HEAD
    this.badLangToolbar = this.domRoot.find('.bad-lang');
    this.compilerName = "";
=======
    this.compilerName = '';
>>>>>>> 21fea37a
    this.normalAnsiToHtml = makeAnsiToHtml();
    this.errorAnsiToHtml = makeAnsiToHtml('red');

    this.optionsField = this.domRoot.find('input.options');
    this.stdinField = this.domRoot.find('textarea.tool-stdin');

    this.outputEditor = monaco.editor.create(this.editorContentRoot[0], {
        scrollBeyondLastLine: true,
        readOnly: true,
        language: 'text',
        fontFamily: 'courier new',
        glyphMargin: true,
        fixedOverflowWidgets: true,
        minimap: {
            maxColumn: 80,
        },
        lineNumbersMinChars: 5,
        renderIndentGuides: false,
    });

    this.fontScale = new FontScale(this.domRoot, state, '.content');
    this.fontScale.on('change', _.bind(function () {
        this.saveState();
    }, this));

    this.initButtons(state);
    this.options = new Toggles(this.domRoot.find('.options'), state);
    this.options.on('change', _.bind(this.onOptionsChange, this));

    this.initArgs(state);
    this.initCallbacks();

    this.onOptionsChange();
    this.updateCompilerName();

    ga.proxy('send', {
        hitType: 'event',
        eventCategory: 'OpenViewPane',
        eventAction: 'Tool',
    });

    this.eventHub.emit('toolOpened', this.compilerId, this.currentState());
    this.eventHub.emit('requestSettings');
}

Tool.prototype.initCallbacks = function () {
    this.container.on('resize', this.resize, this);
    this.container.on('shown', this.resize, this);
    this.container.on('destroy', this.close, this);

    this.eventHub.on('compileResult', this.onCompileResult, this);
    this.eventHub.on('compilerClose', this.onCompilerClose, this);
    this.eventHub.on('settingsChange', this.onSettingsChange, this);
    this.eventHub.on('languageChange', this.onLanguageChange, this);

    this.toggleArgs.on('click', _.bind(function () {
        this.togglePanel(this.toggleArgs, this.panelArgs);
    }, this));

    this.toggleStdin.on('click', _.bind(function () {
        this.togglePanel(this.toggleStdin, this.panelStdin);
    }, this));

    if (MutationObserver !== undefined) {
        new MutationObserver(_.bind(this.resize, this)).observe(this.stdinField[0], {
            attributes: true, attributeFilter: ['style'],
        });
    }
};

Tool.prototype.onLanguageChange = function (editorId, newLangId) {
    if (this.editorId === editorId) {
        var tools = ceoptions.tools[newLangId];
        this.toggleUsable(tools && tools[this.toolId]);
    }
};

Tool.prototype.toggleUsable = function (isUsable) {
    if (isUsable) {
        this.plainContentRoot.css('opacity', '1');
        this.badLangToolbar.hide();
        this.optionsToolbar.show();
    } else {
        this.plainContentRoot.css('opacity', '0.5');
        this.optionsToolbar.hide();
        this.badLangToolbar.show();
    }
};

Tool.prototype.onSettingsChange = function (newSettings) {
    this.outputEditor.updateOptions({
        contextmenu: newSettings.useCustomContextMenu,
        minimap: {
            enabled: newSettings.showMinimap,
        },
        fontFamily: newSettings.editorsFFont,
        fontLigatures: newSettings.editorsFLigatures,
    });
};

Tool.prototype.initArgs = function (state) {
    var optionsChange = _.debounce(_.bind(function (e) {
        this.onOptionsChange($(e.target).val());

        this.eventHub.emit('toolSettingsChange', this.compilerId);
    }, this), 800);

    if (this.optionsField) {
        this.optionsField
            .on('change', optionsChange)
            .on('keyup', optionsChange);

        if (state.args) {
            this.optionsField.val(state.args);
        }
    }

    if (this.stdinField) {
        this.stdinField
            .on('change', optionsChange)
            .on('keyup', optionsChange);

        if (state.stdin) {
            this.stdinField.val(state.stdin);
        }
    }
};

Tool.prototype.getInputArgs = function () {
    if (this.optionsField) {
        return this.optionsField.val();
    } else {
        return '';
    }
};

Tool.prototype.getInputStdin = function () {
    if (this.stdinField) {
        return this.stdinField.val();
    } else {
        return '';
    }
};

Tool.prototype.getEffectiveOptions = function () {
    return this.options.get();
};

Tool.prototype.resize = function () {
    var barsHeight = this.optionsToolbar.outerHeight() + 2;
    if (!this.panelArgs.hasClass('d-none')) {
        barsHeight += this.panelArgs.outerHeight();
    }
    if (!this.panelStdin.hasClass('d-none')) {
        barsHeight += this.panelStdin.outerHeight();
    }

    this.outputEditor.layout({
        width: this.domRoot.width(),
        height: this.domRoot.height() - barsHeight,
    });

    this.plainContentRoot.height(this.domRoot.height() - barsHeight);
};

Tool.prototype.onOptionsChange = function () {
    var options = this.getEffectiveOptions();
    this.plainContentRoot.toggleClass('wrap', options.wrap);
    this.wrapButton.prop('title', '[' + (options.wrap ? 'ON' : 'OFF') + '] ' + this.wrapTitle);

    this.saveState();
};

Tool.prototype.initButtons = function (state) {
    this.wrapButton = this.domRoot.find('.wrap-lines');
    this.wrapTitle = this.wrapButton.prop('title');

    this.panelArgs = this.domRoot.find('.panel-args');
    this.panelStdin = this.domRoot.find('.panel-stdin');

    this.initToggleButtons(state);
};

Tool.prototype.initToggleButtons = function (state) {
    this.toggleArgs = this.domRoot.find('.toggle-args');
    this.toggleStdin = this.domRoot.find('.toggle-stdin');

    if (state.argsPanelShown === true) {
        this.showPanel(this.toggleArgs, this.panelArgs);
    }

    if (state.stdinPanelShown === true) {
        this.showPanel(this.toggleStdin, this.panelStdin);
    }
};

Tool.prototype.showPanel = function (button, panel) {
    panel.removeClass('d-none');
    button.addClass('active');
    this.resize();
};

Tool.prototype.hidePanel = function (button, panel) {
    panel.addClass('d-none');
    button.removeClass('active');
    this.resize();
};

Tool.prototype.togglePanel = function (button, panel) {
    if (panel.hasClass('d-none')) {
        this.showPanel(button, panel);
    } else {
        this.hidePanel(button, panel);
    }
    this.saveState();
};

Tool.prototype.currentState = function () {
    var options = this.getEffectiveOptions();
    var state = {
        compiler: this.compilerId,
        editor: this.editorId,
        wrap: options.wrap,
        toolId: this.toolId,
        args: this.getInputArgs(),
        stdin: this.getInputStdin(),
        stdinPanelShown: !this.panelStdin.hasClass('d-none'),
        argsPanelShow: !this.panelArgs.hasClass('d-none'),
    };
    this.fontScale.addState(state);
    return state;
};

Tool.prototype.saveState = function () {
    this.container.setState(this.currentState());
};

Tool.prototype.setLanguage = function (languageId) {
    if (languageId) {
        this.options.enableToggle('wrap', false);
        monaco.editor.setModelLanguage(this.outputEditor.getModel(), languageId);
        this.outputEditor.setValue('');
        this.fontScale.setTarget(this.outputEditor);
        $(this.plainContentRoot).hide();
        $(this.editorContentRoot).show();
    } else {
        this.options.enableToggle('wrap', true);
        this.plainContentRoot.empty();
        this.fontScale.setTarget('.content');
        $(this.editorContentRoot).hide();
        $(this.plainContentRoot).show();
    }
};

Tool.prototype.onCompileResult = function (id, compiler, result) {
    try{
        if (id !== this.compilerId) return;
        if (compiler) this.compilerName = compiler.name;

        var toolResult = null;
        if (result && result.tools) {
            toolResult = _.find(result.tools, function (tool) {
                return (tool.id === this.toolId);
            }, this);
        }

        var toolInfo = null;
        if (compiler && compiler.tools) {
            toolInfo = _.find(compiler.tools, function (tool) {
                return (tool.tool.id === this.toolId);
            }, this);
        }

        if (toolInfo) {
            this.toggleStdin.prop('disabled', false);

            if (toolInfo.tool.stdinHint) {
                this.stdinField.prop('placeholder', toolInfo.tool.stdinHint);
                if (toolInfo.tool.stdinHint === 'disabled') {
                    this.toggleStdin.prop('disabled', true);
                }
            } else {
                this.stdinField.prop('placeholder', 'Tool stdin...');
            }
        }

        if (toolResult) {
            if (toolResult.languageId && (toolResult.languageId === 'stderr')) {
                toolResult.languageId = false;
            }

            this.setLanguage(toolResult.languageId);

            if (toolResult.languageId) {
                this.setEditorContent(_.pluck(toolResult.stdout, 'text').join('\n'));
            } else {
                _.each((toolResult.stdout || []).concat(toolResult.stderr || []), function (obj) {
                    if (obj.text === '') {
                        this.add('<br/>');
                    } else {
                        this.add(this.normalAnsiToHtml.toHtml(obj.text), obj.tag ? obj.tag.line : obj.line);
                    }
                }, this);
            }

            this.toolName = toolResult.name;
            this.updateCompilerName();

            if (toolResult.sourcechanged) {
                this.eventHub.emit('newSource', this.editorId, toolResult.newsource);
            }
        } else {
            this.setEditorContent('No tool result');
        }
    } catch(e) {
        this.setLanguage(false);
        this.add('javascript error: ' + e.message);
    }
};

Tool.prototype.add = function (msg, lineNum) {
    var elem = $('<p></p>').appendTo(this.plainContentRoot);
    if (lineNum) {
        elem.html(
            $('<a></a>')
                .prop('href', 'javascript:;')
                .html(msg)
                .click(_.bind(function (e) {
                    this.eventHub.emit('editorSetDecoration', this.editorId, lineNum, true);
                    e.preventDefault();
                    return false;
                }, this))
                .on('mouseover', _.bind(function () {
                    this.eventHub.emit('editorSetDecoration', this.editorId, lineNum, false);
                }, this))
        );
    } else {
        elem.html(msg);
    }
};

Tool.prototype.setEditorContent = function (content) {
    if (!this.outputEditor || !this.outputEditor.getModel()) return;
    var editorModel = this.outputEditor.getModel();
    var visibleRanges = this.outputEditor.getVisibleRanges();
    var currentTopLine = visibleRanges.length > 0 ? visibleRanges[0].startLineNumber : 1;
    editorModel.setValue(content);
    this.outputEditor.revealLine(currentTopLine);
    this.setNormalContent();
};

Tool.prototype.setNormalContent = function () {
    this.outputEditor.updateOptions({
        lineNumbers: true,
        codeLens: false,
    });
    if (this.codeLensProvider) {
        this.codeLensProvider.dispose();
    }
};

Tool.prototype.updateCompilerName = function () {
    var name = this.toolName + ' #' + this.compilerId;
    if (this.compilerName) name += ' with ' + this.compilerName;
    this.container.setTitle(name);
};

Tool.prototype.onCompilerClose = function (id) {
    if (id === this.compilerId) {
        this.close();
        _.defer(function (self) {
            self.container.close();
        }, this);
    }
};

Tool.prototype.close = function () {
    this.eventHub.emit('toolClosed', this.compilerId, this.currentState());
    this.eventHub.unsubscribe();
    this.outputEditor.dispose();
};

module.exports = {
    Tool: Tool,
};<|MERGE_RESOLUTION|>--- conflicted
+++ resolved
@@ -56,12 +56,8 @@
     this.editorContentRoot = this.domRoot.find('.monaco-placeholder');
     this.plainContentRoot = this.domRoot.find('pre.content');
     this.optionsToolbar = this.domRoot.find('.options-toolbar');
-<<<<<<< HEAD
     this.badLangToolbar = this.domRoot.find('.bad-lang');
-    this.compilerName = "";
-=======
     this.compilerName = '';
->>>>>>> 21fea37a
     this.normalAnsiToHtml = makeAnsiToHtml();
     this.errorAnsiToHtml = makeAnsiToHtml('red');
 
