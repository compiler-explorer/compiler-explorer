--- conflicted
+++ resolved
@@ -24,15 +24,10 @@
 // POSSIBILITY OF SUCH DAMAGE.
 
 define(function (require) {
-<<<<<<< HEAD
+    const $ = require('jquery');
     const _ = require('underscore');
     const colour = require('./colour');
-=======
-    var $ = require('jquery');
-    var _ = require('underscore');
-    var colour = require('./colour');
-    var themes = require('./themes').themes;
->>>>>>> cc633243
+    const themes = require('./themes').themes;
 
     function Setting(elem, name, Control, param) {
         this.elem = elem;
@@ -111,7 +106,7 @@
 
         add(root.find('.colourise'), 'colouriseAsm', true, Checkbox);
         add(root.find('.autoCloseBrackets'), 'autoCloseBrackets', true, Checkbox);
-        var colourSchemeSelect = root.find('.colourScheme');
+        const colourSchemeSelect = root.find('.colourScheme');
         add(colourSchemeSelect, 'colourScheme', colour.schemes[0].name, Select,
             _.map(colour.schemes, function (scheme) {
                 return {label: scheme.name, desc: scheme.desc};
@@ -132,7 +127,7 @@
         });
         add(root.find('.hoverShowSource'), 'hoverShowSource', true, Checkbox);
         add(root.find('.hoverShowAsmDoc'), 'hoverShowAsmDoc', true, Checkbox);
-        var themeSelect = root.find('.theme');
+        const themeSelect = root.find('.theme');
         add(themeSelect, 'theme', themes.default.id, Select,
             _.map(themes, function (theme) {
                 return {label: theme.id, desc: theme.name};
@@ -140,12 +135,12 @@
         );
 
         function handleThemes() {
-            var newTheme = themeSelect.val();
+            const newTheme = themeSelect.val();
             // Store the scheme of the old theme
             $.data(themeSelect, 'theme-' + $.data(themeSelect, 'last-theme'), colourSchemeSelect.val());
             // Get the scheme of the new theme
-            var newThemeStoredScheme =  $.data(themeSelect, 'theme-' + newTheme);
-            var isStoredUsable = false;
+            const newThemeStoredScheme = $.data(themeSelect, 'theme-' + newTheme);
+            let isStoredUsable = false;
             colourSchemeSelect.empty();
             _.each(colour.schemes, function (scheme) {
                 if (!scheme.themes || scheme.themes.length === 0 || scheme.themes.indexOf(newTheme) !== -1 || scheme.themes.indexOf('all') !== -1) {
