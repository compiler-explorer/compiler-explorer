--- conflicted
+++ resolved
@@ -134,7 +134,6 @@
         });
         add(root.find('.hoverShowSource'), 'hoverShowSource', true, Checkbox);
 
-<<<<<<< HEAD
         var formats = ["Google", "LLVM", "Mozilla", "Chromium", "WebKit", "None"];
         add(root.find('.formatBase'), 'formatBase', formats[0], Select,
             _.map(formats, function (format) {
@@ -142,9 +141,6 @@
             }));
         add(root.find('.formatOverrides'), 'formatOverrides', "", TextAreaInput);
 
-        onSettingsChange(settings);
-        onChange(settings);
-=======
         function setSettings(settings) {
             onSettingsChange(settings);
             onChange(settings);
@@ -152,7 +148,6 @@
 
         setSettings(settings);
         return setSettings;
->>>>>>> 2e606422
     }
 
     return setupSettings;
