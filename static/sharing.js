// Copyright (c) 2012-2017, Matt Godbolt
//
// All rights reserved.
// 
// Redistribution and use in source and binary forms, with or without 
// modification, are permitted provided that the following conditions are met:
// 
//     * Redistributions of source code must retain the above copyright notice, 
//       this list of conditions and the following disclaimer.
//     * Redistributions in binary form must reproduce the above copyright 
//       notice, this list of conditions and the following disclaimer in the 
//       documentation and/or other materials provided with the distribution.
// 
// THIS SOFTWARE IS PROVIDED BY THE COPYRIGHT HOLDERS AND CONTRIBUTORS "AS IS" 
// AND ANY EXPRESS OR IMPLIED WARRANTIES, INCLUDING, BUT NOT LIMITED TO, THE 
// IMPLIED WARRANTIES OF MERCHANTABILITY AND FITNESS FOR A PARTICULAR PURPOSE 
// ARE DISCLAIMED. IN NO EVENT SHALL THE COPYRIGHT HOLDER OR CONTRIBUTORS BE 
// LIABLE FOR ANY DIRECT, INDIRECT, INCIDENTAL, SPECIAL, EXEMPLARY, OR 
// CONSEQUENTIAL DAMAGES (INCLUDING, BUT NOT LIMITED TO, PROCUREMENT OF 
// SUBSTITUTE GOODS OR SERVICES; LOSS OF USE, DATA, OR PROFITS; OR BUSINESS 
// INTERRUPTION) HOWEVER CAUSED AND ON ANY THEORY OF LIABILITY, WHETHER IN 
// CONTRACT, STRICT LIABILITY, OR TORT (INCLUDING NEGLIGENCE OR OTHERWISE) 
// ARISING IN ANY WAY OUT OF THE USE OF THIS SOFTWARE, EVEN IF ADVISED OF THE 
// POSSIBILITY OF SUCH DAMAGE.

define(function (require) {
    "use strict";
    const $ = require('jquery');
    const _ = require('underscore');
    const options = require('options');
    const shortenURL = require('urlshorten-google');
    const Components = require('components');
    const url = require('url');

    function configFromEmbedded(embeddedUrl) {
        // Old-style link?
        let params;
        try {
            params = url.unrisonify(embeddedUrl);
        } catch (e) {
        }
        if (params && params.source && params.compiler) {
            const filters = _.chain((params.filters || "").split(','))
                .map(function (o) {
                    return [o, true];
                })
                .object()
                .value();
            return {
                content: [
                    {
                        type: 'row',
                        content: [
                            Components.getEditorWith(1, params.source, filters),
                            Components.getCompilerWith(1, filters, params.options, params.compiler)
                        ]
                    }
                ]
            };
        } else {
            return url.deserialiseState(embeddedUrl);
        }
    }

<<<<<<< HEAD
    /*function getItemsByComponent(layout, component) {
        return layout.root.getItemsByFilter(function (o) {
            return o.type === "component" && o.componentName === component;
        });
    }*/

=======
>>>>>>> 998e57df
    function getEmbeddedUrl(layout, readOnly) {
        let location = window.location.origin + window.location.pathname;
        if (location[location.length - 1] !== '/') location += '/';
        const path = readOnly ? 'embed-ro#' : 'e#';
        return location + path + url.serialiseState(layout.toConfig());
    }

    function initShareButton(getLink, layout) {
        const html = $('.template .urls').html();
        let currentBind = '';

        const title = getLink.attr('title'); // preserve before popover/tooltip breaks it

        getLink.popover({
            container: 'body',
            content: html,
            html: true,
            placement: 'bottom',
            trigger: 'manual'
        }).click(function () {
            getLink.popover('show');
        }).on('inserted.bs.popover', function () {
            const root = $('.urls-container:visible');
            let urls = {};
            if (!currentBind) currentBind = $(root.find('.sources a')[0]).data().bind;

            function update() {
                if (!currentBind) return;
                root.find('.current').text(currentBind);
                $(".permalink:visible").val(urls[currentBind] || "");
            }

            root.find('.sources a').on('click', function () {
                currentBind = $(this).data().bind;
                update();
            });
            getLinks(layout, function (theUrls) {
                urls = theUrls;
                update();
            });
            update();
        }).attr('title', title);

        // Dismiss the popover on escape.
        $(document).on('keyup.editable', function (e) {
            if (e.which === 27) {
                getLink.popover("hide");
            }
        });

        // Dismiss on any click that isn't either in the opening element, inside
        // the popover or on any alert
        $(document).on('click.editable', function (e) {
            const target = $(e.target);
            if (!target.is(getLink) && getLink.has(target).length === 0 && target.closest('.popover').length === 0)
                getLink.popover("hide");
        });
    }

    function permalink(layout) {
        return window.location.href.split('#')[0] + '#' + url.serialiseState(layout.toConfig());
    }

    function getLinks(layout, done) {
        const result = {
            Full: permalink(layout),
            Embed: '<iframe width="800px" height="200px" src="' + getEmbeddedUrl(layout, false) + '"></iframe>',
            'Embed (RO)': '<iframe width="800px" height="200px" src="' + getEmbeddedUrl(layout, true) + '"></iframe>'
        };
        if (!options.gapiKey) {
            done(result);
        } else {
            shortenURL(result.Full, function (shorter) {
                result.Short = shorter;
                done(result);
            });
        }
    }

    return {
        initShareButton: initShareButton,
        configFromEmbedded: configFromEmbedded
    };
});<|MERGE_RESOLUTION|>--- conflicted
+++ resolved
@@ -62,15 +62,6 @@
         }
     }
 
-<<<<<<< HEAD
-    /*function getItemsByComponent(layout, component) {
-        return layout.root.getItemsByFilter(function (o) {
-            return o.type === "component" && o.componentName === component;
-        });
-    }*/
-
-=======
->>>>>>> 998e57df
     function getEmbeddedUrl(layout, readOnly) {
         let location = window.location.origin + window.location.pathname;
         if (location[location.length - 1] !== '/') location += '/';
