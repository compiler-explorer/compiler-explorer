--- conflicted
+++ resolved
@@ -5,7 +5,6 @@
 @use 'markdown.scss';
 
 @import '~@fortawesome/fontawesome-free/css/all.min.css';
-@import './markdown.scss';
 
 // SCSS function to generate TomSelect dropdown arrow SVG with custom color
 // Based on the SVG from tom-select.bootstrap5.css line 575 in selector:
@@ -60,88 +59,18 @@
     margin-right: auto;
     margin-left: auto;
     max-width: 50em;
-<<<<<<< HEAD
-    
-    // Dark theme override
-    [data-theme="dark"] & {
-        background-color: #333;
-        border-color: #555;
-        color: #eee;
-    }
-    
-    // Pink theme adjustment
-    [data-theme="pink"] & {
-        background-color: #fde5fd;
-        border-color: #e3a5e3;
-    }
-    
-    // One dark theme
-    [data-theme="onedark"] & {
-        background-color: #282c34;
-        border-color: #4b5263;
-        color: #abb2bf;
-    }
-=======
->>>>>>> e9011ec5
 }
 
 
 
 .explain-bottom-bar {
     min-height: 2.5rem;
-<<<<<<< HEAD
-    
-    // Dark theme
-    [data-theme="dark"] & {
-        background-color: #2d2d2d !important;
-        color: #eee;
-    }
-    
-    // Pink theme
-    [data-theme="pink"] & {
-        background-color: #e3a5e3 !important;
-    }
-    
-    // One dark theme
-    [data-theme="onedark"] & {
-        background-color: #21252b !important;
-        color: #abb2bf;
-    }
-=======
->>>>>>> e9011ec5
 }
 
 .ai-disclaimer {
     display: flex;
     align-items: center;
     user-select: none;
-<<<<<<< HEAD
-    
-    // Dark theme - make warning badge more visible
-    [data-theme="dark"] & {
-        &.bg-warning {
-            background-color: #664d03 !important;
-            color: #ffda6a !important;
-        }
-    }
-    
-    // Pink theme
-    [data-theme="pink"] & {
-        &.bg-warning {
-            background-color: #e787e7 !important;
-            color: #3c3c3f !important;
-        }
-    }
-    
-    // One dark theme
-    [data-theme="onedark"] & {
-        &.bg-warning {
-            background-color: #5c4b1a !important;
-            color: #e5c07b !important;
-        }
-    }
-=======
->>>>>>> e9011ec5
 }
 
 .navbar-godbolt {
