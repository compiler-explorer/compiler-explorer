@import '~@fortawesome/fontawesome-free/css/all.min.css';

/*
 * https://github.com/Microsoft/monaco-editor/issues/417
 * Safari 10.1, fails inherit correct visibility from parent when we change the visibility of parent element from hidden to inherit, in this particular case.
 */
.monaco-editor-hover .monaco-scrollable-element {
    visibility: visible;
}

.monaco-editor .asm-label-link {
    text-decoration: underline;
    cursor: pointer;
}

// The :root and .monaco-editor .codelens-decoration are used to set the codelens font
// Official support using the IEditorOptions.codeLensFontFamily property has landed in vscode
// These blocks should be removed once a downstream release of monaco is cut
:root {
    // updated at runtime
    --user-selected-font-stack: Consolas, 'Liberation Mono', Courier, monospace;
}
.monaco-editor .codelens-decoration {
    font-family: var(--user-selected-font-stack);
}

body {
    overflow: hidden;
}

.navbar-godbolt {
    padding: 0;
}

.navbar-brand {
    padding: 0;
}

.navbar-brand img.logo-overlay {
    position: absolute;
    top: 0;
    display: block;
}

.btn-light:focus {
    box-shadow: none !important;
}

.top-bar .btn-light:disabled,
.bottom-bar .btn-light:disabled {
    cursor: not-allowed;
}

.float-link {
    z-index: 100;
    position: absolute;
    bottom: 0.5em;
    right: 2.5em;
    display: inline-block;
    padding: 0.25em;
    font-size: x-small;
    font-weight: bold;
    text-align: center;
    border-radius: 5px;
}

.popover.libs-popover {
    max-width: 800px !important;
    max-height: 615px !important;
}

.template {
    display: none;
}

.compiler-picker {
    min-width: 14em;
}

.compiler-picker .ts-input {
    text-align: center;
    border-left: none !important;
    border-top-left-radius: 0;
    border-bottom-left-radius: 0;
}

.function-picker {
    min-width: 14em;
    width: 99%;
}

.gccdump-pass-picker {
    min-width: 14em;
    width: 99%;
}

.change-device {
    min-width: 20em;
    width: 99%;
}

li.tweet {
    padding: 3px 20px;
}

.diff-picker {
    max-width: 20em;
    min-width: 14em;
}

.difftype-picker {
    max-width: 10em;
    min-width: 10em;
}

.diff-picker .options {
    padding-left: 0.5em;
    font-size: small;
}

.diff-picker .meta {
    font-style: italic;
    text-align: right;
    list-style: none;
    margin: 0;
    padding: 0;
    font-size: x-small;
}

.diff-picker .meta li {
    padding: 0;
    display: inline;
    margin: 0 10px 0 0;
}

.llvm-opt-function-picker {
    min-width: 10em;
}

#root {
    width: 100%;
    margin: 0;
    padding: 0;
    overflow: hidden;
}

.lm_splitter.lm_vertical .lm_drag_handle {
    height: 10px;
    top: -2.5px;
}

.lm_splitter.lm_horizontal .lm_drag_handle {
    width: 10px;
    left: -2.5px;
}

pre.content {
    width: 100%;
    padding-top: 3px;
    padding-bottom: 0;
    margin-bottom: 0;
    overflow: auto;
}

pre.content.output-content {
    padding-left: 1rem;
    padding-right: 1rem;
}

pre.content p {
    margin: 0;
}

pre.content.wrap {
    word-break: keep-all;
    overflow-x: hidden;
    white-space: pre-wrap;
}

pre.content.wrap * {
    word-wrap: break-word;
    white-space: pre-wrap; /* Preserve sequences of white space */
}

.compile-info {
    font-size: x-small;
    font-style: italic;
}

.compile-time {
    font-size: x-small;
    font-style: italic;
}

.url-parse-info {
    font-size: small;
    margin-top: 1em;
    font-style: italic;
}

.libs-container ul {
    float: left;
    clear: none;
}

.lib-list {
    margin: 3px;
    padding: 3px;
    text-align: left;
}

.lib-header {
    padding-left: 1px;
}

.lib-item {
    list-style: none;
}

.lib-checkbox {
    display: inline;
}

.lib-label {
    display: inline;
    padding: 5px 0 5px 5px;
}

.lib-separator {
    margin: 3px 0 3px 0;
    padding: 0 2px 0 2px;
}

.small-v-scrollable {
    max-height: 8em;
    overflow-y: auto;
}

.linked-code-decoration-margin {
    width: 5px !important;
    left: 3px;
}

.linked-code-decoration-column {
    font-weight: 600;
    color: red !important;
}

.modal {
    /* maximum for all modal dialogs */
    width: 100%;
    height: 100%;
    padding: 1.75rem;
}

.modal-dialog {
    max-width: max-content; /* override bootstrap width */
    margin: 0 auto;
}

.modal-content {
    max-width: max-content; /* modal boxes are at most as wide as their content - smaller width is handled by the browser and flexbox */
    max-height: calc(100vh - 4rem); /* modal box height scales with the viewport height and leaves space for borders */
}

#history {
    .modal-content {
        min-width: calc(80vw); /* force min-width on html element containing history editor */
    }
}

.modal-body {
    min-height: 200px;
    overflow-y: auto; /* make body scrollable -> keep Header & Footer onscreen, if possible */
}

#enter-something .modal-body {
    min-height: 90px;
}

#enter-something .modal-body .question {
    margin-bottom: 5px;
}

#enter-something .modal-body .question-answer {
    width: 300px;
}

.modal-content .well {
    border: 1px solid;
    border-radius: 3px;
}

.navbar-nav.navbar-center {
    float: left; /* by default */
}

@media (min-width: 1300px) {
    .navbar-nav.navbar-center {
        float: none;
        position: absolute;
        left: 50%;
        transform: translatex(-50%);
    }
}

.community-advert {
    display: flex;
    max-width: 500px;
    height: 44px;
    margin-top: 3px;
    margin-bottom: 3px;
    justify-content: center;
    align-items: center;
    text-align: center;
    border: 2px solid;
    border-radius: 8px;
    padding-left: 4px;
    padding-right: 4px;
}

@media (max-width: 1200px) {
    .community-advert {
        display: none;
    }
}

.community-hide {
    padding-left: 5px;
}

.community-hide button {
    font-size: small;
    opacity: 1;
    color: #67c52a;
}

#notifications {
    padding: 5px;
    border-radius: 0.5rem;
    position: fixed;
    bottom: 3px;
    right: 5px;
    max-width: 40%;
}

.toast {
    max-width: 100% !important;
}

.toast-header .close {
    float: left;
    margin-right: 5px;
}

.font-size-list {
    min-width: 43px !important;
    max-height: 70% !important;
    overflow-y: scroll;
    width: auto;
    // For my fellow Firefox users
    scrollbar-width: thin;
}

.font-size-list button {
    margin-left: 0 !important;
    border-radius: 0;
}

.font-option {
    text-align: center;
}

.opt-decoration {
    width: 8px !important;
    left: 3px;
}

.compiler-list {
    display: block;
    overflow-y: auto;
    overflow-x: hidden;
    height: 100%;
}

.graph-container {
    position: relative;
    width: 100%;
    height: 100%;
    overflow: hidden;
    .cfg-info {
        position: absolute;
        bottom: 5px;
        left: 5px;
        font-size: x-small;
        font-style: italic;
        z-index: 1;
    }
    .graph {
        position: absolute;
        top: 0;
        left: 0;
        transform-origin: top left;
        svg {
            position: absolute;
            top: 0;
            left: 0;
        }
        .block-container {
            position: absolute;
            top: 0;
            left: 0;
            .block {
                position: absolute;
                padding: 5px;
                display: inline-block;
                // TODO(jeremy-rifkin) settings.editorsFont
                font-family: Consolas, 'Liberation Mono', Courier, monospace;
                white-space: nowrap;
                line-height: 100%;
                .fold {
                    display: inline-block;
                    color: grey;
                    margin: 0.1em 0.1em 0 0.2em;
                    line-height: 1em;
                    cursor: pointer;
                }
            }
        }
    }
}

.cfg-fold-popover {
    font-family: Consolas, 'Liberation Mono', Courier, monospace;
    max-width: calc(min(95vw, 1000px));
}

.cfg-toolbar {
    .estimated-export-size {
        font-size: x-small;
        font-style: italic;
    }
}

.clear-cache {
    position: absolute;
    right: 0;
}

.change-language {
    line-height: 14px;
    min-width: 200px !important;
}

.change-language .ts-input {
    border-bottom: none;
    border-right: none;
    border-radius: 0;
}

.short-compiler-name {
    font-size: 12px;
    padding-left: 3px;
}

.header-fontscale {
    padding-right: 1em;
}

.local-file {
    display: none;
}

.save-file {
    display: none;
}

.save-btn {
    margin-left: 5px;
}

label#vim-label {
    top: 3px;
}

#settings input,
#embedsettings input {
    margin-right: 3px;
}

.checkbox label {
    user-select: none;
}

#settings select,
#settings input:not([type='checkbox']):not([type='range']) {
    display: block;
}

input.vim-check {
    margin-bottom: 4px;
}

.opens-new-window {
    width: 16px;
    height: 16px;
    cursor: pointer;
}

.lib-described {
    text-decoration: underline;
    text-decoration-style: dashed;
    cursor: help;
}

.program-exec-output {
    font-family: 'Courier New', Courier, monospace;
    padding-left: 2%;
}

.lib-arrow {
    display: inline-table;
    width: 0;
    height: 0;
    border: 7px solid transparent;
    margin-right: 2px;
}

.share-disabled {
    cursor: not-allowed;
}

.share-item {
    display: block;
    overflow: auto;
    padding: 3px;
}

.share-item:last-child {
    border-radius: 0 0 3px 3px;
}

.share-item-logo {
    margin-left: 5px;
    margin-right: 5px;
    width: 20px;
    height: 20px;
}

.compiler-picker-dropdown .ts-dropdown-content {
    // Default max-height, the compiler picker will override this to prevent overflowing the window
    max-height: 600px;
}

.compiler-picker-dropdown .ts-dropdown-content .option {
    padding: 0 10px;
}

.compiler-options-popover {
    font-family: monospace;
    max-width: 460px;
}

.navbar-nav a.nav-link {
    font-size: 14px;
    border-radius: 5px;
    margin-left: 1px;
    margin-right: 1px;
}

.navbar-nav a.nav-link:hover {
    border-radius: 5px;
}

kbd {
    display: inline-block;
    border: 1px solid;
    border-radius: 4px;
    padding: 0.1em 0.5em;
    margin: 0 0.2em;
    box-shadow: 0 1px 0px rgba(0, 0, 0, 0.2), 0 0 0 2px #fff inset;
}

#simplecook {
    align-items: center;
    left: 0;
    right: 0;
    bottom: 0;
}

#simplecook .message {
    display: block;
    flex: 1 1 auto;
    max-width: 100%;
}

.new-cookie-msg {
    display: inline;
    margin: 0 2px 0 2px;
}

.dropdown-icon {
    width: 25px;
    text-align: center;
    margin-right: 6px;
}

.linked-compiler-output-line {
    cursor: pointer;
}

.lm_content {
    overflow: visible;
}

.lm_header {
    /* Needed to prevent the tab selection dropdown getting stuck behind other elements */
    z-index: 3 !important;
    height: 20px !important;
}

li.lm_tab.lm_active {
    overflow: hidden;
}

@media (max-width: 768px) {
    .lm_header {
        height: 50px !important;
    }

    .lm_header .lm_tabs {
        height: 100%;
    }

    .lm_header .lm_tabs .lm_tab {
        height: 31px;
        padding-top: 15px;
    }

    .lm_controls li {
        padding-top: 20px;
        transform: scale(1.8);
        padding-right: 15px;
    }

    .lm_controls .lm_tabdropdown {
        padding-top: 8px;
    }

    .lm_header .lm_tabdropdown_list .lm_tab {
        height: 50px;
        display: flex;
        flex-direction: row;
        align-items: center;
    }
}

.open-in-cppinsights *,
.open-in-quickbench * {
    vertical-align: middle;
}

/* Fix the width to allow bootstrap's right-justify to work, else it truncates. See https://github.com/compiler-explorer/compiler-explorer/issues/1863 */
div.populararguments div.dropdown-menu {
    width: 300px;
}

#overrides-selection .modal-body {
    overflow-y: scroll;
}

#overrides-selection .override-search-button {
    margin-left: 10px;
}

#overrides-selection .overrides-how-to-use {
    font-size: smaller;
}

#overrides-selection .overrides-selected-col {
    padding: 0 15px 0 0;
    min-width: 250px;
    max-width: 250px;
}

#overrides-selection .overrides-results-col {
    padding: 0 0 0 0;
    min-width: 450px;
    max-width: 650px;
}

#overrides-selection .override-results-items .card {
    margin-bottom: 3px;
}

#overrides-selection.mobile .overrides-results-col {
    min-width: 250px;
    max-width: 450px;
}

#overrides-selection .overrides-results-col span.override {
    float: right;
}

#overrides-selection .overrides-results-col span.override-fav {
    float: right;
}

#overrides-selection .overrides-favorites-col {
    padding: 0 0 0 15px;
    min-width: 325px;
    max-width: 350px;
}

#overrides-selection .overrides-favorites-col button {
    width: 300px;
}

#overrides-selection.mobile .overrides-favorites-col {
    display: none;
}

.ces-content-root {
    min-height: 100px;
    max-height: calc(
        100vh - 306px
    ); /* works on my machine :) - 306px = the height of the footer + borders/margins/paddings - guessed/tried out */
    overflow: auto; /* move scrollbar into sponsor part - keep quickaccess buttons on screen */
}

#ces {
    min-width: 260px;
}

#ces-banner-text {
    margin-right: 0.1em;
}

@media (max-width: 1000px) {
    .ces-content-root {
        font-size: 60%;
    }
}

@media (max-width: 1250px) {
    #ces-banner-text {
        display: none;
    }
}

.ces-item-block:not(:first-child) {
    margin-top: 6em;
}

.ces-top {
    margin-top: 1em;
    display: flex;
    flex-wrap: wrap;
    justify-content: space-around;
    align-items: center;
    font-size: 60%;
}

@media (min-height: 700px) {
    /* Scales on the top-level object to try and fit enough in shorter screens */
    .ces-top {
        font-size: 75%;
    }
}

@media (min-height: 1000px) {
    /* Scales on the top-level object to try and fit enough in shorter screens */
    .ces-top {
        font-size: 90%;
    }
}

.ces-item-title {
    font-size: 200%;
    font-weight: bold;
}

.ces-item-title img {
    margin: 0.5em;
}
.ces-level-selectors {
    padding-bottom: 5px;
}

.ces {
    flex-grow: 1;
    margin: 2px;
    font-size: 70%;
}

.ces button {
    padding: 4px;
    height: 100%;
}

.corporate .ces {
    font-size: 165%;
    height: 9em;
}

.legendary .ces {
    font-size: 165%;
    height: 7em;
}

.legendary .ces button {
    padding: 1em;
}

.ces-logo {
    max-height: 1.5em;
}

.ces-logo-large {
    max-height: 3em;
}

.ces-icons {
    float: right;
    height: 1.5em;
}

.ces-icon {
    padding: 0 0.2em 0 0.2em;
    height: 1.5em;
}

.ces-item-description {
    margin: auto;
}

#library-selection .modal-body {
    overflow-y: scroll;
}

#library-selection .lib-search-button {
    margin-left: 10px;
}

#library-selection .libs-how-to-use {
    font-size: smaller;
}

#library-selection .libs-selected-col {
    padding: 0 15px 0 0;
    min-width: 250px;
    max-width: 250px;
}

#library-selection .libs-results-col {
    padding: 0 0 0 0;
    min-width: 450px;
    max-width: 450px;
}

#library-selection .lib-results-items .card {
    margin-bottom: 3px;
}

#library-selection.mobile .lib-results-items .card-body {
    display: none;
}

#library-selection.mobile .libs-results-col {
    min-width: 250px;
    max-width: 450px;
}

#library-selection .libs-results-col span.lib-version {
    float: right;
}

#library-selection .libs-results-col span.lib-website {
    float: left;
}

#library-selection .libs-results-col span.lib-fav {
    float: right;
}

#library-selection .libs-favorites-col {
    padding: 0 0 0 15px;
    min-width: 200px;
    max-width: 200px;
}

#library-selection.mobile .libs-favorites-col {
    display: none;
}

@media (max-width: 830px) {
    #compiler-picker-modal {
        .compilers-row {
            flex-direction: column-reverse;
        }
    }
}

@media (max-width: 1200px) {
    #compiler-picker-modal {
        .compilers-col {
            .compilers {
                width: 300px !important;
                columns: 1 300px !important;
            }
        }
    }
}

#compiler-picker-modal {
    .modal-body {
        overflow-y: scroll;
    }

    input.compiler-search {
        margin-left: 10px;
        //outline: 0 !important;
        padding: 5px 10px;
    }

    .filters {
        margin-top: 10px;
    }

    .architecture,
    .compiler-type {
        padding: 2px 5px;
        border-radius: 3px;
        margin: 0 0 0 3px;
        cursor: pointer;
        user-select: none;
    }

    .compilers-col {
        margin-top: 5px;
        h6 {
            margin-top: 15px;
            font-size: 16px;
        }
        .compilers {
            width: 650px;
            columns: 2 300px;
            column-gap: 40px;
            &.one-col {
                width: 300px;
                columns: 1 300px;
            }
        }
        .favorites {
            margin-left: 10px;
        }
        .compilers,
        .favorites {
            .group-wrapper {
                display: inline-block;
                .group {
                    width: 300px;
                    margin-bottom: 25px;
                    .label {
                        cursor: pointer;
                    }
                    .compiler {
                        cursor: pointer;
                        .highlight {
                            background: rgba(255, 237, 40, 0.4);
                            border-radius: 1px;
                        }
                        .toggle-fav {
                            cursor: pointer;
                        }
                    }
                    .folded {
                        display: none;
                        text-align: center;
                    }
                    &.collapsed {
                        .compiler {
                            display: none !important;
                        }
                        .folded {
                            display: block !important;
                        }
                    }
                }
            }
        }
    }
}

#timing-info .modal-content {
    min-width: 500px;
    min-height: 400px;
}

.icon-link > span {
    margin-right: 2pt;
}

span.badge.badge-pill {
    margin-left: 2pt;
}

.theme-light-only,
.theme-dark-only {
    display: none;
}

html[data-theme='default'] {
    @import 'themes/default-theme';
    .theme-light-only {
        display: inline;
    }
}

html[data-theme='dark'] {
    @import 'themes/dark-theme';
    background-color: #333 !important;
    .theme-dark-only {
        display: inline;
    }
}

html[data-theme='pink'] {
    @import 'themes/pink-theme';
    background-color: #f5f0f4 !important;
    .theme-light-only {
        display: inline;
    }
}

.socialsharing {
    max-width: 250px;
}

.ts-input {
    height: 100%;
}

.ts-input,
.ts-dropdown .option {
    font-family: 'Helvetica Neue', Helvetica, Arial, sans-serif;
    font-size: 14px;
    line-height: 20px;
}

.ts-dropdown .optgroup-header {
    font-size: 11px;
    font-weight: 700;
    text-transform: uppercase;
}

.ts-wrapper.single .ts-control {
    /* This is a workaround for a bug where the arrow overlaps the text in the tomselect item. This issue only effects
     * staging (and presumably prod), it does not occur locally. Tomselect already styles this as `padding-right: 2rem;`
     * but for some reason on staging/prod it's `--ts-pr-caret: 2rem;`. Changing it to `padding-right: 2rem;` in dev
     * tools doesn't work, the property is greyed out as though something else is taking precedent but it's not.
     */
    padding-right: 2rem !important;
}

.copy-link-btn {
    padding-top: 0;
}

.conformance-wrapper .compiler-list .form-row {
    padding-top: 3px;
}

.status-icon {
    border: none;
    background-color: transparent;
}

.tree-editor-file {
    cursor: pointer;
    line-height: 14px;
    padding: 0 0 0 5px;
}
.tree-editor-file span {
    font-family: inherit;
    float: left;
    margin-top: 6px;
}
.tree-editor-file button {
    float: right;
    padding: 4px 10px 4px 0;
}
.tree .drophere {
    margin: 5px;
    border: dashed rgba(127, 127, 127, 0.2);
    border-radius: 16px;
    height: 150px;
}

.mainbar .cmake-project {
    margin-top: 2px;
}

.v-scroll {
    overflow-y: scroll;
}

.prepend-options,
.picker-popout-button {
    border-top-right-radius: 0;
    border-bottom-right-radius: 0;
}

.picker-popout-button {
    font-size: 14px;
    line-height: 14px;
    position: relative;
    i {
        vertical-align: middle;
    }
}

.compiler-picker-dropdown-popout-wrapper {
    text-align: center;
    cursor: pointer;
    font-size: 15px;
    position: absolute;
    top: 100%;
    background: inherit;
    box-shadow: rgba(0, 0, 0, 0.176) 0px 6px 12px 0px; // same as the tomselect dropdown
    left: 0;
    .compiler-picker-dropdown-popout {
        padding: 10px;
    }
}

.popular-arguments-btn {
    border-top-right-radius: 0;
}

.panel-compilation {
    border-top: none !important;
    border-bottom: none !important;
}

.compiler-out {
    cursor: help;
}

.compiler-selector-icon {
    padding: 0 4px 0 4px !important;
}

.load-project-from-file {
    width: 400px;
}

.delay {
    display: inline;
    margin-left: 3px;
    margin-right: 3px;
}

.hideable {
    margin-left: 4px;
}

.checkbox label {
    cursor: pointer;
}

.ctrlSNothing {
    font-size: small;
    border: none;
    user-select: text;
}

.currentCursorPosition {
    position: absolute;
    bottom: 0;
    right: 14px; // width of monaco scrollbar
    font-size: small;
    border-radius: 0.5rem;
    z-index: 1;
    padding: 5px;
}

#site-template-modal-row {
    display: flex;
    flex-wrap: nowrap;
    justify-content: space-between;
    gap: 25px;
    > div {
        padding: 0;
        flex-shrink: 0;
        &.site-template-preview-col {
            flex-grow: 1;
            flex-shrink: 1;
            img {
                max-width: 100%;
            }
        }
    }
}

#site-templates-list {
    list-style-type: none;
    margin: 0;
    padding: 0;
    li {
        margin: 0;
        padding: 0;
        background: rgba(0, 0, 0, 0.2);
        padding: 3px 5px;
        margin-bottom: 4px;
        cursor: pointer;
        &:hover {
            background: rgba(0, 0, 0, 0.4);
        }
    }
}

.llvm-opt-pipeline-body {
    display: flex;
    overflow: hidden;
    align-items: stretch;
    height: 100%;
    .passes-column {
        color: white;
        overflow-y: scroll;
        overflow-x: hidden;
        height: 100%;
        position: relative;
        .passes-list div {
            background: rgba(255, 255, 255, 0.1);
            padding: 2px 3px;
            border: 1px solid black;
            cursor: pointer;
            word-wrap: anywhere;
            &.firstMachinePass {
                margin-top: 5px;
                position: relative;
                &:before {
                    position: absolute;
                    top: -5px;
                    left: 0;
                    content: '';
                    height: 4px;
                    width: 100%;
                    background: white;
                }
            }
            &:hover,
            &.active {
                background: rgba(255, 255, 255, 0.2);
            }
            &.changed {
                color: #36ac46;
            }
        }
    }
    .passes-column-resizer {
        position: relative;
        width: 5px;
        height: 100%;
        background-color: #000000;
        transition: background-color 200ms ease;
        z-index: 1;
        &:hover {
            background-color: #444444;
            cursor: ew-resize;
        }
        .passes-column-resizer-handle {
            position: absolute;
            top: 0;
            left: -5px;
            width: 15px;
            height: 100%;
        }
    }
}

#alert {
    &.error-alert {
        .modal-content {
            border: 4px solid #f43636; // #ff4e4e
            .modal-header,
            .modal-footer {
                border-radius: 0;
            }
        }
    }
}

.popover-body {
    max-height: calc(100vh - 50px);
    overflow: scroll;
}

<<<<<<< HEAD
// shamelessly stolen from https://css-tricks.com/snippets/css/shake-css-keyframe-animation/
@keyframes shake {
    10%, 90% {
        transform: translate3d(calc(var(--shake-amount) * -25%), 0, 0);
    }

    20%, 80% {
        transform: translate3d(calc(var(--shake-amount) * 50%), 0, 0);
    }

    30%, 50%, 70% {
        transform: translate3d(calc(var(--shake-amount) * -1), 0, 0);
    }

    40%, 60% {
        transform: translate3d(var(--shake-amount), 0, 0);
    }
}

.shake {
    animation: shake 0.82s cubic-bezier(.36, .07, .19, .97) both;
    transform: translate3d(0, 0, 0);
}

.compiler-arg-warning-icon {
    --shake-amount: 2px;
}

.compiler-arg-warning {
    $sidebar-width: 20px;
    $border-width: 2px;
    margin-left: $sidebar-width;
    position: relative;
    border: $border-width solid;
    padding: 0 5px;
    margin-bottom: 5px;
    &:before {
        position: absolute;
        top: -$border-width;
        left: -$sidebar-width;
        width: $sidebar-width;
        height: calc(100% + 2 * $border-width);
        border: $border-width solid;
        content: "\f071";
        color: #292726;
        font-family: "Font Awesome 6 Free";
        font-weight: 900;
        text-align: center;
    }
    &:first-child {
        margin-top: 5px;
    }
=======
// This is part of a fix for #4714
.lm_tabs {
    overflow: hidden;
    max-height: 100%;
>>>>>>> 0bc22f88
}<|MERGE_RESOLUTION|>--- conflicted
+++ resolved
@@ -1297,7 +1297,12 @@
     overflow: scroll;
 }
 
-<<<<<<< HEAD
+// This is part of a fix for #4714
+.lm_tabs {
+    overflow: hidden;
+    max-height: 100%;
+}
+
 // shamelessly stolen from https://css-tricks.com/snippets/css/shake-css-keyframe-animation/
 @keyframes shake {
     10%, 90% {
@@ -1350,10 +1355,4 @@
     &:first-child {
         margin-top: 5px;
     }
-=======
-// This is part of a fix for #4714
-.lm_tabs {
-    overflow: hidden;
-    max-height: 100%;
->>>>>>> 0bc22f88
 }