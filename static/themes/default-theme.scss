@import "~golden-layout/src/css/goldenlayout-light-theme";

/*
 * replace low res golden-layout icons with svg recreations to improve high DPI displays
 * not all icons in golden-layout are used, so we don't replace all of them
 */
.lm_header .lm_tab .lm_close_tab {
    background-image: url("data:image/svg+xml;charset=utf8,%3Csvg xmlns='http://www.w3.org/2000/svg' viewBox='0 0 9 9'%3E%3Cpath fill='%23000' d='M.45713 8.5429l-.44426-.44438 3.5955-3.5956L.00697.90152l.8944-.89463 3.6016 3.6015 3.6014-3.6015.88867.88867-3.6014 3.6015 3.6014 3.6015-.89449.89449-3.6015-3.6014-3.5957 3.5956z'/%3E%3C/svg%3E") !important;
    background-size: 9px !important;
}

.lm_controls .lm_maximise {
    background-image: url("data:image/svg+xml;charset=utf8,%3Csvg xmlns='http://www.w3.org/2000/svg' viewBox='0 0 9 9'%3E%3Cpath fill='%23000' d='M0 4.5V0h9v9H0zM8 5V2H1v6h7z'/%3E%3C/svg%3E") !important;
    background-size: 9px !important;
}

.lm_controls .lm_close {
    background-image: url("data:image/svg+xml;charset=utf8,%3Csvg xmlns='http://www.w3.org/2000/svg' viewBox='0 0 9 9'%3E%3Cpath fill='%23000' d='M.45713 8.5429l-.44426-.44438 3.5955-3.5956L.00697.90152l.8944-.89463 3.6016 3.6015 3.6014-3.6015.88867.88867-3.6014 3.6015 3.6014 3.6015-.89449.89449-3.6015-3.6014-3.5957 3.5956z'/%3E%3C/svg%3E") !important;
    background-size: 9px !important;
}

.lm_maximised .lm_controls .lm_maximise {
    background-image: url("data:image/svg+xml;charset=utf8,%3Csvg xmlns='http://www.w3.org/2000/svg' viewBox='0 0 9 9'%3E%3Cpath fill='%23000' d='M1.0096 8.0019v-.99809h6.9807v1.9962H1.0096z'/%3E%3C/svg%3E") !important;
    background-size: 9px !important;
}

body {
    background-color: #FFFFFF;
}

.navbar-nav a.nav-link {
    border: rgb(140, 140, 140) 1px solid;
}

.float-link {
    background-color: rgba(128, 128, 128, 0.5);
}

.float-link:hover {
    background-color: rgba(128, 128, 160, 0.5);
}

.lm_header {
    background-color: #f2f2f2;
}

pre.content {
    background-color: #f5f5f5;
}

pre.content.compiling {
    background-color: #f0f0f0;
}

a.navbar-brand img.logo.inverse {
    display: none !important;
}

a.navbar-brand img.logo.normal {
    display: block !important;
}

.button-checkbox button:disabled {
    background-color: #dae5e0 !important;
    border-color: #aae3e0 !important;
}

.top-bar.btn-toolbar.bg-light {
    border-bottom: 1px solid #d2d3d4;
}

.bottom-bar.bg-light {
    border-top: 1px solid #d2d3d4;
}

.linked-code-decoration {
    background: lightblue;
}

.linked-code-decoration-inline {
    background: lightblue;
}

.linked-code-decoration-line {
    background: lightblue !important;
}

.rainbow-decoration {
    -webkit-background-clip: text;
    -webkit-text-fill-color: transparent;
    background-image: -webkit-gradient(linear, left top, right bottom,
    color-stop(0.00, red),
    color-stop(16%, orange),
    color-stop(32%, yellow),
    color-stop(48%, green),
    color-stop(60%, blue),
    color-stop(76%, indigo),
    color-stop(1.00, violet));
}

.font-option {
    background: white;
}

.font-option:hover {
    background: lightblue;
}

.font-option-active {
    background: #226699;
}

.font-option-active:hover {
    background: #4477AA;
}

.linked-code-decoration-margin {
    background: lightblue;
}

.modal-content .well {
    border-color: #474747;
}

.notification {
    background-color: cornflowerblue;
}

.notification-info {
    background-color: #f2f2f2;
}

.notification-error {
    background-color: indianred;
    color: white;
}

.notification-on {
    background-color: green;
    color: black;
}

.notification-off {
    background-color: gray;
    color: black;
}

.analysis,
.mixed {
    background: #fdfd96;
}

.passed {
    background: #77dd77;
}

.missed {
    background: #ff6961;
}

.conformance-wrapper {
    background-color: #f5f5f5;
}

.graph-placeholder {
    background-color: #FFFFFF;
}

.text-count {
    color: green;
}

.err-count {
    color: red;
}

.commit-entry:nth-child(odd) {
    background-color: #ffffff;
}

.commit-entry:nth-child(even) {
    background-color: #f2f2f2;
}

.popover, .popover-content, .libs-container, .lib-list {
    background-color: #fefefe;
}

.lib-in-use {
    background-color: green;
}

#socialshare .share-twitter, .share-twitter {
    background-color: #1da1f2;
    color: white;
}

#socialshare .share-reddit, .share-reddit {
    background-color: #ff4500;
    color: white;
}

.share-disabled {
    color: gray;
}

.community-advert {
    background: #f0f0f0;
    border-color: #67c52a;
}

.navbar-nav a.nav-link:hover {
    background-color: #d8d9da;
}

kbd {
    color: black;
    border-color: #ccc;
    background-color: #f7f7f7;
}

.prepend-options {
    background-color: #e9ecef;
}

#simplecook {
    background-color: #f4f4f4;
}

.new-cookie-msg {
    color: black;
}

div.argmenuitem {
    max-width: 250px;
}

div.argmenuitem span.argtitle {
    font-weight: bold;
    display: block;
    overflow-x: hidden;
    overflow-anchor: visible;
    text-overflow: ellipsis;
}

div.argmenuitem span.argdescription {
    max-height: 150px;
    word-wrap: break-word;
    overflow-wrap: break-word;
    font-style: italic;
    font-size: smaller;
    display: block;
    white-space: normal;
    text-overflow: ellipsis;
    overflow-anchor: visible;
    overflow-y: hidden;
}

.execution-stdout {
    color: black;
}

.linked-compiler-output-line {
    color: #007bfd;
}

.logo-pri {
    fill: #67c52a;
}

.logo-sec {
    fill: #3c3c3f;
}

<<<<<<< HEAD
.lm_content .tree {
    background-color: #fff;
    height: 100%;
}
    .lm_content .tree span.filename {
        padding-left: 10px;
    }
=======
.conformance-wrapper .compiler-list .form-row {
    border-bottom: 1px solid #e3e3e3;
}
>>>>>>> 9e2b24ea
<|MERGE_RESOLUTION|>--- conflicted
+++ resolved
@@ -272,16 +272,14 @@
     fill: #3c3c3f;
 }
 
-<<<<<<< HEAD
+.conformance-wrapper .compiler-list .form-row {
+    border-bottom: 1px solid #e3e3e3;
+}
+
 .lm_content .tree {
     background-color: #fff;
     height: 100%;
 }
     .lm_content .tree span.filename {
         padding-left: 10px;
-    }
-=======
-.conformance-wrapper .compiler-list .form-row {
-    border-bottom: 1px solid #e3e3e3;
-}
->>>>>>> 9e2b24ea
+    }