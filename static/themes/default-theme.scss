--- conflicted
+++ resolved
@@ -280,20 +280,19 @@
     border-bottom: 1px solid #e3e3e3;
 }
 
-<<<<<<< HEAD
+.toggle-fav {
+    color: #6c757d; // text-muted
+}
+
+.fas.fav {
+    color: #e3cf7a;
+}
+
 .lm_content .tree {
     background-color: #fff;
     height: 100%;
 }
-    .lm_content .tree span.filename {
-        padding-left: 10px;
-    }
-=======
-.toggle-fav {
-    color: #6c757d; // text-muted
-}
-
-.fas.fav {
-    color: #e3cf7a;
-}
->>>>>>> 775ad0e0
+
+.lm_content .tree span.filename {
+    padding-left: 10px;
+}