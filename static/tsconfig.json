{
	"compilerOptions": {
		"target": "es5",
		"outDir": ".",
		"sourceMap": true,
		"rootDir": ".",
		"esModuleInterop": true
	},
	"files": [
		"alert.interfaces.ts",
		"alert.ts",
<<<<<<< HEAD
		"codelens-handler.ts",
=======
		"ansi-to-html.interfaces.ts",
		"ansi-to-html.ts",
		"colour.ts",
>>>>>>> e104811b
		"formatter-registry.interfaces.ts",
		"formatter-registry.ts",
		"global.ts",
		"lib-utils.ts",
		"line-colouring.ts",
		"monaco-config.ts",
		"multifile-service.ts",
		"panes/tree.ts",
		"panes/pane.ts",
		"panes/pane.interfaces.ts",
		"panes/rustmacroexp-view.ts",
		"panes/rustmir-view.ts",
		"settings.interfaces.ts",
		"sharing.ts",
		"url.ts",
		"utils.ts",
	]
}<|MERGE_RESOLUTION|>--- conflicted
+++ resolved
@@ -9,13 +9,10 @@
 	"files": [
 		"alert.interfaces.ts",
 		"alert.ts",
-<<<<<<< HEAD
-		"codelens-handler.ts",
-=======
 		"ansi-to-html.interfaces.ts",
 		"ansi-to-html.ts",
+		"codelens-handler.ts",
 		"colour.ts",
->>>>>>> e104811b
 		"formatter-registry.interfaces.ts",
 		"formatter-registry.ts",
 		"global.ts",
