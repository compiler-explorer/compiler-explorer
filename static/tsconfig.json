--- conflicted
+++ resolved
@@ -20,9 +20,6 @@
 		"sharing.ts",
 		"url.ts",
 		"utils.ts",
-<<<<<<< HEAD
 		"lib-utils.ts"
-=======
->>>>>>> d93bd31f
 	]
 }