--- conflicted
+++ resolved
@@ -9,12 +9,9 @@
 	"files": [
 		"alert.interfaces.ts",
 		"alert.ts",
-<<<<<<< HEAD
 		"ansi-to-html.interfaces.ts",
 		"ansi-to-html.ts",
-=======
 		"colour.ts",
->>>>>>> 1ed9ad96
 		"formatter-registry.interfaces.ts",
 		"formatter-registry.ts",
 		"global.ts",
