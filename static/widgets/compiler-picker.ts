--- conflicted
+++ resolved
@@ -25,23 +25,15 @@
 import $ from 'jquery';
 import TomSelect from 'tom-select';
 
-<<<<<<< HEAD
-import {ga} from '../analytics';
-import * as local from '../local';
-import {EventHub} from '../event-hub';
-import {Hub} from '../hub';
-import {CompilerService} from '../compiler-service';
-import {CompilerInfo} from '../../types/compiler.interfaces';
-import {unique} from '../../lib/common-utils';
-import {unwrap} from '../assert';
-import {CompilerPickerPopup} from './compiler-picker-popup';
-=======
 import {ga} from '../analytics.js';
 import * as local from '../local.js';
 import {EventHub} from '../event-hub.js';
 import {Hub} from '../hub.js';
 import {CompilerService} from '../compiler-service.js';
->>>>>>> 633eb82d
+import {CompilerInfo} from '../../types/compiler.interfaces.js';
+import {unique} from '../../lib/common-utils.js';
+import {unwrap} from '../assert.js';
+import {CompilerPickerPopup} from './compiler-picker-popup.js';
 
 type Favourites = {
     [compilerId: string]: boolean;
