// Copyright (c) 2021, Compiler Explorer Authors
// All rights reserved.
//
// Redistribution and use in source and binary forms, with or without
// modification, are permitted provided that the following conditions are met:
//
//     * Redistributions of source code must retain the above copyright notice,
//       this list of conditions and the following disclaimer.
//     * Redistributions in binary form must reproduce the above copyright
//       notice, this list of conditions and the following disclaimer in the
//       documentation and/or other materials provided with the distribution.
//
// THIS SOFTWARE IS PROVIDED BY THE COPYRIGHT HOLDERS AND CONTRIBUTORS "AS IS"
// AND ANY EXPRESS OR IMPLIED WARRANTIES, INCLUDING, BUT NOT LIMITED TO, THE
// IMPLIED WARRANTIES OF MERCHANTABILITY AND FITNESS FOR A PARTICULAR PURPOSE
// ARE DISCLAIMED. IN NO EVENT SHALL THE COPYRIGHT HOLDER OR CONTRIBUTORS BE
// LIABLE FOR ANY DIRECT, INDIRECT, INCIDENTAL, SPECIAL, EXEMPLARY, OR
// CONSEQUENTIAL DAMAGES (INCLUDING, BUT NOT LIMITED TO, PROCUREMENT OF
// SUBSTITUTE GOODS OR SERVICES; LOSS OF USE, DATA, OR PROFITS; OR BUSINESS
// INTERRUPTION) HOWEVER CAUSED AND ON ANY THEORY OF LIABILITY, WHETHER IN
// CONTRACT, STRICT LIABILITY, OR TORT (INCLUDING NEGLIGENCE OR OTHERWISE)
// ARISING IN ANY WAY OUT OF THE USE OF THIS SOFTWARE, EVEN IF ADVISED OF THE
// POSSIBILITY OF SUCH DAMAGE.

import $ from 'jquery';
import {options} from '../options';
import * as local from '../local';
import {Library, LibraryVersion} from '../options.interfaces';
<<<<<<< HEAD
import {WidgetState} from './libs-widget.interfaces';
=======
import {Lib, WidgetState} from './libs-widget.interfaces';
>>>>>>> e43660bc

const FAV_LIBS_STORE_KEY = 'favlibs';

export type CompilerLibs = Record<string, Library>;
type LangLibs = Record<string, CompilerLibs>;
type AvailableLibs = Record<string, LangLibs>;
type LibInUse = {libId: string; versionId: string} & LibraryVersion;

type FavLibraries = Record<string, string[]>;

export class LibsWidget {
    private domRoot: JQuery;

    private currentLangId: string;
    private currentCompilerId: string;

    private dropdownButton: JQuery;
    private searchResults: JQuery;

    private readonly onChangeCallback: () => void;

    private readonly availableLibs: AvailableLibs;

    constructor(
        langId: string,
        compiler: any,
        dropdownButton: JQuery,
        state: WidgetState,
        onChangeCallback: () => void,
        possibleLibs: CompilerLibs
    ) {
        this.dropdownButton = dropdownButton;
        if (compiler) {
            this.currentCompilerId = compiler.id;
        } else {
            this.currentCompilerId = '_default_';
        }
        this.currentLangId = langId;
        this.domRoot = $('#library-selection').clone(true);
        this.initButtons();
        this.onChangeCallback = onChangeCallback;
        this.availableLibs = {};
        this.updateAvailableLibs(possibleLibs);
        this.loadState(state);

        this.fullRefresh();

        const searchInput = this.domRoot.find('.lib-search-input');

        if (window.compilerExplorerOptions.mobileViewer) {
            this.domRoot.addClass('mobile');
        }

        this.domRoot.on('shown.bs.modal', () => {
            searchInput.trigger('focus');
        });

        searchInput.on('input', this.startSearching.bind(this));

        this.domRoot.find('.lib-search-button').on('click', this.startSearching.bind(this));

        this.dropdownButton.on('click', () => {
            this.domRoot.modal({});
        });

        this.updateButton();
    }

    onChange() {
        this.updateButton();
        this.onChangeCallback();
    }

    loadState(state: WidgetState) {
        for (const lib of state.libs ?? []) {
            if (lib.name && lib.ver) {
                this.markLibrary(lib.name, lib.ver, true);
            } else if (lib.id && lib.version) {
                this.markLibrary(lib.id, lib.version, true);
            }
        }
    }

    initButtons() {
        this.searchResults = this.domRoot.find('.lib-results-items');
    }

    fullRefresh() {
        this.showSelectedLibs();
        this.showSelectedLibsAsSearchResults();
        this.showFavorites();
    }

    updateButton() {
        const selectedLibs = this.get();
        let text = 'Libraries';
        if (selectedLibs.length > 0) {
            this.dropdownButton
                .addClass('btn-success')
                .removeClass('btn-light')
                .prop('title', 'Current libraries:\n' + selectedLibs.map(lib => '- ' + lib.name).join('\n'));
            text += ' (' + selectedLibs.length + ')';
        } else {
            this.dropdownButton.removeClass('btn-success').addClass('btn-light').prop('title', 'Include libs');
        }

        this.dropdownButton.find('.dp-text').text(text);
    }

    getFavorites(): FavLibraries {
        return JSON.parse(local.get(FAV_LIBS_STORE_KEY, '{}'));
    }

    setFavorites(faves: FavLibraries) {
        local.set(FAV_LIBS_STORE_KEY, JSON.stringify(faves));
    }

    isAFavorite(libId: string, versionId: string): boolean {
        const faves = this.getFavorites();
        if (libId in faves) {
            return faves[libId].includes(versionId);
        }

        return false;
    }

    addToFavorites(libId: string, versionId: string) {
        const faves = this.getFavorites();
        if (libId in faves) {
            faves[libId].push(versionId);
        } else {
            faves[libId] = [];
            faves[libId].push(versionId);
        }

        this.setFavorites(faves);
    }

    removeFromFavorites(libId: string, versionId: string) {
        const faves = this.getFavorites();
        if (libId in faves) {
            faves[libId] = faves[libId].filter(v => v !== versionId);
        }

        this.setFavorites(faves);
    }

    newFavoriteLibDiv(libId: string, versionId: string, lib: Library, version: LibraryVersion): JQuery<Node> {
        const template = $('#lib-favorite-tpl');

        const libDiv = $(template.children()[0].cloneNode(true));

        const quickSelectButton = libDiv.find('.lib-name-and-version');
        quickSelectButton.html(lib.name + ' ' + version.version);
        quickSelectButton.on('click', () => {
            this.selectLibAndVersion(libId, versionId);
            this.showSelectedLibs();
            this.onChange();
        });

        return libDiv;
    }

    showFavorites() {
        const favoritesDiv = this.domRoot.find('.lib-favorites');
        favoritesDiv.html('');

        const faves = this.getFavorites();
        for (const libId in faves) {
            const versionArr = faves[libId];
            for (const versionId of versionArr) {
                const lib = this.getLibInfoById(libId);
                if (lib) {
                    if (versionId in lib.versions) {
                        const version = lib.versions[versionId];
                        const div: any = this.newFavoriteLibDiv(libId, versionId, lib, version);
                        favoritesDiv.append(div);
                    }
                }
            }
        }
    }

    clearSearchResults() {
        this.searchResults.html('');
    }

    newSelectedLibDiv(libId: string, versionId: string, lib: Library, version: LibraryVersion): JQuery<Node> {
        const template = $('#lib-selected-tpl');

        const libDiv = $(template.children()[0].cloneNode(true));

        const detailsButton = libDiv.find('.lib-name-and-version');
        detailsButton.html(lib.name + ' ' + version.version);
        detailsButton.on('click', () => {
            this.clearSearchResults();
            this.addSearchResult(libId, lib);
        });

        const deleteButton = libDiv.find('.lib-remove');
        deleteButton.on('click', () => {
            this.markLibrary(libId, versionId, false);
            libDiv.remove();
            this.showSelectedLibs();
            this.onChange();
            // We need to refresh the library lists, or the selector will still show up with the old library version
            this.startSearching();
        });

        return libDiv;
    }

    conjureUpExamples(result: JQuery<Node>, lib: Library) {
        const examples = result.find('.lib-examples');
        if (lib.examples && lib.examples.length > 0) {
            examples.append($('<b>Examples</b>'));
            const examplesList = $('<ul />');
            for (const exampleId of lib.examples) {
                const li = $('<li />');
                examplesList.append(li);
                const exampleLink = $('<a>Example</a>');
                exampleLink.attr('href', `${window.httpRoot}z/${exampleId}`);
                exampleLink.attr('target', '_blank');
                exampleLink.attr('rel', 'noopener');
                li.append(exampleLink);
            }
            examples.append(examplesList);
        }
    }

    newSearchResult(libId: string, lib: Library): JQuery<Node> {
        const template = $('#lib-search-result-tpl');

        const result = $($(template.children()[0].cloneNode(true)));
        result.find('.lib-name').html(lib.name || libId);
        if (!lib.description) {
            result.find('.lib-description').hide();
        } else {
            result.find('.lib-description').html(lib.description);
        }
        result.find('.lib-website-link').attr('href', lib.url ?? '#');

        this.conjureUpExamples(result, lib);

        const faveButton = result.find('.lib-fav-button');
        const faveStar = faveButton.find('.lib-fav-btn-icon');
        faveButton.hide();

        const versions = result.find('.lib-version-select');
        versions.html('');
        const noVersionSelectedOption = $('<option value="">-</option>');
        versions.append(noVersionSelectedOption);
        let hasVisibleVersions = false;

        const versionsArr = Object.keys(lib.versions).map(id => {
            return {id: id, order: lib.versions[id]['$order']};
        });
        versionsArr.sort((a, b) => b.order - a.order);

        for (const libVersion of versionsArr) {
            const versionId = libVersion.id;
            const version = lib.versions[versionId];
            const option = $('<option>');
            if (version.used) {
                option.attr('selected', 'selected');

                if (this.isAFavorite(libId, versionId)) {
                    faveStar.removeClass('far').addClass('fas');
                }

                faveButton.show();
            }
            option.attr('value', versionId);
            option.html(version.version || versionId);
            if (version.used || !version.hidden) {
                hasVisibleVersions = true;
                versions.append(option);
            }
        }

        if (!hasVisibleVersions) {
            noVersionSelectedOption.text('No available versions');
            versions.prop('disabled', true);
        }

        faveButton.on('click', () => {
            const option = versions.find('option:selected');
            const verId = option.attr('value') as string;
            if (this.isAFavorite(libId, verId)) {
                this.removeFromFavorites(libId, verId);
                faveStar.removeClass('fas').addClass('far');
            } else {
                this.addToFavorites(libId, verId);
                faveStar.removeClass('far').addClass('fas');
            }
            this.showFavorites();
        });

        versions.on('change', () => {
            const option = versions.find('option:selected');
            const verId = option.attr('value') as string;

            this.selectLibAndVersion(libId, verId);
            this.showSelectedLibs();

            if (this.isAFavorite(libId, verId)) {
                faveStar.removeClass('far').addClass('fas');
            } else {
                faveStar.removeClass('fas').addClass('far');
            }

            // Is this the "No selection" option?
            if (verId.length > 0) {
                faveButton.show();
            } else {
                faveButton.hide();
            }

            this.onChange();
        });

        return result;
    }

    addSearchResult(libId: string, library: Library) {
        // FIXME: Type mismatch.
        // The any here stops TS from complaining
        const result: any = this.newSearchResult(libId, library);
        this.searchResults.append(result);
    }

    static _libVersionMatchesQuery(library: Library, searchText: string): boolean {
        const text = searchText.toLowerCase();
        return (
            library.name?.toLowerCase()?.includes(text) || library.description?.toLowerCase()?.includes(text) || false
        );
    }

    startSearching() {
        const searchText = (this.domRoot.find('.lib-search-input').val() as string).toString();

        this.clearSearchResults();

        const currentAvailableLibs = this.availableLibs[this.currentLangId][this.currentCompilerId];
        if (Object.keys(currentAvailableLibs).length === 0) {
            const nolibsMessage: any = $($('#libs-dropdown').children()[0].cloneNode(true));
            this.searchResults.append(nolibsMessage);
            return;
        }

        for (const libId in currentAvailableLibs) {
            const library = currentAvailableLibs[libId];

            if ('autodetect' in library.versions) continue;

            if (LibsWidget._libVersionMatchesQuery(library, searchText)) {
                this.addSearchResult(libId, library);
            }
        }
    }

    showSelectedLibs() {
        const items = this.domRoot.find('.libs-selected-items');
        items.html('');

        const selectedLibs = this.listUsedLibs();
        for (const libId in selectedLibs) {
            const versionId = selectedLibs[libId];

            const lib = this.availableLibs[this.currentLangId][this.currentCompilerId][libId];
            const version = lib.versions[versionId];

            const libDiv: any = this.newSelectedLibDiv(libId, versionId, lib, version);
            items.append(libDiv);
        }
    }

    showSelectedLibsAsSearchResults() {
        this.clearSearchResults();

        const currentAvailableLibs = this.availableLibs[this.currentLangId][this.currentCompilerId];
        if (Object.keys(currentAvailableLibs).length === 0) {
            const nolibsMessage: any = $($('#libs-dropdown').children()[0].cloneNode(true));
            this.searchResults.append(nolibsMessage);
            return;
        }

        for (const libId in currentAvailableLibs) {
            const library = currentAvailableLibs[libId];

            if ('autodetect' in library.versions) continue;

            const card: any = this.newSearchResult(libId, library);
            this.searchResults.append(card);
        }
    }

    initLangDefaultLibs() {
        const defaultLibs = options.defaultLibs[this.currentLangId];
        if (!defaultLibs) return;
        for (const libPair of defaultLibs.split(':')) {
            const pairSplits = libPair.split('.');
            if (pairSplits.length === 2) {
                const lib = pairSplits[0];
                const ver = pairSplits[1];
                this.markLibrary(lib, ver, true);
            }
        }
    }

    updateAvailableLibs(possibleLibs: CompilerLibs) {
        if (!(this.currentLangId in this.availableLibs)) {
            this.availableLibs[this.currentLangId] = {};
        }

        if (!(this.currentCompilerId in this.availableLibs[this.currentLangId])) {
            if (this.currentCompilerId === '_default_') {
                this.availableLibs[this.currentLangId][this.currentCompilerId] = $.extend(
                    true,
                    {},
                    options.libs[this.currentLangId]
                );
            } else {
                this.availableLibs[this.currentLangId][this.currentCompilerId] = $.extend(true, {}, possibleLibs);
            }
        }

        this.initLangDefaultLibs();
    }

    setNewLangId(langId: string, compilerId: string, possibleLibs: CompilerLibs) {
        const libsInUse = this.listUsedLibs();

        this.currentLangId = langId;

        if (compilerId) {
            this.currentCompilerId = compilerId;
        } else {
            this.currentCompilerId = '_default_';
        }

        // Clear the dom Root so it gets rebuilt with the new language libraries
        this.updateAvailableLibs(possibleLibs);

        for (const libId in libsInUse) {
            this.markLibrary(libId, libsInUse[libId], true);
        }

        this.fullRefresh();
        this.onChange();
    }

    getVersionOrAlias(name: string, versionId: string): string | null {
        const lib = this.getLibInfoById(name);
        if (!lib) return null;
        // If it's already a key, return it directly
        if (versionId in lib.versions) {
            return versionId;
        } else {
            // Else, look in each version and see if it has the id as an alias
            for (const verId in lib.versions) {
                const version = lib.versions[verId];
                if (version.alias.includes(versionId)) {
                    return verId;
                }
            }
            return null;
        }
    }

    getLibInfoById(libId: string): Library | undefined {
        if (
            this.currentLangId in this.availableLibs &&
            this.currentCompilerId in this.availableLibs[this.currentLangId] &&
            libId in this.availableLibs[this.currentLangId][this.currentCompilerId]
        ) {
            return this.availableLibs[this.currentLangId][this.currentCompilerId][libId];
        } else {
            return undefined;
        }
    }

    markLibrary(name: string, versionId: string, used: boolean) {
        const actualId = this.getVersionOrAlias(name, versionId);
        if (actualId != null) {
            const v = this.getLibInfoById(name)?.versions[actualId];
            if (v != null) {
                v.used = used;
            }
        }
    }

    selectLibAndVersion(libId: string, versionId: string) {
        const actualId = this.getVersionOrAlias(libId, versionId);
        const libInfo = this.getLibInfoById(libId);
        for (const v in libInfo?.versions) {
            // @ts-ignore Sadly the TS type checker is not capable of inferring this can't be null
            const version = libInfo.versions[v];
            version.used = v === actualId;
        }
    }

    get(): Lib[] {
        const result: Lib[] = [];
        const usedLibs = this.listUsedLibs();
        for (const libId in usedLibs) {
            result.push({name: libId, ver: usedLibs[libId]});
        }
        return result;
    }

    listUsedLibs(): Record<string, string> {
        const libs: Record<string, string> = {};
        const currentAvailableLibs = this.availableLibs[this.currentLangId][this.currentCompilerId];
        for (const libId in currentAvailableLibs) {
            const library = currentAvailableLibs[libId];
            for (const verId in library.versions) {
                if (library.versions[verId].used) {
                    libs[libId] = verId;
                }
            }
        }
        return libs;
    }

    getLibsInUse(): LibInUse[] {
        const libs: LibInUse[] = [];
        const currentAvailableLibs = this.availableLibs[this.currentLangId][this.currentCompilerId];
        for (const libId in currentAvailableLibs) {
            const library = currentAvailableLibs[libId];
            for (const verId in library.versions) {
                if (library.versions[verId].used) {
                    libs.push({...library.versions[verId], libId: libId, versionId: verId});
                }
            }
        }
        return libs;
    }
}<|MERGE_RESOLUTION|>--- conflicted
+++ resolved
@@ -26,11 +26,7 @@
 import {options} from '../options';
 import * as local from '../local';
 import {Library, LibraryVersion} from '../options.interfaces';
-<<<<<<< HEAD
-import {WidgetState} from './libs-widget.interfaces';
-=======
 import {Lib, WidgetState} from './libs-widget.interfaces';
->>>>>>> e43660bc
 
 const FAV_LIBS_STORE_KEY = 'favlibs';
 
