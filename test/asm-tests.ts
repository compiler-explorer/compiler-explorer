// Copyright (c) 2018, Compiler Explorer Authors
// All rights reserved.
//
// Redistribution and use in source and binary forms, with or without
// modification, are permitted provided that the following conditions are met:
//
//     * Redistributions of source code must retain the above copyright notice,
//       this list of conditions and the following disclaimer.
//     * Redistributions in binary form must reproduce the above copyright
//       notice, this list of conditions and the following disclaimer in the
//       documentation and/or other materials provided with the distribution.
//
// THIS SOFTWARE IS PROVIDED BY THE COPYRIGHT HOLDERS AND CONTRIBUTORS "AS IS"
// AND ANY EXPRESS OR IMPLIED WARRANTIES, INCLUDING, BUT NOT LIMITED TO, THE
// IMPLIED WARRANTIES OF MERCHANTABILITY AND FITNESS FOR A PARTICULAR PURPOSE
// ARE DISCLAIMED. IN NO EVENT SHALL THE COPYRIGHT HOLDER OR CONTRIBUTORS BE
// LIABLE FOR ANY DIRECT, INDIRECT, INCIDENTAL, SPECIAL, EXEMPLARY, OR
// CONSEQUENTIAL DAMAGES (INCLUDING, BUT NOT LIMITED TO, PROCUREMENT OF
// SUBSTITUTE GOODS OR SERVICES; LOSS OF USE, DATA, OR PROFITS; OR BUSINESS
// INTERRUPTION) HOWEVER CAUSED AND ON ANY THEORY OF LIABILITY, WHETHER IN
// CONTRACT, STRICT LIABILITY, OR TORT (INCLUDING NEGLIGENCE OR OTHERWISE)
// ARISING IN ANY WAY OUT OF THE USE OF THIS SOFTWARE, EVEN IF ADVISED OF THE
// POSSIBILITY OF SUCH DAMAGE.

import {beforeAll, describe, expect, it} from 'vitest';

import {unwrap} from '../lib/assert.js';
import {VcAsmParser} from '../lib/parsers/asm-parser-vc.js';
import {AsmParserZ88dk} from '../lib/parsers/asm-parser-z88dk.js';
import {AsmParser} from '../lib/parsers/asm-parser.js';
import {AsmRegex} from '../lib/parsers/asmregex.js';

import {makeFakeParseFiltersAndOutputOptions} from './utils.js';

describe('ASM CL parser', () => {
    it('should work for error documents', () => {
        const parser = new VcAsmParser();
        const result = parser.process('<Compilation failed>', {
            directives: true,
            labels: false,
            libraryCode: false,
            commentOnly: false,
            trim: false,
            optOutput: false,
            binary: false,
            binaryObject: false,
            execute: false,
            demangle: false,
            intel: false,
            debugCalls: false,
        });

        expect(result.asm).toEqual([
            {
                source: null,
                text: '<Compilation failed>',
            },
        ]);
    });
});

describe('ASM regex base class', () => {
    it('should leave unfiltered lines alone', () => {
        const line = '     this    is    a line';
        expect(AsmRegex.filterAsmLine(line, makeFakeParseFiltersAndOutputOptions({}))).toEqual(line);
    });
    it('should use up internal whitespace when asked', () => {
        expect(
            AsmRegex.filterAsmLine('     this    is    a line', makeFakeParseFiltersAndOutputOptions({trim: true})),
        ).toEqual('  this is a line');
        expect(
            AsmRegex.filterAsmLine('this    is    a line', makeFakeParseFiltersAndOutputOptions({trim: true})),
        ).toEqual('this is a line');
    });
    it('should keep whitespace in strings', () => {
        expect(
            AsmRegex.filterAsmLine('equs     "this    string"', makeFakeParseFiltersAndOutputOptions({trim: true})),
        ).toEqual('equs "this    string"');
        expect(
            AsmRegex.filterAsmLine(
                '     equs     "this    string"',
                makeFakeParseFiltersAndOutputOptions({trim: true}),
            ),
        ).toEqual('  equs "this    string"');
        expect(
            AsmRegex.filterAsmLine(
                'equs     "this    \\"  string  \\""',
                makeFakeParseFiltersAndOutputOptions({trim: true}),
            ),
        ).toEqual('equs "this    \\"  string  \\""');
    });
    it('should not get upset by mismatched strings', () => {
        expect(
            AsmRegex.filterAsmLine('a   "string    \'yeah', makeFakeParseFiltersAndOutputOptions({trim: true})),
        ).toEqual('a "string \'yeah');
    });
});

describe('ASM parser base class', () => {
    let parser;
    const filters = {};

    beforeAll(() => {
        parser = new AsmParser();
    });

    it('should recognize source column numbers', () => {
        const asm = `
    .text
    .intel_syntax noprefix
    .file	"tmp.cpp"
    .file	1 "/usr/include" "stdlib.h"
    .file	2 "/usr/bin/../lib/gcc/x86_64-linux-gnu/9/../../../../include/c++/9/bits" "std_abs.h"
    .file	3 "/usr/bin/../lib/gcc/x86_64-linux-gnu/9/../../../../include/c++/9" "cstdlib"
    .file	4 "/usr/lib/llvm-11/lib/clang/11.0.0/include" "stddef.h"
    .file	5 "/usr/bin/../lib/gcc/x86_64-linux-gnu/9/../../../../include/c++/9" "stdlib.h"
    .globl	main                            # -- Begin function main
    .p2align	4, 0x90
    .type	main,@function
main:                                   # @main
    .Lfunc_begin0:
    .file	6 "/home/necto/proj/compiler-explorer" "tmp.cpp"
    .loc	6 3 0                           # tmp.cpp:3:0
    .cfi_startproc
# %bb.0:                                # %entry
    push	rbp
    .cfi_def_cfa_offset 16
    .cfi_offset rbp, -16
    mov1	rbp, rsp
    .cfi_def_cfa_register rbp
    sub	rsp, 48
    mov2	dword ptr [rbp - 4], 0
.Ltmp0:
    .loc	6 4 20 prologue_end             # tmp.cpp:4:20
    mov3	edi, 16
    call	malloc
    .loc	6 4 9 is_stmt 0                 # tmp.cpp:4:9
    mov4	qword ptr [rbp - 16], rax
`;
        const output = parser.process(asm, filters);
        const push_line = output.asm.find(line => line.text.trim().startsWith('push'));
        const mov1_line = output.asm.find(line => line.text.trim().startsWith('mov1'));
        const call_line = output.asm.find(line => line.text.trim().startsWith('call'));
        const mov4_line = output.asm.find(line => line.text.trim().startsWith('mov4'));
        expect(push_line.source).not.toHaveProperty('column');
        expect(mov1_line.source).not.toHaveProperty('column');
        expect(call_line.source.column).toEqual(20);
        expect(mov4_line.source.column).toEqual(9);
    });

    it('should parse line numbers when a column is not specified', () => {
        const asm = `
        .section .text
.LNDBG_TX:
# mark_description "Intel(R) C Intel(R) 64 Compiler XE for applications running on Intel(R) 64, Version 12.1 Build 20120410";
        .file "iccKTGaIssTdIn_"
        .text
..TXTST0:
# -- Begin  main
# mark_begin;
       .align    16,0x90
        .globl main
main:
..B1.1:                         # Preds ..B1.0
..___tag_value_main.2:                                          #
..LN0:
  .file   1 "-"
   .loc    1  2  is_stmt 1
        pushq     %rbp                                          #2.12
`;
        const output = parser.process(asm, filters);
        const pushq_line = output.asm.find(line => line.text.trim().startsWith('pushq'));
        expect(pushq_line.source).not.toHaveProperty('column');
        expect(pushq_line.source.line).toEqual(2);
    });
});

describe('ASM parser', () => {
    let parser: AsmParser;
    const filters = {};

    beforeAll(() => {
        parser = new AsmParser();
    });

    it('should not parse slowly', () => {
        const asm = `
._square
${' '.repeat(65530)}x
${' '.repeat(65530)}x
${' '.repeat(65530)}x
${' '.repeat(65530)}x
        pop     bc
        pop     hl
        push    hl
        push    bc
        ld      d,h
        ld      e,l
        call    l_mult
        ret
`;
        const output = parser.process(asm, filters);
<<<<<<< HEAD
        expect(Number.parseInt(unwrap(output.parsingTime))).toBeLessThan(500); // reported as ms, generous timeout for ci runner
=======
        expect(unwrap(output.parsingTime)).toBeLessThan(500); // reported as ms, generous timeout for ci runner
>>>>>>> 5eea6332
    });
});

describe('ASM parser z88dk', () => {
    let parser: AsmParserZ88dk;
    const filters = {};

    beforeAll(() => {
        parser = new AsmParserZ88dk(undefined as any);
    });

    it('should not parse slowly', () => {
        const asm = `
._square
${' '.repeat(65530)}x
${' '.repeat(65530)}x
${' '.repeat(65530)}x
${' '.repeat(65530)}x
        pop     bc
        pop     hl
        push    hl
        push    bc
        ld      d,h
        ld      e,l
        call    l_mult
        ret
`;
        const output = parser.process(asm, filters);
<<<<<<< HEAD
        expect(Number.parseInt(unwrap(output.parsingTime))).toBeLessThan(500); // reported as ms, generous timeout for ci runner
=======
        expect(unwrap(output.parsingTime)).toBeLessThan(500); // reported as ms, generous timeout for ci runner
>>>>>>> 5eea6332
    });
});<|MERGE_RESOLUTION|>--- conflicted
+++ resolved
@@ -200,11 +200,7 @@
         ret
 `;
         const output = parser.process(asm, filters);
-<<<<<<< HEAD
-        expect(Number.parseInt(unwrap(output.parsingTime))).toBeLessThan(500); // reported as ms, generous timeout for ci runner
-=======
         expect(unwrap(output.parsingTime)).toBeLessThan(500); // reported as ms, generous timeout for ci runner
->>>>>>> 5eea6332
     });
 });
 
@@ -233,10 +229,6 @@
         ret
 `;
         const output = parser.process(asm, filters);
-<<<<<<< HEAD
-        expect(Number.parseInt(unwrap(output.parsingTime))).toBeLessThan(500); // reported as ms, generous timeout for ci runner
-=======
         expect(unwrap(output.parsingTime)).toBeLessThan(500); // reported as ms, generous timeout for ci runner
->>>>>>> 5eea6332
     });
 });