--- conflicted
+++ resolved
@@ -22,14 +22,10 @@
 // ARISING IN ANY WAY OUT OF THE USE OF THIS SOFTWARE, EVEN IF ADVISED OF THE
 // POSSIBILITY OF SUCH DAMAGE.
 
-<<<<<<< HEAD
-import {afterAll, describe, expect, it} from 'vitest';
-=======
 import fs from 'node:fs/promises';
 import path from 'node:path';
 
-import {afterAll, beforeAll, describe, expect, it} from 'vitest';
->>>>>>> 05d390b7
+import {afterAll, describe, expect, it} from 'vitest';
 
 import {BaseCompiler} from '../lib/base-compiler.js';
 import {BuildEnvSetupBase} from '../lib/buildenvsetup/index.js';
