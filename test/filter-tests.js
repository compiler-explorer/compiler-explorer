// Copyright (c) 2016, Compiler Explorer Authors
// All rights reserved.
//
// Redistribution and use in source and binary forms, with or without
// modification, are permitted provided that the following conditions are met:
//
//     * Redistributions of source code must retain the above copyright notice,
//       this list of conditions and the following disclaimer.
//     * Redistributions in binary form must reproduce the above copyright
//       notice, this list of conditions and the following disclaimer in the
//       documentation and/or other materials provided with the distribution.
//
// THIS SOFTWARE IS PROVIDED BY THE COPYRIGHT HOLDERS AND CONTRIBUTORS "AS IS"
// AND ANY EXPRESS OR IMPLIED WARRANTIES, INCLUDING, BUT NOT LIMITED TO, THE
// IMPLIED WARRANTIES OF MERCHANTABILITY AND FITNESS FOR A PARTICULAR PURPOSE
// ARE DISCLAIMED. IN NO EVENT SHALL THE COPYRIGHT HOLDER OR CONTRIBUTORS BE
// LIABLE FOR ANY DIRECT, INDIRECT, INCIDENTAL, SPECIAL, EXEMPLARY, OR
// CONSEQUENTIAL DAMAGES (INCLUDING, BUT NOT LIMITED TO, PROCUREMENT OF
// SUBSTITUTE GOODS OR SERVICES; LOSS OF USE, DATA, OR PROFITS; OR BUSINESS
// INTERRUPTION) HOWEVER CAUSED AND ON ANY THEORY OF LIABILITY, WHETHER IN
// CONTRACT, STRICT LIABILITY, OR TORT (INCLUDING NEGLIGENCE OR OTHERWISE)
// ARISING IN ANY WAY OUT OF THE USE OF THIS SOFTWARE, EVEN IF ADVISED OF THE
// POSSIBILITY OF SUCH DAMAGE.

import approvals from 'approvals';
import * as path from 'path';

import { AsmParser } from '../lib/asm-parser';
import { SassAsmParser } from '../lib/asm-parser-sass';
import { VcAsmParser } from '../lib/asm-parser-vc';

import { fs, resolvePathFromTestRoot } from './utils';

approvals.mocha();

function processAsm(filename, filters) {
    const file = fs.readFileSync(filename, 'utf-8');
    let parser;
    if (file.includes('Microsoft'))
        parser = new VcAsmParser();
    else if (filename.includes('sass-'))
        parser = new SassAsmParser();
    else
        parser = new AsmParser();
    return parser.process(file, filters);
}

const casesRoot = resolvePathFromTestRoot('filters-cases');
const files = fs.readdirSync(casesRoot);
const filesInCaseDir = files.map(x => resolvePathFromTestRoot('filters-cases', x));

const cases = filesInCaseDir.filter(x => x.endsWith('.asm'));

const optionsOverride = {
    forceApproveAll: false, // set to true to automatically regenerate all the cases.
    blockUntilReporterExits: false,
    maxLaunches: 1,
    normalizeLineEndingsTo: '\n',
};

function testFilter(filename, suffix, filters) {
    const testName = path.basename(filename + suffix);
    it(testName, () => {
        const result = processAsm(filename, filters);
        delete result.parsingTime;
<<<<<<< HEAD
        approvals.verifyAsJSON(
            casesRoot,
            testName,
            result,
            optionsOverride);
=======
        delete result.filteredCount;
        if (json) {
            result.should.deep.equal(file, `${filename} case error`);
        } else {
            result.asm.map(x => x.text).should.deep.equal(file, `${filename} case error`);
        }
>>>>>>> 2e0a6a54
    });
}

/*
    The before() hooks on mocha are for it()s - They don't execute before the describes!
    That's sad because then we can't have cases be loaded in a before() for every describe child to see.
 */
describe('Filter test cases', function () {

    describe('No filters', function () {
        cases.forEach(x => testFilter(x, '.none', {}));
    });
    describe('Directive filters', function () {
        cases.forEach(x => testFilter(x, '.directives', {directives: true}));
    });
    describe('Directives and labels together', function () {
        cases.forEach(x => testFilter(x, '.directives.labels', {directives: true, labels: true}));
    });
    describe('Directives, labels and comments', function () {
        cases.forEach(function (x) {
            testFilter(x, '.directives.labels.comments', {directives: true, labels: true, commentOnly: true});
        });
    });
    describe('Binary, directives, labels and comments', function () {
        if (process.platform !== 'win32') {
            cases.forEach(function (x) {
                testFilter(x, '.binary.directives.labels.comments', {
                    binary: true,
                    directives: true,
                    labels: true,
                    commentOnly: true,
                });
            });
        }
    });
    describe('Directives and comments', function () {
        cases.forEach(x => testFilter(x, '.directives.comments', {directives: true, commentOnly: true}));
    });
    describe('Directives and library code', function () {
        cases.forEach(x => testFilter(x, '.directives.library', {directives: true, libraryCode: true}));
    });
    describe('Directives, labels, comments and library code', function () {
        cases.forEach(function (x) {
            testFilter(x, '.directives.labels.comments.library',
                {directives: true, labels: true, commentOnly: true, libraryCode: true});
        });
    });
});

describe('forceApproveAll should be false', () => {
    it('should have forceApproveAll false', () => {
        optionsOverride.forceApproveAll.should.be.false;
    });
});<|MERGE_RESOLUTION|>--- conflicted
+++ resolved
@@ -22,8 +22,9 @@
 // ARISING IN ANY WAY OUT OF THE USE OF THIS SOFTWARE, EVEN IF ADVISED OF THE
 // POSSIBILITY OF SUCH DAMAGE.
 
+import * as path from 'path';
+
 import approvals from 'approvals';
-import * as path from 'path';
 
 import { AsmParser } from '../lib/asm-parser';
 import { SassAsmParser } from '../lib/asm-parser-sass';
@@ -63,20 +64,12 @@
     it(testName, () => {
         const result = processAsm(filename, filters);
         delete result.parsingTime;
-<<<<<<< HEAD
+        delete result.filteredCount;
         approvals.verifyAsJSON(
             casesRoot,
             testName,
             result,
             optionsOverride);
-=======
-        delete result.filteredCount;
-        if (json) {
-            result.should.deep.equal(file, `${filename} case error`);
-        } else {
-            result.asm.map(x => x.text).should.deep.equal(file, `${filename} case error`);
-        }
->>>>>>> 2e0a6a54
     });
 }
 
