--- conflicted
+++ resolved
@@ -22,24 +22,16 @@
 // ARISING IN ANY WAY OUT OF THE USE OF THIS SOFTWARE, EVEN IF ADVISED OF THE
 // POSSIBILITY OF SUCH DAMAGE.
 
-<<<<<<< HEAD
-import {describe, expect, it} from 'vitest';
-=======
 import fs from 'node:fs';
 
-import {beforeAll, describe, expect, it} from 'vitest';
->>>>>>> 05d390b7
+import {describe, expect, it} from 'vitest';
 
 import {GolangCompiler} from '../lib/compilers/golang.js';
 import * as utils from '../lib/utils.js';
 import {LanguageKey} from '../types/languages.interfaces.js';
 
-<<<<<<< HEAD
 import {CompilationEnvironment} from '../lib/compilation-env.js';
-import {fs, makeCompilationEnvironment, makeFakeCompilerInfo} from './utils.js';
-=======
 import {makeCompilationEnvironment, makeFakeCompilerInfo} from './utils.js';
->>>>>>> 05d390b7
 
 const languages = {
     go: {id: 'go' as LanguageKey},
