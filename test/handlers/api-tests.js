// Copyright (c) 2017, Compiler Explorer Authors
// All rights reserved.
//
// Redistribution and use in source and binary forms, with or without
// modification, are permitted provided that the following conditions are met:
//
//     * Redistributions of source code must retain the above copyright notice,
//       this list of conditions and the following disclaimer.
//     * Redistributions in binary form must reproduce the above copyright
//       notice, this list of conditions and the following disclaimer in the
//       documentation and/or other materials provided with the distribution.
//
// THIS SOFTWARE IS PROVIDED BY THE COPYRIGHT HOLDERS AND CONTRIBUTORS "AS IS"
// AND ANY EXPRESS OR IMPLIED WARRANTIES, INCLUDING, BUT NOT LIMITED TO, THE
// IMPLIED WARRANTIES OF MERCHANTABILITY AND FITNESS FOR A PARTICULAR PURPOSE
// ARE DISCLAIMED. IN NO EVENT SHALL THE COPYRIGHT HOLDER OR CONTRIBUTORS BE
// LIABLE FOR ANY DIRECT, INDIRECT, INCIDENTAL, SPECIAL, EXEMPLARY, OR
// CONSEQUENTIAL DAMAGES (INCLUDING, BUT NOT LIMITED TO, PROCUREMENT OF
// SUBSTITUTE GOODS OR SERVICES; LOSS OF USE, DATA, OR PROFITS; OR BUSINESS
// INTERRUPTION) HOWEVER CAUSED AND ON ANY THEORY OF LIABILITY, WHETHER IN
// CONTRACT, STRICT LIABILITY, OR TORT (INCLUDING NEGLIGENCE OR OTHERWISE)
// ARISING IN ANY WAY OUT OF THE USE OF THIS SOFTWARE, EVEN IF ADVISED OF THE
// POSSIBILITY OF SUCH DAMAGE.

import express from 'express';

import { ApiHandler } from '../../lib/handlers/api';
import { StorageNull } from '../../lib/storage';
import { chai } from '../utils';

const languages = {
    'c++': {
        id: 'c++',
        name: 'C++',
        monaco: 'cppp',
        extensions: ['.cpp', '.cxx', '.h', '.hpp', '.hxx', '.c'],
    },
    haskell: {
        id: 'haskell',
        name: 'Haskell',
        monaco: 'haskell',
        extensions: ['.hs', '.haskell'],
    },
    pascal: {
        id: 'pascal',
        name: 'Pascal',
        monaco: 'pascal',
        extensions: ['.pas'],
    },
};
const compilers = [
    {
        id: 'gcc900',
        name: 'GCC 9.0.0',
        lang: 'c++',
    },
    {
        id: 'fpc302',
        name: 'FPC 3.0.2',
        lang: 'pascal',
    },
    {
        id: 'clangtrunk',
        name: 'Clang trunk',
        lang: 'c++',
    },
];

const compilersLimitedFields = [
    {
        id: 'gcc900',
        name: 'GCC 9.0.0',
    },
    {
        id: 'fpc302',
        name: 'FPC 3.0.2',
    },
    {
        id: 'clangtrunk',
        name: 'Clang trunk',
    },
];

describe('API handling', () => {
    let app;

    before(() => {
        app = express();
        const apiHandler = new ApiHandler(
            {
                handle: res => res.send('compile'),
                handlePopularArguments: res => res.send('ok'),
                handleOptimizationArguments: res => res.send('ok'),
            }, (key, def) => {
                switch (key) {
                    case 'formatters':
                        return 'formatt:badformatt';
                    case 'formatter.formatt.exe':
                        return 'echo';
                    case 'formatter.formatt.version':
                        return 'Release';
                    case 'formatter.formatt.name':
                        return 'FormatT';
                    default:
                        return def;
                }
            },
<<<<<<< HEAD
            handleCmake: res => {
                res.send('cmake');
            },
            handlePopularArguments: res => {
                res.send('ok');
            },
            handleOptimizationArguments: res => {
                res.send('ok');
            },
        }, (key, def) => {
            switch (key) {
                case 'formatters':
                    return 'formatt:badformatt';
                case 'formatter.formatt.exe':
                    return 'echo';
                case 'formatter.formatt.version':
                    return 'Release';
                case 'formatter.formatt.name':
                    return 'FormatT';
                default:
                    return def;
            }
        });
=======
            new StorageNull('/', {}),
            'default');
>>>>>>> fe5882fc
        app.use('/api', apiHandler.handle);
        apiHandler.setCompilers(compilers);
        apiHandler.setLanguages(languages);
    });

    it('should respond to plain text compiler requests', () => {
        return chai.request(app)
            .get('/api/compilers')
            .then(res => {
                res.should.have.status(200);
                res.should.be.text;
                res.text.should.contain('Compiler Name');
                res.text.should.contain('gcc900');
                res.text.should.contain('GCC 9.0.0');
            })
            .catch(err => {
                throw err;
            });
    });
    it('should respond to JSON compiler requests', () => {
        return chai.request(app)
            .get('/api/compilers')
            .set('Accept', 'application/json')
            .then(res => {
                res.should.have.status(200);
                res.should.be.json;
                res.body.should.deep.equals(compilers);
            })
            .catch(err => {
                throw err;
            });
    });
    it('should respond to JSON compiler requests with all fields', () => {
        return chai.request(app)
            .get('/api/compilers?fields=all')
            .set('Accept', 'application/json')
            .then(res => {
                res.should.have.status(200);
                res.should.be.json;
                res.body.should.deep.equals(compilers);
            })
            .catch(err => {
                throw err;
            });
    });
    it('should respond to JSON compiler requests with limited fields', () => {
        return chai.request(app)
            .get('/api/compilers?fields=id,name')
            .set('Accept', 'application/json')
            .then(res => {
                res.should.have.status(200);
                res.should.be.json;
                res.body.should.deep.equals(compilersLimitedFields);
            })
            .catch(err => {
                throw err;
            });
    });
    it('should respond to ASM doc requests', () => {
        return chai.request(app)
            .get('/api/asm/MOV')
            .set('Accept', 'application/json')
            .then(res => {
                res.should.have.status(200);
                res.should.be.json;
                res.body.found.should.be.true;
            })
            .catch(err => {
                throw err;
            });
    });
    it('should respond to JSON compilers requests with c++ filter', () => {
        return chai.request(app)
            .get('/api/compilers/c++')
            .set('Accept', 'application/json')
            .then(res => {
                res.should.have.status(200);
                res.should.be.json;
                res.body.should.deep.equals([compilers[0], compilers[2]]);
            })
            .catch(err => {
                throw err;
            });
    });
    it('should respond to JSON compilers requests with pascal filter', () => {
        return chai.request(app)
            .get('/api/compilers/pascal')
            .set('Accept', 'application/json')
            .then(res => {
                res.should.have.status(200);
                res.should.be.json;
                res.body.should.deep.equals([compilers[1]]);
            })
            .catch(err => {
                throw err;
            });
    });
    it('should respond to plain text language requests', () => {
        return chai.request(app)
            .get('/api/languages')
            .then(res => {
                res.should.have.status(200);
                res.should.be.text;
                res.text.should.contain('Name');
                res.text.should.contain('c++');
                res.text.should.contain('pascal');
                // We should not list languages for which there are no compilers
                res.text.should.not.contain('Haskell');
            })
            .catch(err => {
                throw err;
            });
    });
    it('should respond to JSON languages requests', () => {
        return chai.request(app)
            .get('/api/languages')
            .set('Accept', 'application/json')
            .then(res => {
                res.should.have.status(200);
                res.should.be.json;
                res.body.should.deep.equals([languages['c++'], languages.pascal]);
            })
            .catch(err => {
                throw err;
            });
    });
    it('should list the formatters', () => {
        if (process.platform !== 'win32') { // Expects an executable called echo
            return chai.request(app)
                .get('/api/formats')
                .set('Accept', 'application/json')
                .then(res => {
                    res.should.have.status(200);
                    res.should.be.json;
                    res.body.should.deep.equals([{name: 'FormatT', version: 'Release'}]);
                })
                .catch(err => {
                    throw err;
                });
        }
    });
    it('should not go through with invalid tools', () => {
        return chai.request(app)
            .post('/api/format/invalid')
            .set('Accept', 'application/json')
            .then(res => {
                res.should.have.status(422);
                res.should.be.json;
                res.body.should.deep.equals({exit: 2, answer: 'Tool not supported'});
            });
    });
    /*
    it('should not go through with invalid base styles', () => {
        return chai.request(app)
            .post('/api/format/formatt')
            .set('Accept', 'application/json')
            .set('Content-Type', 'application/json')
            .send({
                base: "bad-base",
                source: ""
            })
            .then(res => {
                res.should.have.status(422);
                res.should.be.json;
                res.body.should.deep.equals({exit: 3, answer: "Base style not supported"});
            });
    });
    */
});<|MERGE_RESOLUTION|>--- conflicted
+++ resolved
@@ -89,8 +89,10 @@
         const apiHandler = new ApiHandler(
             {
                 handle: res => res.send('compile'),
+                handleCmake: res => res.send('cmake'),
                 handlePopularArguments: res => res.send('ok'),
                 handleOptimizationArguments: res => res.send('ok'),
+            },
             }, (key, def) => {
                 switch (key) {
                     case 'formatters':
@@ -105,34 +107,8 @@
                         return def;
                 }
             },
-<<<<<<< HEAD
-            handleCmake: res => {
-                res.send('cmake');
-            },
-            handlePopularArguments: res => {
-                res.send('ok');
-            },
-            handleOptimizationArguments: res => {
-                res.send('ok');
-            },
-        }, (key, def) => {
-            switch (key) {
-                case 'formatters':
-                    return 'formatt:badformatt';
-                case 'formatter.formatt.exe':
-                    return 'echo';
-                case 'formatter.formatt.version':
-                    return 'Release';
-                case 'formatter.formatt.name':
-                    return 'FormatT';
-                default:
-                    return def;
-            }
-        });
-=======
             new StorageNull('/', {}),
             'default');
->>>>>>> fe5882fc
         app.use('/api', apiHandler.handle);
         apiHandler.setCompilers(compilers);
         apiHandler.setLanguages(languages);
