--- conflicted
+++ resolved
@@ -19,13 +19,8 @@
 
 import path from 'node:path';
 
-<<<<<<< HEAD
-import fs from 'fs-extra';
+import fs from 'node:fs/promises';
 import {describe, expect, it} from 'vitest';
-=======
-import fs from 'node:fs/promises';
-import {beforeAll, describe, expect, it} from 'vitest';
->>>>>>> 05d390b7
 
 import {BaseCompiler} from '../lib/base-compiler.js';
 import {BuildEnvSetupBase} from '../lib/buildenvsetup/base.js';
