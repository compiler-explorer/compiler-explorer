--- conflicted
+++ resolved
@@ -142,11 +142,8 @@
                 dependencies: [],
                 liblink: [],
                 staticliblink: [],
-<<<<<<< HEAD
                 examples: ['abc', 'def'],
-=======
                 options: [],
->>>>>>> 697c8e92
                 versions: {
                     noPaths: {path: [], version: 'no paths', liblink: [], libpath: [], staticliblink: [], dependencies: [], alias: [],
                         lookupversion: 'no-paths123',
@@ -169,11 +166,8 @@
                 dependencies: [],
                 liblink: [],
                 staticliblink: [],
-<<<<<<< HEAD
                 examples: [],
-=======
                 options: [],
->>>>>>> 697c8e92
                 versions: {
                     std: {
                         libpath: [],
@@ -194,11 +188,8 @@
                 dependencies: [],
                 liblink: [],
                 staticliblink: [],
-<<<<<<< HEAD
                 examples: [],
-=======
                 options: [],
->>>>>>> 697c8e92
                 versions: {
                     trunk: {
                         libpath: [],
