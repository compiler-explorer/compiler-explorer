export type Link = {
    text: string;
    url: string;
};

export type Fix = {
    title: string;
    edits: MessageWithLocation[];
};

export type MessageWithLocation = {
    line?: number;
    column?: number;
    file?: string;
    text: string;
    endline?: number;
    endcolumn?: number;
};

export type ResultLineTag = MessageWithLocation & {
    severity: number;
    link?: Link;
    flow?: MessageWithLocation[];
    fixes?: Fix[];
};

export type ResultLineSource = {
    file: string | null;
    line: number;
    mainsource?: boolean;
};

export type ResultLine = {
    text: string;
    tag?: ResultLineTag;
    source?: ResultLineSource;
<<<<<<< HEAD
    line?: any;
=======
    line?: number; // todo: this should not exist
>>>>>>> b31ee6a6
};<|MERGE_RESOLUTION|>--- conflicted
+++ resolved
@@ -34,9 +34,5 @@
     text: string;
     tag?: ResultLineTag;
     source?: ResultLineSource;
-<<<<<<< HEAD
-    line?: any;
-=======
     line?: number; // todo: this should not exist
->>>>>>> b31ee6a6
 };