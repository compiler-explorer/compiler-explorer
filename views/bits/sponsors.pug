div.ces-level-selectors.d-flex.justify-content-center.mt-3
  div.btn-group.btn-group
    each level, index in sponsors.levels
      button.btn.btn-primary(onclick='document.getElementById("ces_hop_' + index + '").scrollIntoView({behavior:"smooth"});')=level.name

<<<<<<< HEAD
block content
  include sponsors-content.pug
=======
.ces-content-root.mt-6
  .ces-blurb
    | Compiler Explorer is proud to be sponsored by a number of individuals and companies. We thank them for
    | making this website free for all. If you'd like to help, consider becoming a&nbsp;
    a(href="https://www.patreon.com/bePatron?u=3691963" title="Help Compiler Explorer - become a Patron" target="_blank" rel="noopener")
      span.fab.fa-patreon Patreon
    | , sponsor on&nbsp;
    a(href="https://github.com/sponsors/mattgodbolt" title="Help Compiler Explorer - sponsor on GitHub" target="_blank" rel="noopener")
      span.fab.fa-github-alt GitHub
    | , make a one-time donation on&nbsp;
    a(href="https://www.paypal.com/cgi-bin/webscr?cmd=_donations&business=KQWQZ7GPY2GZ6&item_name=Compiler+Explorer+development&currency_code=USD&source=url" title="Make a one-time donation to help fund Compiler Explorer's development" target="_blank" rel="noopener")
      span.fab.fa-paypal PayPal
    | , or&nbsp;
    a(href="mailto:matt@godbolt.org") email Matt
    | &nbsp;for corporate sponsorship.
  .mt-6
    each level, index in sponsors.levels
      .ces-item-block(class=level.class id="ces_hop_" + index)
        h2.ces-item-name= level.name
        div.ces-item-description= level.description
        .ces-top
          each sponsor in level.sponsors
            .ces
              button.btn-block.btn-secondary(title=sponsor.title onclick=sponsor.onclick disabled=!sponsor.url)
                if sponsor.sideBySide
                  .d-flex
                    .ces-item-title
                      img.ces-logo-large(src=sponsor.img)
                    .ces-item-description
                      != sponsor.description
                else
                  .ces-item-title
                    if sponsor.img
                      img.ces-logo(src=sponsor.img)
                    = sponsor.name
                  if sponsor.description
                    .ces-item-description
                      = sponsor.description
>>>>>>> 6d437439
<|MERGE_RESOLUTION|>--- conflicted
+++ resolved
@@ -3,46 +3,5 @@
     each level, index in sponsors.levels
       button.btn.btn-primary(onclick='document.getElementById("ces_hop_' + index + '").scrollIntoView({behavior:"smooth"});')=level.name
 
-<<<<<<< HEAD
 block content
-  include sponsors-content.pug
-=======
-.ces-content-root.mt-6
-  .ces-blurb
-    | Compiler Explorer is proud to be sponsored by a number of individuals and companies. We thank them for
-    | making this website free for all. If you'd like to help, consider becoming a&nbsp;
-    a(href="https://www.patreon.com/bePatron?u=3691963" title="Help Compiler Explorer - become a Patron" target="_blank" rel="noopener")
-      span.fab.fa-patreon Patreon
-    | , sponsor on&nbsp;
-    a(href="https://github.com/sponsors/mattgodbolt" title="Help Compiler Explorer - sponsor on GitHub" target="_blank" rel="noopener")
-      span.fab.fa-github-alt GitHub
-    | , make a one-time donation on&nbsp;
-    a(href="https://www.paypal.com/cgi-bin/webscr?cmd=_donations&business=KQWQZ7GPY2GZ6&item_name=Compiler+Explorer+development&currency_code=USD&source=url" title="Make a one-time donation to help fund Compiler Explorer's development" target="_blank" rel="noopener")
-      span.fab.fa-paypal PayPal
-    | , or&nbsp;
-    a(href="mailto:matt@godbolt.org") email Matt
-    | &nbsp;for corporate sponsorship.
-  .mt-6
-    each level, index in sponsors.levels
-      .ces-item-block(class=level.class id="ces_hop_" + index)
-        h2.ces-item-name= level.name
-        div.ces-item-description= level.description
-        .ces-top
-          each sponsor in level.sponsors
-            .ces
-              button.btn-block.btn-secondary(title=sponsor.title onclick=sponsor.onclick disabled=!sponsor.url)
-                if sponsor.sideBySide
-                  .d-flex
-                    .ces-item-title
-                      img.ces-logo-large(src=sponsor.img)
-                    .ces-item-description
-                      != sponsor.description
-                else
-                  .ces-item-title
-                    if sponsor.img
-                      img.ces-logo(src=sponsor.img)
-                    = sponsor.name
-                  if sponsor.description
-                    .ces-item-description
-                      = sponsor.description
->>>>>>> 6d437439
+  include sponsors-content.pug