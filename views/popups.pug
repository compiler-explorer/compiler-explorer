--- conflicted
+++ resolved
@@ -63,44 +63,6 @@
           | local storage.
         .well.well-sm
           h4 Editor
-<<<<<<< HEAD
-            .form-group(role="group")
-              .form-control.checkbox
-                label
-                  input.autoCloseBrackets(type="checkbox")
-                  | Automatically insert matching brackets and parentheses
-              .form-control Delay before compiling:&nbsp;
-                b Disabled
-                .slider.slider-horizontal.delay
-                b 3s
-              .form-control.checkbox
-                label
-                  input.hoverShowSource(type="checkbox")
-                  | Highlight linked code lines on hover
-          h4 Compilation
-            .form-group(role="group")
-              .form-control.checkbox
-                label
-                  input.colourise(type="checkbox")
-                  | Colourise lines so one can see how the source maps to the output
-              .form-control
-                label
-                  | Colour scheme:
-                  select.colourScheme
-        if language == "C++"
-        div
-          | From here, you can control how the code formatter works
-          h4 Basic Configuration
-            .form-group(role="group")
-              .form-control
-                label
-                  | Format based on
-                  select.formatBase
-              .form-control
-                label
-                  | Override style (key: value, ...)
-                textarea.formatOverrides
-=======
           .form-group(role="group")
             .checkbox
               label
@@ -129,6 +91,13 @@
             label
               | Colour scheme:
               select.colourScheme
->>>>>>> 2e606422
+        if language == "C++"
+        .well.well-sm 
+          h4 Formatting
+          .form-group(role="group")
+            div Format based on 
+              select.formatBase
+            div Override style settings ("key": "value", ...)
+              textarea.formatOverrides(placeholder='"key": "value", "key": "value", ...', style="width:100%;max-width:100%;min-width:100%", rows=2)
       .modal-footer
         button.btn.btn-default(type="button" data-dismiss="modal") Close