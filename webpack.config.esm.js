--- conflicted
+++ resolved
@@ -46,11 +46,7 @@
 const webjackJsHack = '.v4.';
 const plugins = [
     new MonacoEditorWebpackPlugin({
-<<<<<<< HEAD
-        languages: [ 'cpp', 'go', 'pascal', 'python', 'rust', 'swift', 'csharp' ],
-=======
-        languages: [ 'cpp', 'go', 'pascal', 'python', 'rust', 'swift', 'java' ],
->>>>>>> 6708b0c6
+        languages: [ 'cpp', 'go', 'pascal', 'python', 'rust', 'swift', 'csharp', 'java' ],
         filename: isDev ? '[name].worker.js' : `[name]${webjackJsHack}worker.[contenthash].js`,
     }),
     new CopyWebpackPlugin([
