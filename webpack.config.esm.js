--- conflicted
+++ resolved
@@ -46,12 +46,8 @@
 const webjackJsHack = '.v5.';
 const plugins = [
     new MonacoEditorWebpackPlugin({
-<<<<<<< HEAD
-        languages: [ 'cpp', 'go', 'pascal', 'python', 'rust', 'swift', 'java', 
-            'kotlin', 'scala', 'ruby', 'csharp', 'fsharp', 'vb' ],
-=======
-        languages: ['cpp', 'go', 'pascal', 'python', 'rust', 'swift', 'java', 'kotlin', 'scala', 'ruby'],
->>>>>>> 8a941f50
+        languages: ['cpp', 'go', 'pascal', 'python', 'rust', 'swift', 'java', 
+            'kotlin', 'scala', 'ruby', 'csharp', 'fsharp', 'vb'],
         filename: isDev ? '[name].worker.js' : `[name]${webjackJsHack}worker.[contenthash].js`,
     }),
     new CopyWebpackPlugin({
