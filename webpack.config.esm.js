// Copyright (c) 2020, Compiler Explorer Authors
// All rights reserved.
//
// Redistribution and use in source and binary forms, with or without
// modification, are permitted provided that the following conditions are met:
//
//     * Redistributions of source code must retain the above copyright notice,
//       this list of conditions and the following disclaimer.
//     * Redistributions in binary form must reproduce the above copyright
//       notice, this list of conditions and the following disclaimer in the
//       documentation and/or other materials provided with the distribution.
//
// THIS SOFTWARE IS PROVIDED BY THE COPYRIGHT HOLDERS AND CONTRIBUTORS "AS IS"
// AND ANY EXPRESS OR IMPLIED WARRANTIES, INCLUDING, BUT NOT LIMITED TO, THE
// IMPLIED WARRANTIES OF MERCHANTABILITY AND FITNESS FOR A PARTICULAR PURPOSE
// ARE DISCLAIMED. IN NO EVENT SHALL THE COPYRIGHT HOLDER OR CONTRIBUTORS BE
// LIABLE FOR ANY DIRECT, INDIRECT, INCIDENTAL, SPECIAL, EXEMPLARY, OR
// CONSEQUENTIAL DAMAGES (INCLUDING, BUT NOT LIMITED TO, PROCUREMENT OF
// SUBSTITUTE GOODS OR SERVICES; LOSS OF USE, DATA, OR PROFITS; OR BUSINESS
// INTERRUPTION) HOWEVER CAUSED AND ON ANY THEORY OF LIABILITY, WHETHER IN
// CONTRACT, STRICT LIABILITY, OR TORT (INCLUDING NEGLIGENCE OR OTHERWISE)
// ARISING IN ANY WAY OUT OF THE USE OF THIS SOFTWARE, EVEN IF ADVISED OF THE
// POSSIBILITY OF SUCH DAMAGE.

/* eslint-disable node/no-unpublished-import */
import path from 'path';
import { fileURLToPath } from 'url';

import CopyWebpackPlugin from 'copy-webpack-plugin';
import MiniCssExtractPlugin from 'mini-css-extract-plugin';
import MonacoEditorWebpackPlugin from 'monaco-editor-webpack-plugin';
import OptimizeCssAssetsPlugin from 'optimize-css-assets-webpack-plugin';
import TerserPlugin from 'terser-webpack-plugin';
import webpack from 'webpack';
import ManifestPlugin from 'webpack-manifest-plugin';

const __dirname = path.resolve(path.dirname(fileURLToPath(import.meta.url)));
const isDev = process.env.NODE_ENV !== 'production';

const distPath = path.resolve(__dirname, 'out', 'dist');
const staticPath = path.join(distPath, 'static');

// Hack alert: due to a variety of issues, sometimes we need to change
// the name here. Mostly it's things like webpack changes that affect
// how minification is done, even though that's supposed not to matter.
const webjackJsHack = '.v4.';
const plugins = [
    new MonacoEditorWebpackPlugin({
<<<<<<< HEAD
        languages: [ 'cpp', 'go', 'pascal', 'python', 'rust', 'swift', 'csharp', 'java' ],
=======
        languages: [ 'cpp', 'go', 'pascal', 'python', 'rust', 'swift', 'java', 'kotlin', 'scala' ],
>>>>>>> dcbb8c86
        filename: isDev ? '[name].worker.js' : `[name]${webjackJsHack}worker.[contenthash].js`,
    }),
    new CopyWebpackPlugin([
        {
            from: 'node_modules/es6-shim/es6-shim.min.js',
            to: staticPath,
        },
    ]),
    new webpack.ProvidePlugin({
        $: 'jquery',
        jQuery: 'jquery',
    }),
    new MiniCssExtractPlugin({
        filename: isDev ? '[name].css' : '[name].[contenthash].css',
    }),
    new ManifestPlugin({
        fileName: path.join(distPath, 'manifest.json'),
        publicPath: '',
    }),
];

// eslint-disable-next-line import/no-default-export
export default {
    mode: isDev ? 'development' : 'production',
    entry: {
        main: './static/main.js',
        noscript: './static/noscript.js',
    },
    output: {
        filename: isDev ? '[name].js' : `[name]${webjackJsHack}[contenthash].js`,
        path: staticPath,
    },
    resolve: {
        alias: {
            'monaco-editor$': 'monaco-editor/esm/vs/editor/editor.api',
        },
        modules: ['./static', './node_modules'],
    },
    stats: 'normal',
    devtool: 'source-map',
    optimization: {
        runtimeChunk: 'single',
        splitChunks: {
            cacheGroups: {
                vendors: {
                    test: /[/\\]node_modules[/\\]/,
                    name: 'vendor',
                    chunks: 'all',
                    priority: -10,
                },
            },
        },
        moduleIds: 'hashed',
        minimizer: [
            new OptimizeCssAssetsPlugin({
                cssProcessorPluginOptions: {
                    preset: ['default', { discardComments: { removeAll: true } }],
                },
            }),
            new TerserPlugin({
                parallel: true,
                sourceMap: true,
                terserOptions: {
                    ecma: 5,
                },
            }),
        ],
    },
    module: {
        rules: [
            {
                test: /\.css$/,
                use: [
                    {
                        loader: MiniCssExtractPlugin.loader,
                        options: {
                            publicPath: './',
                            hmr: isDev,
                        },
                    },
                    'css-loader',
                ],
            },
            {
                test: /\.scss$/,
                use: [
                    {
                        loader: MiniCssExtractPlugin.loader,
                        options: {
                            publicPath: './',
                            hmr: isDev,
                        },
                    },
                    'css-loader',
                    'sass-loader',
                ],
            },
            {
                test: /\.(png|woff|woff2|eot|ttf|svg)$/,
                loader: 'url-loader?limit=8192',
            },
            {
                test: /\.(html)$/,
                loader: 'html-loader',
            },
        ],
    },
    plugins: plugins,
};<|MERGE_RESOLUTION|>--- conflicted
+++ resolved
@@ -46,11 +46,7 @@
 const webjackJsHack = '.v4.';
 const plugins = [
     new MonacoEditorWebpackPlugin({
-<<<<<<< HEAD
-        languages: [ 'cpp', 'go', 'pascal', 'python', 'rust', 'swift', 'csharp', 'java' ],
-=======
-        languages: [ 'cpp', 'go', 'pascal', 'python', 'rust', 'swift', 'java', 'kotlin', 'scala' ],
->>>>>>> dcbb8c86
+        languages: [ 'cpp', 'go', 'pascal', 'python', 'rust', 'swift', 'java', 'kotlin', 'scala', 'csharp' ],
         filename: isDev ? '[name].worker.js' : `[name]${webjackJsHack}worker.[contenthash].js`,
     }),
     new CopyWebpackPlugin([
